<?xml version="1.0" encoding="UTF-8"?>
<project xmlns="http://maven.apache.org/POM/4.0.0" xmlns:xsi="http://www.w3.org/2001/XMLSchema-instance"
	xsi:schemaLocation="http://maven.apache.org/POM/4.0.0 http://maven.apache.org/maven-v4_0_0.xsd">

	<!--
		UMS consists of two major parts: UMS itself and the third party software needed to
		run it. While UMS itself is 100% pure Java, some of the third party software is
		not. This means building a platform specific distribution boils down to first
		building the pms.jar and then assembling all application resources.

		Note that Maven 3 does not automatically install all dependencies, unlike Maven 2.
		To install all dependencies to your local repository, run the following commands:

		mvn com.savage7.maven.plugins:maven-external-dependency-plugin:resolve-external
		mvn com.savage7.maven.plugins:maven-external-dependency-plugin:install-external

		To build UMS, do:

			mvn clean package

		After building, the "target" directory will contain the binary.
		To generate a full source code report, do:

			mvn site

		After generating, the "target/site" directory will contain the reports.
	-->

	<modelVersion>4.0.0</modelVersion>
	<groupId>net.pms</groupId>
	<artifactId>ums</artifactId>
	<name>Universal Media Server</name>
	<packaging>jar</packaging>
	<version>5.0.0</version>
	<url>http://www.universalmediaserver.com/</url>
	<inceptionYear>2012</inceptionYear>

	<!-- this is not required, but is recommended for plugin version checks -->
	<prerequisites>
		<maven>2.2.1</maven>
	</prerequisites>

	<organization>
		<name>Universal Media Server</name>
		<url>http://www.universalmediaserver.com/</url>
	</organization>
	<licenses>
		<license>
			<name>GNU General Public License version 2</name>
			<url>http://www.gnu.org/licenses/gpl-2.0.txt</url>
			<distribution>manual</distribution>
		</license>
	</licenses>
	<description>
		Universal Media Server is a cross-platform DLNA-compliant UPnP Media Server.
		Originally written to support the PlayStation 3, Universal Media Server has been
		expanded to support a range of other media renderers, including smartphones,
		televisions, music players and more.
	</description>
	<scm>
		<connection>scm:git:git://github.com/UniversalMediaServer/UniversalMediaServer.git</connection>
		<developerConnection>scm:git:git@github.com:UniversalMediaServer/UniversalMediaServer.git</developerConnection>
		<tag>master</tag>
		<url>https://github.com/UniversalMediaServer/UniversalMediaServer</url>
	</scm>
	<issueManagement>
		<system>GitHub</system>
		<url>https://github.com/UniversalMediaServer/UniversalMediaServer/issues</url>
	</issueManagement>
	<properties>
		<!-- NSIS needs a version without "-SNAPSHOT" or "-b1" -->
		<project.version.short>5.0.0</project.version.short>
		<cuelib-version>1.2.1-2008-06-13</cuelib-version>

		<!-- In versions after 1.6.0, they removed code that the MovieInfo plugin relies on -->
		<jgoodies-forms-version>1.6.0</jgoodies-forms-version>

		<jgoodies-looks-version>2.5.3</jgoodies-looks-version>
		<junrar-version>0.7</junrar-version>
		<mediautil-version>1.0</mediautil-version>
		<xmlwise-version>1.2.11</xmlwise-version>
		<slf4j-version>1.7.7</slf4j-version>

		<!-- Skip 4.65-1.05-RC because it doesn't work, author is working on fixing it -->
		<sevenzip-version>4.65-1.04-RC</sevenzip-version>

		<project.build.sourceEncoding>UTF-8</project.build.sourceEncoding>
		<project.external-resources>${project.basedir}/src/main/external-resources</project.external-resources>
		<project.binaries>${project.basedir}/target/bin</project.binaries>

		<project.binaries-base>http://universalmediaserver.com/svn/binaries</project.binaries-base>
		<binary-revision>5</binary-revision>

		<maven-javadoc-plugin-version>2.10.1</maven-javadoc-plugin-version>
		<git-commit-id-plugin-version>2.1.11</git-commit-id-plugin-version>

		<!--
			 use the Windows makensis.exe for Windows builds unless
			 the system makensis is explicitly selected via the
			 system-makensis profile
		 -->
		<makensis-bin>${project.external-resources}/third-party/nsis/makensis.exe</makensis-bin>
	</properties>
	<pluginRepositories>
		<pluginRepository>
			<id>ossrh</id>
			<name>Sonatype OSS Repository</name>
			<url>https://oss.sonatype.org/content/repositories/snapshots</url>
			<layout>default</layout>
		</pluginRepository>
	</pluginRepositories>
	<repositories>
		<!-- Java.net -->
		<repository>
			<id>java.net</id>
			<name>Java.net Repository</name>
			<url>https://maven.java.net/content/groups/public/</url>
			<snapshots>
				<enabled>false</enabled>
			</snapshots>
		</repository>

		<!-- netty -->
		<repository>
			<id>jboss</id>
			<url>http://repository.jboss.org/</url>
			<releases>
				<enabled>false</enabled>
			</releases>
			<snapshots>
				<enabled>false</enabled>
			</snapshots>
		</repository>

		<!-- GSON -->
		<repository>
			<id>google-gson</id>
			<name>google-gson</name>
			<url>https://google-gson.googlecode.com/svn/mavenrepo/</url>
			<snapshots>
				<enabled>false</enabled>
			</snapshots>
		</repository>

		<!-- JBoss.org repository -->
		<repository>
			<id>jboss.releases</id>
			<name>JBoss releases</name>
			<url>https://repository.jboss.org/nexus/content/repositories/releases/</url>
			<releases>
				<enabled>true</enabled>
			</releases>
			<snapshots>
				<enabled>false</enabled>
			</snapshots>
		</repository>

		<!-- for jai-imageio-core-standalone, which is used by Thumbnailator -->
		<repository>
			<releases />
			<snapshots>
				<enabled>false</enabled>
			</snapshots>
			<id>mygrid-repository</id>
			<name>myGrid Repository</name>
			<url>http://www.mygrid.org.uk/maven/repository</url>
		</repository>

		<repository>
			<id>4thline-repo</id>
			<url>http://4thline.org/m2</url>
			<snapshots>
				<enabled>false</enabled>
			</snapshots>
		</repository>
	</repositories>
	<dependencies>
		<!-- TODO this can be removed when MEncoder is removed -->
		<dependency>
			<groupId>org.beanshell</groupId>
			<artifactId>bsh-core</artifactId>
			<version>2.0b4</version>
		</dependency>
		<dependency>
			<groupId>commons-codec</groupId>
			<artifactId>commons-codec</artifactId>
			<version>1.9</version>
		</dependency>
		<dependency>
			<groupId>commons-collections</groupId>
			<artifactId>commons-collections</artifactId>
			<version>3.2.1</version>
		</dependency>
		<dependency>
			<groupId>commons-configuration</groupId>
			<artifactId>commons-configuration</artifactId>
			<version>1.10</version>
			<exclusions>
				<!--  no need for commons-logging, as jcl-over-slf4j provides the impl -->
				<exclusion>
					<artifactId>commons-logging</artifactId>
					<groupId>commons-logging</groupId>
				</exclusion>
			</exclusions>
		</dependency>
		<dependency>
			<groupId>commons-httpclient</groupId>
			<artifactId>commons-httpclient</artifactId>
			<version>3.1</version>
			<exclusions>
				<!--  no need for commons-logging, as jcl-over-slf4j provides the impl -->
				<exclusion>
					<artifactId>commons-logging</artifactId>
					<groupId>commons-logging</groupId>
				</exclusion>
			</exclusions>
		</dependency>
		<dependency>
			<groupId>commons-io</groupId>
			<artifactId>commons-io</artifactId>
			<version>2.4</version>
		</dependency>
		<dependency>
			<groupId>org.apache.commons</groupId>
			<artifactId>commons-lang3</artifactId>
			<version>3.3.2</version>
		</dependency>
		<dependency>
			<groupId>com.h2database</groupId>
			<artifactId>h2</artifactId>
			<version>1.4.185</version>
		</dependency>
		<dependency>
			<groupId>ch.qos.logback</groupId>
			<artifactId>logback-classic</artifactId>
			<version>1.1.2</version>
		</dependency>
		<dependency>
			<groupId>ch.qos.logback</groupId>
			<artifactId>logback-core</artifactId>
			<version>1.1.2</version>
		</dependency>
		<dependency>
			<groupId>org.apache.sanselan</groupId>
			<artifactId>sanselan</artifactId>
			<version>0.97-incubator</version>
		</dependency>
		<dependency>
			<groupId>org.slf4j</groupId>
			<artifactId>slf4j-api</artifactId>
			<version>${slf4j-version}</version>
		</dependency>
		<dependency>
			<groupId>org.slf4j</groupId>
			<artifactId>jcl-over-slf4j</artifactId>
			<version>${slf4j-version}</version>
		</dependency>
		<dependency>
			<groupId>com.google.code.gson</groupId>
			<artifactId>gson</artifactId>
			<version>2.2.4</version>
		</dependency>
		<dependency>
			<groupId>io.netty</groupId>
			<artifactId>netty</artifactId> <!-- Use 'netty-all' for 4.0 or above -->
			<version>3.9.6.Final</version>
			<scope>compile</scope>
		</dependency>

		<!-- maven replacement for nsisant-1.2.jar -->
		<dependency>
			<groupId>maven</groupId>
			<artifactId>maven-nsis-plugin</artifactId>
			<version>2.1</version>
		</dependency>
		<dependency>
			<groupId>net.java.dev.rome</groupId>
			<artifactId>rome</artifactId>
			<version>1.0.0</version>
		</dependency>
		<dependency>
			<groupId>net.coobird</groupId>
			<artifactId>thumbnailator</artifactId>
			<version>[0.4, 0.5)</version>
		</dependency>

		<!--
			this is not used on its own, but rather provides
			ImageReader subclasses that make support for additional
			formats (e.g. TIFF) available to the ImageIO API, and thus
			to Thumbnailator (our built-in image thumbnailer).

			XXX be careful upgrading this. this version is redistributable;
			other versions may not be:

			https://code.google.com/p/thumbnailator/issues/detail?id=32
			https://github.com/stain/jai-imageio-core
			http://stackoverflow.com/questions/1209583/using-java-advanced-imaging-with-maven
		-->
		<dependency>
			<groupId>net.java.dev.jai-imageio</groupId>
			<artifactId>jai-imageio-core-standalone</artifactId>
			<version>1.2-pre-dr-b04-2011-07-04</version>
		</dependency>

		<dependency>
			<groupId>org</groupId>
			<artifactId>jaudiotagger</artifactId>
			<version>2.0.3</version>
		</dependency>

		<dependency>
			<groupId>com.jgoodies</groupId>
			<artifactId>jgoodies-forms</artifactId>
			<version>${jgoodies-forms-version}</version>
		</dependency>

		<dependency>
			<groupId>com.jgoodies</groupId>
			<artifactId>jgoodies-looks</artifactId>
			<version>${jgoodies-looks-version}</version>
		</dependency>

		<dependency>
			<groupId>com.github.junrar</groupId>
			<artifactId>junrar</artifactId>
			<version>${junrar-version}</version>
		</dependency>

		<!-- XXX: not Mavenized: https://code.google.com/p/cuelib/ -->
		<dependency>
			<groupId>jwbroek.cuelib</groupId>
			<artifactId>cuelib</artifactId>
			<version>${cuelib-version}</version>
		</dependency>

		<!-- XXX: not Mavenized: http://sourceforge.net/projects/mediachest/ -->
		<dependency>
			<groupId>mediautil</groupId>
			<artifactId>mediautil</artifactId>
			<version>${mediautil-version}</version>
		</dependency>

		<dependency>
			<groupId>xmlwise</groupId>
			<artifactId>xmlwise</artifactId>
			<version>${xmlwise-version}</version>
		</dependency>
		<dependency>
			<groupId>com.googlecode.juniversalchardet</groupId>
			<artifactId>juniversalchardet</artifactId>
			<version>1.0.3</version>
		</dependency>
		<dependency>
			<groupId>sevenzip</groupId>
			<artifactId>jbinding</artifactId>
			<version>${sevenzip-version}</version>
		</dependency>
		<dependency>
			<groupId>sevenzip-allplatforms</groupId>
			<artifactId>jbinding-allplatforms</artifactId>
			<version>${sevenzip-version}</version>
		</dependency>
		<dependency>
			<groupId>junit</groupId>
			<artifactId>junit</artifactId>
			<version>4.11</version>
			<scope>test</scope>
		</dependency>
		<dependency>
			<groupId>org.easytesting</groupId>
			<artifactId>fest-util</artifactId>
			<version>1.1.6</version>
		</dependency>
		<dependency>
			<groupId>org.easytesting</groupId>
			<artifactId>fest-assert</artifactId>
			<version>1.4</version>
			<scope>test</scope>
		</dependency>
		<dependency>
			<groupId>net.java.dev.jna</groupId>
			<artifactId>jna</artifactId>
			<version>4.1.0</version>
		</dependency>
		<dependency>
			<groupId>org.codehaus.plexus</groupId>
			<artifactId>plexus-utils</artifactId>
			<version>1.5.7</version>
		</dependency>
		<dependency>
			<groupId>org.jdom</groupId>
			<artifactId>jdom</artifactId>
			<version>1.1.3</version>
		</dependency>
		<dependency>
			<groupId>org.fourthline.cling</groupId>
			<artifactId>cling-core</artifactId>
			<version>2.0.1</version>
		</dependency>
		<dependency>
			<groupId>org.fourthline.cling</groupId>
			<artifactId>cling-support</artifactId>
			<version>2.0.1</version>
		</dependency>
		<dependency>
			<groupId>org.seamless</groupId>
			<artifactId>seamless-http</artifactId>
			<version>1.1.0</version>
		</dependency>
		<dependency>
			<groupId>org.seamless</groupId>
			<artifactId>seamless-util</artifactId>
			<version>1.1.0</version>
		</dependency>
		<dependency>
			<groupId>org.seamless</groupId>
			<artifactId>seamless-xml</artifactId>
			<version>1.1.0</version>
		</dependency>
		<dependency>
			<groupId>com.samskivert</groupId>
			<artifactId>jmustache</artifactId>
			<version>1.9</version>
		</dependency>
        <dependency>
            <groupId>su.litvak.chromecast</groupId>
            <artifactId>api-v2</artifactId>
            <version>0.0.3</version>
        </dependency>
	</dependencies>
	<build>
		<defaultGoal>assembly:assembly</defaultGoal>

		<!-- specify how files in src/main/resources are bundled in the target jar -->
		<resources>
			<!-- 1) package unfiltered resources -->

			<!--
				This needs to be defined explicitly if a <resources>...</resources> 
				section is used
			-->
			<resource>
				<directory>src/main/resources</directory>
				<!--
					By default, Maven packages resources in the top-level of the jar e.g.

						/example.res

					The old PMS ant build packaged them in a "resources" directory
					e.g:

						/resources/example.res

					Currently, we preserve the old destination. If this is ever changed
					to the Maven default, a handful of files will need to be changed to
					reference "/example.res" rather than "/resources/example.res"
				-->
				<targetPath>resources</targetPath>
				<excludes>
					<exclude>project.properties</exclude>
				</excludes>

				<!-- Avoid inadvertently filtering binaries -->
				<filtering>false</filtering>
			</resource>

			<!-- 2) package filtered resources -->
			<resource>
				<directory>src/main/resources</directory>
				<targetPath>resources</targetPath>
				<includes>
					<include>project.properties</include>
				</includes>

				<!-- Filter to replace Maven properties -->
				<filtering>true</filtering>
			</resource>

			<!-- 3) package filtered NSIS header files -->
			<resource>
				<directory>src/main/external-resources/nsis</directory>
				<includes>
					<include>extra.nsh</include>
				</includes>

				<!-- Filter to replace Maven properties -->
				<filtering>true</filtering>
				<targetPath>..</targetPath>
			</resource>
		</resources>
		<testResources>
			<testResource>
				<directory>src/test/resources</directory>
				<includes>
					<include>project.properties</include>
				</includes>
				<targetPath>resources</targetPath>

				<!-- Enable the use of Maven properties -->
				<filtering>true</filtering>
			</testResource>
			<!--*.srt files to test charset detection-->
			<testResource>
				<directory>src/test/resources/net/pms/util</directory>
				<includes>
					<include>*.srt</include>
				</includes>
				<targetPath>net/pms/util</targetPath>
			</testResource>
		</testResources>
		<pluginManagement>
			<plugins>
				<plugin>
					<groupId>org.apache.maven.plugins</groupId>
					<artifactId>maven-surefire-plugin</artifactId>
					<configuration>

						<!--
							1) Force language because JUnit tests depend on English language strings

							2) Use our JNA dependency rather than the system's - fixes
							the following error on Linux (Ubuntu 12.04 with system
							jna-3.2.7.jar via libjna-java):

							There is an incompatible JNA native library installed on this system.
						-->
						<argLine>-Duser.language=en -Djna.nosys=true -XX:-UseSplitVerifier</argLine> <!-- only one argLine element is processed -->
					</configuration>
					<version>2.18</version>
				</plugin>

				<!--
					This plugin's configuration is used to store Eclipse m2e settings only.
					It has no influence on the Maven build itself.
				-->
				<plugin>
					<groupId>org.eclipse.m2e</groupId>
					<artifactId>lifecycle-mapping</artifactId>
					<version>1.0.0</version>
					<configuration>
						<lifecycleMappingMetadata>
							<pluginExecutions>
								<pluginExecution>
									<pluginExecutionFilter>
										<groupId>
											org.apache.maven.plugins
										</groupId>
										<artifactId>
											maven-antrun-plugin
										</artifactId>
										<versionRange>
											[1.7,)
										</versionRange>
										<goals>
											<goal>run</goal>
										</goals>
									</pluginExecutionFilter>
									<action>
										<ignore></ignore>
									</action>
								</pluginExecution>
								<pluginExecution>
									<pluginExecutionFilter>
										<groupId>
											pl.project13.maven
										</groupId>
										<artifactId>
											git-commit-id-plugin
										</artifactId>
										<versionRange>
											[${git-commit-id-plugin-version},)
										</versionRange>
										<goals>
											<goal>revision</goal>
										</goals>
									</pluginExecutionFilter>
									<action>
										<ignore></ignore>
									</action>
								</pluginExecution>
								<pluginExecution>
									<pluginExecutionFilter>
										<groupId>
											com.savage7.maven.plugins
										</groupId>
										<artifactId>
											maven-external-dependency-plugin
										</artifactId>
										<versionRange>
											[0.5,)
										</versionRange>
										<goals>
											<goal>install-external</goal>
											<goal>resolve-external</goal>
										</goals>
									</pluginExecutionFilter>
									<action>
										<ignore></ignore>
									</action>
								</pluginExecution>
							</pluginExecutions>
						</lifecycleMappingMetadata>
					</configuration>
				</plugin>
			</plugins>
		</pluginManagement>
		<plugins>
			<!--
				Plugin to add git commit information properties.
				These are used in the project.properties files.
				See: https://github.com/ktoso/maven-git-commit-id-plugin
			-->
			<plugin>
				<groupId>pl.project13.maven</groupId>
				<artifactId>git-commit-id-plugin</artifactId>
				<version>${git-commit-id-plugin-version}</version>
				<executions>
					<execution>
						<phase>initialize</phase>
						<goals>
							<goal>revision</goal>
						</goals>
					</execution>
				</executions>
				<configuration>
					<dateFormat>yyyy-MM-dd</dateFormat>
					<verbose>false</verbose>
					<generateGitPropertiesFile>false</generateGitPropertiesFile>
				</configuration>
			</plugin>

			<plugin>
				<artifactId>maven-compiler-plugin</artifactId>
				<version>3.2</version>
				<configuration>
<<<<<<< HEAD
					<source>1.6</source>
					<target>1.6</target>
					<testSource>1.6</testSource>
					<testTarget>1.6</testTarget>
=======
					<source>1.7</source>
					<target>1.7</target>
					<testSource>1.7</testSource>
					<testTarget>1.7</testTarget>
					<showDeprecation>true</showDeprecation>
>>>>>>> ee92a7cc
				</configuration>
			</plugin>

			<plugin>
				<artifactId>maven-eclipse-plugin</artifactId>
				<version>2.9</version>
				<configuration>
					<additionalProjectnatures>
						<projectnature>org.springframework.ide.eclipse.core.springnature</projectnature>
					</additionalProjectnatures>
					<additionalBuildcommands>
						<buildcommand>org.springframework.ide.eclipse.core.springbuilder</buildcommand>
					</additionalBuildcommands>
					<downloadSources>true</downloadSources>
					<downloadJavadocs>true</downloadJavadocs>
					<wtpversion>1.5</wtpversion>
				</configuration>
			</plugin>

			<plugin>
				<artifactId>maven-idea-plugin</artifactId>
				<version>2.2.1</version>
				<configuration>
					<downloadSources>true</downloadSources>
					<downloadJavadocs>true</downloadJavadocs>
					<dependenciesAsLibraries>true</dependenciesAsLibraries>
					<useFullNames>false</useFullNames>
				</configuration>
			</plugin>

			<!--
				This plugin will take care of installing the external dependencies that do not
				exist in a public Maven repository. That is why we store some jar files in the
				"src/main/external-resources/lib" directory and have this plugin take care of
				the installation at build time.
				
				Note: The plugin does not work automatically in Maven 3. To install the required
				dependencies execute the following commands:
				
				mvn com.savage7.maven.plugins:maven-external-dependency-plugin:resolve-external
				mvn com.savage7.maven.plugins:maven-external-dependency-plugin:install-external
				
				Checksums can be calculated with "openssl sha1 [filename]".
				
				See: http://code.google.com/p/maven-external-dependency-plugin/issues/detail?id=8#c4
			-->
			<plugin>
				<groupId>com.savage7.maven.plugins</groupId>
				<artifactId>maven-external-dependency-plugin</artifactId>
				<version>0.5</version>
				<inherited>false</inherited>
				<configuration>
					<stagingDirectory>${project.build.directory}/dependencies/</stagingDirectory>
					<createChecksum>true</createChecksum>
					<skipChecksumVerification>false</skipChecksumVerification>
					<force>false</force>
					<artifactItems>
						<artifactItem>
							<groupId>sevenzip</groupId>
							<artifactId>jbinding</artifactId>
							<version>${sevenzip-version}</version>
							<packaging>jar</packaging>
							<install>true</install>
							<downloadUrl>http://www.spirton.com/uploads/7-Zip-JBinding/7-Zip-JBinding-{version}.{packaging}</downloadUrl>
						</artifactItem>
						<artifactItem>
							<groupId>sevenzip-allplatforms</groupId>
							<artifactId>jbinding-allplatforms</artifactId>
							<version>${sevenzip-version}</version>
							<packaging>jar</packaging>
							<install>true</install>
							<downloadUrl>http://www.spirton.com/uploads/7-Zip-JBinding/7-Zip-JBinding-AllPlatforms-{version}.{packaging}</downloadUrl>
						</artifactItem>
						<artifactItem>
							<groupId>jwbroek.cuelib</groupId>
							<artifactId>cuelib</artifactId>
							<version>${cuelib-version}</version>
							<packaging>jar</packaging>
							<downloadUrl>http://cuelib.googlecode.com/files/cuelib-${cuelib-version}.jar</downloadUrl>
							<checksum>d03b6b960b3b83a2a419e8b5f07b6ba4bd18387b</checksum>
						</artifactItem>
						<artifactItem>
							<groupId>mediautil</groupId>
							<artifactId>mediautil</artifactId>
							<version>${mediautil-version}</version>
							<packaging>jar</packaging>
							<install>true</install>
							<force>false</force>
							<downloadUrl>http://downloads.sourceforge.net/project/mediachest/MediaUtil/Version%201.0/mediautil-1.zip</downloadUrl>
							<checksum>aa7ae51bb24a9268a8e57c6afe478c4293f84fda</checksum>
							<extractFile>mediautil-${mediautil-version}/mediautil-${mediautil-version}.jar</extractFile>
							<extractFileChecksum>e843cd55def75dce57123c79b7f36caca4841466</extractFileChecksum>
						</artifactItem>
					</artifactItems>
				</configuration>
				<executions>
					<execution>
						<id>clean-external-dependencies</id>
						<phase>clean</phase>
						<goals>
							<!-- mvn com.savage7.maven.plugins:maven-external-dependency-plugin:clean-external -->
							<goal>clean-external</goal>
						</goals>
					</execution>
					<execution>
						<id>resolve-install-external-dependencies</id>
						<!-- Note: this phase works in Maven 2. In Maven 3, it needs to be triggered manually. See above -->
						<phase>validate</phase>
						<goals>
							<!-- mvn com.savage7.maven.plugins:maven-external-dependency-plugin:resolve-external -->
							<goal>resolve-external</goal>

							<!-- mvn com.savage7.maven.plugins:maven-external-dependency-plugin:install-external -->
							<goal>install-external</goal>
						</goals>
					</execution>
				</executions>
			</plugin>
			<plugin>
				<groupId>org.apache.maven.plugins</groupId>
				<artifactId>maven-site-plugin</artifactId>
				<version>3.4</version>
				<dependencies>
					<dependency>
						<groupId>org.apache.maven.doxia</groupId>
						<artifactId>doxia-module-docbook-simple</artifactId>
						<version>1.5</version>
					</dependency>
				</dependencies>
				<configuration>
					<reportPlugins>
						<plugin>
							<groupId>org.apache.maven.plugins</groupId>
							<artifactId>maven-project-info-reports-plugin</artifactId>
							<version>2.7</version>
							<reports>
								<report>index</report>
								<report>dependencies</report>
								<report>dependency-convergence</report>
								<report>dependency-management</report>
								<report>plugins</report>
							</reports>
						</plugin>

						<!-- PMS tests report -->
						<plugin>
							<groupId>org.apache.maven.plugins</groupId>
							<artifactId>maven-surefire-report-plugin</artifactId>
							<version>2.18</version>
							<configuration>
								<showSuccess>false</showSuccess>
							</configuration>
						</plugin>

						<!-- Javadoc -->
						<plugin>
							<groupId>org.apache.maven.plugins</groupId>
							<artifactId>maven-javadoc-plugin</artifactId>
							<version>${maven-javadoc-plugin-version}</version>
							<configuration>
								<quiet>true</quiet>
								<tags>
									<tag>
										<name>todo</name>
										<placement>a</placement>
										<head>To Do:</head>
									</tag>
									<tag>
										<name>review</name>
										<placement>a</placement>
										<head>Review:</head>
									</tag>
								</tags>
								<detectJavaApiLink>false</detectJavaApiLink>
								<links>
									<link>http://docs.oracle.com/javase/7/docs/api/</link>
								</links>

								<!--
									Doclet to generate class diagrams inside Javadoc.
									Requires the installation of Graphviz (http://www.graphviz.org/)
								-->
								<doclet>org.jboss.apiviz.APIviz</doclet>
								<docletArtifact>
									<groupId>org.jboss.apiviz</groupId>
									<artifactId>apiviz</artifactId>
									<version>1.3.2.GA</version>
								</docletArtifact>
								<useStandardDocletOptions>true</useStandardDocletOptions>
							</configuration>
						</plugin>

						<!-- Class dependency report -->
						<plugin>
							<groupId>org.codehaus.mojo</groupId>
							<artifactId>jdepend-maven-plugin</artifactId>
							<version>2.0</version>
						</plugin>

						<!-- Findbugs report -->
						<plugin>
							<groupId>org.codehaus.mojo</groupId>
							<artifactId>findbugs-maven-plugin</artifactId>
							<version>3.0.0</version> <!-- This version works only with JDK 7-->
						</plugin>

						<!-- Checkstyle report will go out of memory because of the huge amount of issues it finds(!)
						<plugin>
							<groupId>org.apache.maven.plugins</groupId>
							<artifactId>maven-checkstyle-plugin</artifactId>
							<version>2.11</version>
						</plugin> -->

						<!-- Cobertura Test Coverage report -->
						<plugin>
							<groupId>org.codehaus.mojo</groupId>
							<artifactId>cobertura-maven-plugin</artifactId>
							<version>2.6</version>
						</plugin>

						<plugin>
							<groupId>org.apache.maven.plugins</groupId>
							<artifactId>maven-pmd-plugin</artifactId>
							<version>3.1</version>
							<configuration>
								<linkXref>false</linkXref>
								<sourceEncoding>utf-8</sourceEncoding>
								<minimumTokens>100</minimumTokens>
								<targetJdk>1.6</targetJdk>
							</configuration>
						</plugin>

						<plugin>
							<groupId>org.codehaus.mojo</groupId>
							<artifactId>l10n-maven-plugin</artifactId>
							<version>1.0-alpha-2</version>
							<configuration>
								<locales>
									<locale>de</locale>
									<locale>bg</locale>
									<locale>br</locale>
									<locale>ca</locale>
									<locale>cz</locale>
									<locale>da</locale>
									<locale>de</locale>
									<locale>el</locale>
									<locale>es</locale>
									<locale>fi</locale>
									<locale>fr</locale>
									<locale>is</locale>
									<locale>it</locale>
									<locale>ja</locale>
									<locale>ko</locale>
									<locale>nl</locale>
									<locale>no</locale>
									<locale>pl</locale>
									<locale>pt</locale>
									<locale>ro</locale>
									<locale>ru</locale>
									<locale>sl</locale>
									<locale>sv</locale>
									<locale>zhs</locale>
									<locale>zht</locale>
								</locales>
							</configuration>
						</plugin>
					</reportPlugins>
				</configuration>
			</plugin>
			<plugin>
				<groupId>org.apache.maven.plugins</groupId>
				<artifactId>maven-source-plugin</artifactId>
				<version>2.4</version>
			</plugin>
			<plugin>
				<groupId>org.apache.maven.plugins</groupId>
				<artifactId>maven-javadoc-plugin</artifactId>
				<version>${maven-javadoc-plugin-version}</version>
			</plugin>
		</plugins>
	</build>
	<profiles>
		<profile>
			<id>system-makensis</id>
			<activation>
				<activeByDefault>false</activeByDefault>
			</activation>

			<properties>
				<!-- if selected, use the system makensis on Linux, Mac OS X &c. -->
				<makensis-bin>makensis</makensis-bin>
			</properties>
		</profile>

		<!--
			Windows profile: takes care of building the final package for Microsoft Windows
		-->
		<profile>
			<id>windows</id>
			<activation>
				<activeByDefault>false</activeByDefault>
				<os>
					<family>windows</family>
				</os>
			</activation>

			<pluginRepositories>
				<pluginRepository>
					<id>Codehaus Snapshots</id>
					<url>http://nexus.codehaus.org/snapshots/</url>
					<snapshots>
						<enabled>true</enabled>
					</snapshots>
					<releases>
						<enabled>true</enabled>
					</releases>
				</pluginRepository>
			</pluginRepositories>

			<build>
				<plugins>
					<!-- Plugin to assemble a jar with dependencies -->
					<plugin>
						<artifactId>maven-assembly-plugin</artifactId>
						<version>2.5.2</version>
						<executions>
							<execution>
								<id>make-jar-with-dependencies-win</id>
								<phase>prepare-package</phase>
								<goals>
									<goal>single</goal>
								</goals>
								<configuration>
									<descriptors>
										<descriptor>${project.basedir}/src/main/assembly/jar-with-dependencies.xml</descriptor>
									</descriptors>
									<archive>
										<manifest>
											<mainClass>net.pms.PMS</mainClass>
											<!--
												this is required to make the ImageIo image "plugins" provided by jai-imageio-core-standalone work.
												without it, the following exception is thrown when PMS starts:

												Configuration error: java.util.ServiceConfigurationError: javax.imageio.spi.ImageInputStreamSpi:
													Provider com.sun.media.imageioimpl.stream.ChannelImageInputStreamSpi could not be instantiated:
														java.lang.IllegalArgumentException: vendorName == null!

												See: https://thierrywasyl.wordpress.com/2009/07/24/jai-how-to-solve-vendorname-null-exception/
											-->
											<addDefaultImplementationEntries>true</addDefaultImplementationEntries>
										</manifest>
									</archive>
								</configuration>
							</execution>
						</executions>
					</plugin>

					<!--
						Plugin to move the pms-x.x.x-jar-with-dependencies.jar to pms.jar
					-->
					<plugin>
						<groupId>org.apache.maven.plugins</groupId>
						<artifactId>maven-antrun-plugin</artifactId>
						<version>1.7</version>
						<executions>
							<execution>
								<id>process-resources-windows</id>
								<phase>process-resources</phase>
								<goals>
									<goal>run</goal>
								</goals>
								<configuration>
									<target unless="offline">
										<!-- Make sure the download folders exist -->
										<mkdir dir="${project.binaries}" />
										<mkdir dir="${project.binaries}/win32" />
										<mkdir dir="${project.binaries}/win32/avisynth" />
										<mkdir dir="${project.binaries}/win32/codecs" />
										<mkdir dir="${project.binaries}/win32/dvrms" />
										<mkdir dir="${project.binaries}/win32/fonts" />
										<mkdir dir="${project.binaries}/win32/fonts/conf.avail" />
										<mkdir dir="${project.binaries}/win32/fonts/conf.d" />
										<mkdir dir="${project.binaries}/win32/fonts" />
										<mkdir dir="${project.binaries}/win32/interframe" />
										<mkdir dir="${project.binaries}/win32/mplayer" />
										<mkdir dir="${project.binaries}/win32/service" />

										<!-- Download all necessary Windows binaries. Keep the same structure because NSIS expects it that way. -->
										<get src="${project.binaries-base}/MediaInfo.dll?p=${binary-revision}" dest="${project.binaries}/MediaInfo.dll"  usetimestamp="true" />
										<get src="${project.binaries-base}/MediaInfo64.dll?p=${binary-revision}" dest="${project.binaries}/MediaInfo64.dll" usetimestamp="true" />
										<get src="${project.binaries-base}/MediaInfo-License.html?p=${binary-revision}" dest="${project.binaries}/MediaInfo-License.html" usetimestamp="true" />
										<get src="${project.binaries-base}/win32/LICENSE-dsnative.txt?p=${binary-revision}" dest="${project.binaries}/win32/LICENSE-dsnative.txt" usetimestamp="true" />
										<get src="${project.binaries-base}/win32/LICENSE-mplayer.txt?p=${binary-revision}" dest="${project.binaries}/win32/LICENSE-mplayer.txt" usetimestamp="true" />
										<get src="${project.binaries-base}/win32/builds.txt?p=${binary-revision}" dest="${project.binaries}/win32/builds.txt" usetimestamp="true" />
										<get src="${project.binaries-base}/win32/dcrawMS.exe?p=${binary-revision}" dest="${project.binaries}/win32/dcrawMS.exe" usetimestamp="true" />
										<get src="${project.binaries-base}/win32/ffmpeg.exe?p=${binary-revision}" dest="${project.binaries}/win32/ffmpeg.exe" usetimestamp="true" />
										<get src="${project.binaries-base}/win32/flac.exe?p=${binary-revision}" dest="${project.binaries}/win32/flac.exe" usetimestamp="true" />
										<get src="${project.binaries-base}/win32/mencoder.exe?p=${binary-revision}" dest="${project.binaries}/win32/mencoder.exe" usetimestamp="true" />
										<get src="${project.binaries-base}/win32/mplayer.exe?p=${binary-revision}" dest="${project.binaries}/win32/mplayer.exe"  usetimestamp="true" />
										<get src="${project.binaries-base}/win32/tsMuxeR.exe?p=${binary-revision}" dest="${project.binaries}/win32/tsMuxeR.exe" usetimestamp="true" />
										<get src="${project.binaries-base}/win32/tsMuxeR-new.exe?p=${binary-revision}" dest="${project.binaries}/win32/tsMuxeR-new.exe" usetimestamp="true" />
										<get src="${project.binaries-base}/win32/vcomp100.dll?p=${binary-revision}" dest="${project.binaries}/win32/vcomp100.dll" usetimestamp="true" />
										<get src="${project.binaries-base}/win32/avisynth/avisynth.exe?p=${binary-revision}" dest="${project.binaries}/win32/avisynth/avisynth.exe" usetimestamp="true" />
										<get src="${project.binaries-base}/win32/codecs/drv33260.dll?p=${binary-revision}" dest="${project.binaries}/win32/codecs/drv33260.dll" usetimestamp="true" />
										<get src="${project.binaries-base}/win32/codecs/drv43260.dll?p=${binary-revision}" dest="${project.binaries}/win32/codecs/drv43260.dll" usetimestamp="true" />
										<get src="${project.binaries-base}/win32/codecs/drvc.dll?p=${binary-revision}" dest="${project.binaries}/win32/codecs/drvc.dll" usetimestamp="true" />
										<get src="${project.binaries-base}/win32/codecs/pncrt.dll?p=${binary-revision}" dest="${project.binaries}/win32/codecs/pncrt.dll" usetimestamp="true" />
										<get src="${project.binaries-base}/win32/codecs/sipr3260.dll?p=${binary-revision}" dest="${project.binaries}/win32/codecs/sipr3260.dll" usetimestamp="true" />
										<get src="${project.binaries-base}/win32/codecs/tokr3260.dll?p=${binary-revision}" dest="${project.binaries}/win32/codecs/tokr3260.dll" usetimestamp="true" />
										<get src="${project.binaries-base}/win32/codecs/wma9dmod.dll?p=${binary-revision}" dest="${project.binaries}/win32/codecs/wma9dmod.dll" usetimestamp="true" />
										<get src="${project.binaries-base}/win32/codecs/wmv9dmod.dll?p=${binary-revision}" dest="${project.binaries}/win32/codecs/wmv9dmod.dll" usetimestamp="true" />
										<get src="${project.binaries-base}/win32/codecs/wmvdmod.dll?p=${binary-revision}" dest="${project.binaries}/win32/codecs/wmvdmod.dll" usetimestamp="true" />
										<get src="${project.binaries-base}/win32/dvrms/ffmpeg_MPGMUX.exe?p=${binary-revision}" dest="${project.binaries}/win32/dvrms/ffmpeg_MPGMUX.exe" usetimestamp="true" />
										<get src="${project.binaries-base}/win32/dvrms/pthreadGC2.dll?p=${binary-revision}" dest="${project.binaries}/win32/dvrms/pthreadGC2.dll" usetimestamp="true" />
										<get src="${project.binaries-base}/win32/fonts/fonts.conf?p=${binary-revision}" dest="${project.binaries}/win32/fonts/fonts.conf" usetimestamp="true" />
										<get src="${project.binaries-base}/win32/fonts/conf.d/10-scale-bitmap-fonts.conf?p=${binary-revision}" dest="${project.binaries}/win32/fonts/conf.d/10-scale-bitmap-fonts.conf" usetimestamp="true" />
										<get src="${project.binaries-base}/win32/fonts/conf.d/20-unhint-small-vera.conf?p=${binary-revision}" dest="${project.binaries}/win32/fonts/conf.d/20-unhint-small-vera.conf" usetimestamp="true" />
										<get src="${project.binaries-base}/win32/fonts/conf.d/30-metric-aliases.conf?p=${binary-revision}" dest="${project.binaries}/win32/fonts/conf.d/30-metric-aliases.conf" usetimestamp="true" />
										<get src="${project.binaries-base}/win32/fonts/conf.d/30-urw-aliases.conf?p=${binary-revision}" dest="${project.binaries}/win32/fonts/conf.d/30-urw-aliases.conf" usetimestamp="true" />
										<get src="${project.binaries-base}/win32/fonts/conf.d/40-nonlatin.conf?p=${binary-revision}" dest="${project.binaries}/win32/fonts/conf.d/40-nonlatin.conf" usetimestamp="true" />
										<get src="${project.binaries-base}/win32/fonts/conf.d/45-latin.conf?p=${binary-revision}" dest="${project.binaries}/win32/fonts/conf.d/45-latin.conf" usetimestamp="true" />
										<get src="${project.binaries-base}/win32/fonts/conf.d/49-sansserif.conf?p=${binary-revision}" dest="${project.binaries}/win32/fonts/conf.d/49-sansserif.conf" usetimestamp="true" />
										<get src="${project.binaries-base}/win32/fonts/conf.d/50-user.conf?p=${binary-revision}" dest="${project.binaries}/win32/fonts/conf.d/50-user.conf" usetimestamp="true" />
										<get src="${project.binaries-base}/win32/fonts/conf.d/51-local.conf?p=${binary-revision}" dest="${project.binaries}/win32/fonts/conf.d/51-local.conf" usetimestamp="true" />
										<get src="${project.binaries-base}/win32/fonts/conf.d/60-latin.conf?p=${binary-revision}" dest="${project.binaries}/win32/fonts/conf.d/60-latin.conf" usetimestamp="true" />
										<get src="${project.binaries-base}/win32/fonts/conf.d/65-fonts-persian.conf?p=${binary-revision}" dest="${project.binaries}/win32/fonts/conf.d/65-fonts-persian.conf" usetimestamp="true" />
										<get src="${project.binaries-base}/win32/fonts/conf.d/65-nonlatin.conf?p=${binary-revision}" dest="${project.binaries}/win32/fonts/conf.d/65-nonlatin.conf" usetimestamp="true" />
										<get src="${project.binaries-base}/win32/fonts/conf.d/69-unifont.conf?p=${binary-revision}" dest="${project.binaries}/win32/fonts/conf.d/69-unifont.conf" usetimestamp="true" />
										<get src="${project.binaries-base}/win32/fonts/conf.d/80-delicious.conf?p=${binary-revision}" dest="${project.binaries}/win32/fonts/conf.d/80-delicious.conf" usetimestamp="true" />
										<get src="${project.binaries-base}/win32/fonts/conf.d/90-synthetic.conf?p=${binary-revision}" dest="${project.binaries}/win32/fonts/conf.d/90-synthetic.conf" usetimestamp="true" />
										<get src="${project.binaries-base}/win32/fonts/conf.d/README?p=${binary-revision}" dest="${project.binaries}/win32/fonts/conf.d/README" usetimestamp="true" />
										<get src="${project.binaries-base}/win32/interframe/InterFrame2.avsi?p=${binary-revision}" dest="${project.binaries}/win32/interframe/InterFrame2.avsi" usetimestamp="true" />
										<get src="${project.binaries-base}/win32/interframe/svpflow_cpu.dll?p=${binary-revision}" dest="${project.binaries}/win32/interframe/svpflow_cpu.dll" usetimestamp="true" />
										<get src="${project.binaries-base}/win32/interframe/svpflow_gpu.dll?p=${binary-revision}" dest="${project.binaries}/win32/interframe/svpflow_gpu.dll" usetimestamp="true" />
										<get src="${project.binaries-base}/win32/interframe/svpflow1.dll?p=${binary-revision}" dest="${project.binaries}/win32/interframe/svpflow1.dll" usetimestamp="true" />
										<get src="${project.binaries-base}/win32/interframe/svpflow2.dll?p=${binary-revision}" dest="${project.binaries}/win32/interframe/svpflow2.dll" usetimestamp="true" />
										<get src="${project.binaries-base}/win32/mplayer/config?p=${binary-revision}" dest="${project.binaries}/win32/mplayer/config" usetimestamp="true" />
										<get src="${project.binaries-base}/win32/mplayer/input.conf?p=${binary-revision}" dest="${project.binaries}/win32/mplayer/input.conf" usetimestamp="true" />
										<get src="${project.binaries-base}/win32/mplayer/subfont.ttf?p=${binary-revision}" dest="${project.binaries}/win32/mplayer/subfont.ttf" usetimestamp="true" />
										<get src="${project.binaries-base}/win32/service/wrapper-community-license-1.1.txt?p=${binary-revision}" dest="${project.binaries}/win32/service/wrapper-community-license-1.1.txt" usetimestamp="true" />
										<get src="${project.binaries-base}/win32/service/wrapper.conf?p=${binary-revision}" dest="${project.binaries}/win32/service/wrapper.conf" usetimestamp="true" />
										<get src="${project.binaries-base}/win32/service/wrapper.dll?p=${binary-revision}" dest="${project.binaries}/win32/service/wrapper.dll" usetimestamp="true" />
										<get src="${project.binaries-base}/win32/service/wrapper.exe?p=${binary-revision}" dest="${project.binaries}/win32/service/wrapper.exe" usetimestamp="true" />
										<get src="${project.binaries-base}/win32/service/wrapper.jar?p=${binary-revision}" dest="${project.binaries}/win32/service/wrapper.jar" usetimestamp="true" />
									</target>
								</configuration>
							</execution>
							<execution>
								<id>prepare-package-windows</id>
								<phase>prepare-package</phase>
								<goals>
									<goal>run</goal>
								</goals>
								<configuration>
									<target>
										<!-- Copy the pms-x.x.x-jar-with-dependencies.jar to pms.jar -->
										<copy file="${project.basedir}/target/${project.artifactId}-${project.version}-jar-with-dependencies.jar"
										      tofile="${project.basedir}/target/ums.jar" overwrite="true" />

										<!-- MediaInfo library needs to be in the standard library path to be found -->
										<copy file="${project.binaries}/MediaInfo.dll" todir="${project.basedir}" />
										<copy file="${project.binaries}/MediaInfo64.dll" todir="${project.basedir}" />
										<copy file="${project.binaries}/MediaInfo-License.html" todir="${project.basedir}" />
									</target>
								</configuration>
							</execution>
						</executions>
					</plugin>

					<!--
						Plugin to build a Windows installer using the nullsoft scriptable install system (NSIS)
						The "generate-project" goal generates a file "target/project.nsh", which contains the
						definitions for project variables like "${PROJECT_BASEDIR}" that can be used in the
						"pms.nsi" and "setup.nsi" files. 
					-->
					<plugin>
						<groupId>org.codehaus.mojo</groupId>
						<artifactId>nsis-maven-plugin</artifactId>
						<version>1.0-SNAPSHOT</version>
						<executions>
							<execution>
								<id>build-pms-windows</id>
								<configuration>
									<makensisBin>${makensis-bin}</makensisBin>
									<outputFile>${project.build.directory}/UMS.exe</outputFile>
									<setupScript>${project.external-resources}/nsis/pms.nsi</setupScript>
								</configuration>
								<phase>package</phase>
								<goals>
									<goal>generate-project</goal>
									<goal>compile</goal>
								</goals>
							</execution>

							<execution>
								<id>build-setup-windows</id>
								<configuration>
									<makensisBin>${makensis-bin}</makensisBin>
									<outputFile>${project.build.directory}/UMS-setup.exe</outputFile>
									<setupScript>${project.external-resources}/nsis/setup.nsi</setupScript>
								</configuration>
								<phase>package</phase>
								<goals>
									<goal>generate-project</goal>
									<goal>compile</goal>
								</goals>
							</execution>
						</executions>
					</plugin>
				</plugins>
			</build>
		</profile>

		<!--
			Linux profile: takes care of building the final package for Linux
		-->
		<profile>
			<id>linux</id>
			<!--
				 this setting does the right thing on Linux
				 and is needed for the Hudson profile to work
			 -->
			<activation>
				<activeByDefault>true</activeByDefault>
			</activation>

			<build>
				<plugins>
					<plugin>
						<artifactId>maven-assembly-plugin</artifactId>
						<version>2.5.2</version>
						<executions>
							<!-- Assemble a jar with dependencies -->
							<execution>
								<id>make-jar-with-dependencies-linux</id>
								<phase>package</phase>
								<goals>
									<goal>single</goal>
								</goals>
								<configuration>
									<descriptors>
										<descriptor>${project.basedir}/src/main/assembly/jar-with-dependencies.xml</descriptor>
									</descriptors>
									<archive>
										<manifest>
											<mainClass>net.pms.PMS</mainClass>
											<addDefaultImplementationEntries>true</addDefaultImplementationEntries> <!-- see above for documentation -->
										</manifest>
									</archive>
								</configuration>
							</execution>

							<!-- Assemble the PMS distribution file. -->
							<execution>
								<id>build-pms-linux</id>
								<phase>package</phase>
								<goals>
									<goal>single</goal>
								</goals>
								<configuration>
									<descriptors>
										<descriptor>${project.basedir}/src/main/assembly/assembly-linux.xml</descriptor>
									</descriptors>
									<archive>
										<manifest>
											<mainClass>net.pms.PMS</mainClass>
											<addDefaultImplementationEntries>true</addDefaultImplementationEntries> <!-- see above for documentation -->
										</manifest>
									</archive>
								</configuration>
							</execution>
						</executions>
					</plugin>
					<!--
						Use the antrun plugin to:

						Download the tsMuxeR binary to ${project.binaries}/tsMuxeR
						Copy the pms-x.x.x-jar-with-dependencies.jar to ums.jar
					-->
					<plugin>
						<groupId>org.apache.maven.plugins</groupId>
						<artifactId>maven-antrun-plugin</artifactId>
						<version>1.7</version>
						<executions>
							<execution>
								<id>process-resources-linux</id>
								<phase>process-resources</phase>
								<goals>
									<goal>run</goal>
								</goals>
								<configuration>
									<target unless="offline">
										<!-- Make sure the binaries folder exists -->
										<mkdir dir="${project.binaries}" />

										<!-- Download binaries -->
										<get src="${project.binaries-base}/linux/ffmpeg?p=${binary-revision}" dest="${project.binaries}/ffmpeg" usetimestamp="true" />
										<get src="${project.binaries-base}/linux/tsMuxeR?p=${binary-revision}" dest="${project.binaries}/tsMuxeR" usetimestamp="true" />
										<get src="${project.binaries-base}/linux/tsMuxeR-new?p=${binary-revision}" dest="${project.binaries}/tsMuxeR-new" usetimestamp="true" />
										<get src="${project.binaries-base}/linux/tsMuxeR_licence.txt?p=${binary-revision}" dest="${project.binaries}/tsMuxeR_license.txt" usetimestamp="true" />
									</target>
								</configuration>
							</execution>
							<execution>
								<id>copy-jar-with-dependencies-linux</id>
								<phase>package</phase>
								<goals>
									<goal>run</goal>
								</goals>
								<configuration>
									<target>
										<copy file="${project.basedir}/target/${project.artifactId}-${project.version}-jar-with-dependencies.jar"
											tofile="${project.basedir}/target/ums.jar" overwrite="true" />
									</target>
								</configuration>
							</execution>
						</executions>
					</plugin>
				</plugins>
			</build>			
		</profile>

		<!--
			Mac OSX profile: takes care of building the final package for Mac OSX
		-->
		<profile>
			<id>osx</id>
			<activation>
				<activeByDefault>false</activeByDefault>
				<os>
					<family>mac</family>
				</os>
			</activation>

			<build>
				<plugins>

					<!--
						Plugin to download binaries before assembly
					-->
					<plugin>
						<groupId>org.apache.maven.plugins</groupId>
						<artifactId>maven-antrun-plugin</artifactId>
						<version>1.7</version>
						<executions>
							<execution>
								<id>process-resources-osx</id>
								<phase>test</phase>
								<goals>
									<goal>run</goal>
								</goals>

								<configuration>
									<target unless="offline">
										<!-- Make sure the binaries folder exists -->
										<mkdir dir="${project.binaries}" />
										<mkdir dir="${project.binaries}/osx" />

										<!-- Download binaries -->
										<get src="${project.binaries-base}/osx/dcraw?p=${binary-revision}" dest="${project.binaries}/osx/dcraw" usetimestamp="true" />
										<get src="${project.binaries-base}/osx/ffmpeg?p=${binary-revision}" dest="${project.binaries}/osx/ffmpeg" usetimestamp="true" />
										<get src="${project.binaries-base}/osx/flac?p=${binary-revision}" dest="${project.binaries}/osx/flac" usetimestamp="true" />
										<get src="${project.binaries-base}/osx/libmediainfo.dylib?p=${binary-revision}" dest="${project.binaries}/libmediainfo.dylib" usetimestamp="true" />
										<get src="${project.binaries-base}/MediaInfo-License.html?p=${binary-revision}" dest="${project.binaries}/MediaInfo-License.html" usetimestamp="true" />
										<get src="${project.binaries-base}/osx/mencoder?p=${binary-revision}" dest="${project.binaries}/osx/mencoder" usetimestamp="true" />
										<get src="${project.binaries-base}/osx/mplayer?p=${binary-revision}" dest="${project.binaries}/osx/mplayer" usetimestamp="true" />
										<get src="${project.binaries-base}/osx/tsMuxeR?p=${binary-revision}" dest="${project.binaries}/osx/tsMuxeR" usetimestamp="true" />
										<get src="${project.binaries-base}/osx/tsMuxeR-new?p=${binary-revision}" dest="${project.binaries}/osx/tsMuxeR-new" usetimestamp="true" />

										<!-- MediaInfo library needs to be in the standard library path to be found -->
										<copy file="${project.binaries}/libmediainfo.dylib" todir="${project.basedir}" />
										<copy file="${project.binaries}/MediaInfo-License.html" todir="${project.basedir}" />

										<!-- Make all downloaded binaries executable -->
										<chmod dir="${project.binaries}/osx" perm="a+x" includes="*" />
									</target>
								</configuration>
							</execution>
							<execution>
								<id>prepare-package-osx</id>
								<phase>prepare-package</phase>
								<goals>
									<goal>run</goal>
								</goals>
								<configuration>
									<target>
										<!-- Make sure the target folder exists -->
										<mkdir dir="${project.build.directory}/${project.build.finalName}-distribution" />

										<!-- Create the shortcut to the Applications folder -->
										<exec executable="/usr/bin/osascript">
											<arg value="-e" />
											<arg value="tell application &quot;Finder&quot;" />
											<arg value="-e" />
											<arg value="set src to POSIX file &quot;/Applications&quot;" />
											<arg value="-e" />
											<arg value="set dest to POSIX file &quot;${project.build.directory}/${project.build.finalName}-distribution&quot;" />
											<arg value="-e" />
											<arg value="if not exists dest then" />
											<arg value="-e" />
											<arg value="make new alias file to folder src at folder dest" />
											<arg value="-e" />
											<arg value="end if" />
											<arg value="-e" />
											<arg value="end tell" />
										</exec>
									</target>
								</configuration>
							</execution>
						</executions>
					</plugin>
					<plugin>
						<artifactId>maven-assembly-plugin</artifactId>
						<version>2.4</version>
						<executions>
							<!-- Assemble a jar with dependencies -->
							<execution>
								<id>make-jar-with-dependencies-osx</id>
								<phase>package</phase>
								<goals>
									<goal>single</goal>
								</goals>
								<configuration>
									<descriptors>
										<descriptor>${project.basedir}/src/main/assembly/jar-with-dependencies.xml</descriptor>
									</descriptors>
									<archive>
										<manifest>
											<mainClass>net.pms.PMS</mainClass>
											<addDefaultImplementationEntries>true</addDefaultImplementationEntries> <!-- see above for documentation -->
										</manifest>
									</archive>
								</configuration>
							</execution>
							<!--
								Assemble the PMS files in the right place before creating
								the App Bundle and DMG disk image.
							-->
							<execution>
								<id>make-assembly-osx</id>
								<phase>package</phase>
								<goals>
									<goal>single</goal>
								</goals>
								<configuration>
									<descriptors>
										<descriptor>${project.basedir}/src/main/assembly/assembly-osx.xml</descriptor>
									</descriptors>
									<archive>
										<manifest>
											<mainClass>net.pms.PMS</mainClass>
											<addDefaultImplementationEntries>true</addDefaultImplementationEntries> <!-- see above for documentation -->
										</manifest>
									</archive>
								</configuration>
							</execution>
						</executions>
					</plugin>

					<!--
						Plugin to create the OSX Application Bundle and DMG disk image. This will
						automatically copy all dependencies to a local repository, so the
						jar-with-dependencies is not needed here.
					-->
					<plugin>
						<groupId>org.codehaus.mojo</groupId>
						<artifactId>osxappbundle-maven-plugin</artifactId>
						<version>1.0-alpha-2</version>
						<executions>
							<execution>
								<phase>package</phase>
								<goals>
									<goal>bundle</goal>
								</goals>
								<configuration>
									<mainClass>net.pms.PMS</mainClass>
									<buildDirectory>${project.build.directory}/${project.build.finalName}-distribution</buildDirectory>
									<diskImageFile>${project.build.directory}/${project.build.finalName}.dmg</diskImageFile>
									<zipFile>${project.build.directory}/${project.build.finalName}-app.zip</zipFile>
									<javaApplicationStub>/System/Library/Frameworks/JavaVM.framework/Versions/Current/Resources/MacOS/JavaApplicationStub</javaApplicationStub>
									<bundleName>${project.name}</bundleName>
									<iconFile>${project.basedir}/src/main/resources/images/logo.icns</iconFile>
									<version>${project.version}</version>
									<jvmVersion>1.6</jvmVersion>
									<!-- Options to the JVM, will be used as the value of VMOptions in Info.plist. -->
									<vmOptions>-Xmx768M -Xss16M -Dfile.encoding=UTF-8 -Djava.net.preferIPv4Stack=true -jar</vmOptions>
									<dictionaryFile>${project.external-resources}/osx/Info.plist-template.xml</dictionaryFile>
									<internetEnable>false</internetEnable>
									<additionalClasspath />
									<additionalResources />
								</configuration>
							</execution>
						</executions>
					</plugin>
				</plugins>
			</build>
		</profile>

		<!--
			Hudson (windows-jar): minimal profile that builds pms.jar with the
			Windows JNA. The POSIX JNA causes snapshot builds to crash the JVM on
			Windows, whereas the Windows JNA only disables MediaInfo for Ubuntu
			users, who can still use ffmpeg.

			Another difference from the other profiles is that we don't download the
			binaries or build the tarball.
		-->
		<profile>
			<id>windows-jar</id>
			<activation>
				<activeByDefault>false</activeByDefault>
				<property>
					<name>env.HUDSON_URL</name>
				</property>
			</activation>

			<build>
				<plugins>
					<!-- Plugin to assemble a jar with dependencies -->
					<plugin>
						<artifactId>maven-assembly-plugin</artifactId>
						<version>2.4</version>
						<executions>
							<execution>
								<id>make-jar-with-dependencies-win</id>
								<phase>prepare-package</phase>
								<goals>
									<goal>single</goal>
								</goals>
								<configuration>
									<descriptors>
										<descriptor>${project.basedir}/src/main/assembly/jar-with-dependencies.xml</descriptor>
									</descriptors>
									<archive>
										<manifest>
											<mainClass>net.pms.PMS</mainClass>
											<addDefaultImplementationEntries>true</addDefaultImplementationEntries> <!-- see above for documentation -->
										</manifest>
									</archive>
								</configuration>
							</execution>
						</executions>
					</plugin>

					<!--
						Use the antrun plugin to: copy the
						pms-x.x.x-jar-with-dependencies.jar to pms.jar
					-->
					<plugin>
						<groupId>org.apache.maven.plugins</groupId>
						<artifactId>maven-antrun-plugin</artifactId>
						<version>1.7</version>
						<executions>
							<execution>
								<id>copy-jar-with-dependencies-linux</id>
								<phase>package</phase>
								<goals>
									<goal>run</goal>
								</goals>
								<configuration>
									<target>
										<copy file="${project.basedir}/target/${project.artifactId}-${project.version}-jar-with-dependencies.jar"
										      tofile="${project.basedir}/target/pms.jar" overwrite="true" />
									</target>
								</configuration>
							</execution>
						</executions>
					</plugin>

				</plugins>
			</build>
		</profile>

		<!--
			This profile allows running PMS from inside Eclipse
			(Requires a "mvn clean package" to download the binaries first)
		-->
		<profile>
			<id>run-from-eclipse</id>
			<build>
				<plugins>
					<plugin>
						<groupId>org.codehaus.mojo</groupId>
						<artifactId>exec-maven-plugin</artifactId>
						<version>1.3.2</version>
						<executions>
							<execution>
								<phase>test</phase>
								<goals>
									<goal>java</goal>
								</goals>
								<configuration>
									<classpathScope>test</classpathScope>
									<mainClass>net.pms.PMS</mainClass>
								</configuration>
							</execution>
						</executions>
					</plugin>
				</plugins>
			</build>
		</profile> 		
	</profiles>
</project><|MERGE_RESOLUTION|>--- conflicted
+++ resolved
@@ -634,18 +634,11 @@
 				<artifactId>maven-compiler-plugin</artifactId>
 				<version>3.2</version>
 				<configuration>
-<<<<<<< HEAD
 					<source>1.6</source>
 					<target>1.6</target>
 					<testSource>1.6</testSource>
 					<testTarget>1.6</testTarget>
-=======
-					<source>1.7</source>
-					<target>1.7</target>
-					<testSource>1.7</testSource>
-					<testTarget>1.7</testTarget>
 					<showDeprecation>true</showDeprecation>
->>>>>>> ee92a7cc
 				</configuration>
 			</plugin>
 
