--- conflicted
+++ resolved
@@ -92,9 +92,6 @@
 		<binary-revision>6</binary-revision>
 
 		<maven-javadoc-plugin-version>2.10.1</maven-javadoc-plugin-version>
-<<<<<<< HEAD
-		<git-commit-id-plugin-version>2.1.9</git-commit-id-plugin-version>
-=======
 		<git-commit-id-plugin-version>2.1.11</git-commit-id-plugin-version>
 
 		<!--
@@ -103,7 +100,6 @@
 			 system-makensis profile
 		 -->
 		<makensis-bin>${project.external-resources}/third-party/nsis/makensis.exe</makensis-bin>
->>>>>>> cd1fe8fa
 	</properties>
 	<pluginRepositories>
 		<pluginRepository>
@@ -311,11 +307,6 @@
 			<groupId>org</groupId>
 			<artifactId>jaudiotagger</artifactId>
 			<version>2.0.3</version>
-		</dependency>
-		<dependency>
-			<groupId>net.java.dev.jna</groupId>
-			<artifactId>jna</artifactId>
-			<version>${jna-version}</version>
 		</dependency>
 
 		<dependency>
@@ -930,6 +921,18 @@
 		</plugins>
 	</build>
 	<profiles>
+		<profile>
+			<id>system-makensis</id>
+			<activation>
+				<activeByDefault>false</activeByDefault>
+			</activation>
+
+			<properties>
+				<!-- if selected, use the system makensis on Linux, Mac OS X &c. -->
+				<makensis-bin>makensis</makensis-bin>
+			</properties>
+		</profile>
+
 		<!--
 			Windows profile: takes care of building the final package for Microsoft Windows
 		-->
@@ -941,14 +944,6 @@
 					<family>windows</family>
 				</os>
 			</activation>
-
-			<properties>
-				<!--
-					Last known JNA version known not to cause a Java crash
-					when browsing folders with files in them on Windows.
-				-->
-				<jna-version>3.2.5</jna-version>
-			</properties>
 
 			<pluginRepositories>
 				<pluginRepository>
@@ -1127,7 +1122,7 @@
 							<execution>
 								<id>build-pms-windows</id>
 								<configuration>
-									<makensisBin>${project.external-resources}/third-party/nsis/makensis.exe</makensisBin>
+									<makensisBin>${makensis-bin}</makensisBin>
 									<outputFile>${project.build.directory}/UMS.exe</outputFile>
 									<setupScript>${project.external-resources}/nsis/pms.nsi</setupScript>
 								</configuration>
@@ -1141,7 +1136,7 @@
 							<execution>
 								<id>build-setup-windows</id>
 								<configuration>
-									<makensisBin>${project.external-resources}/third-party/nsis/makensis.exe</makensisBin>
+									<makensisBin>${makensis-bin}</makensisBin>
 									<outputFile>${project.build.directory}/UMS-setup.exe</outputFile>
 									<setupScript>${project.external-resources}/nsis/setup.nsi</setupScript>
 								</configuration>
@@ -1167,7 +1162,7 @@
 				 and is needed for the Hudson profile to work
 			 -->
 			<activation>
-				<activeByDefault>false</activeByDefault>
+				<activeByDefault>true</activeByDefault>
 			</activation>
 
 			<build>
@@ -1427,7 +1422,7 @@
 									<bundleName>${project.name}</bundleName>
 									<iconFile>${project.basedir}/src/main/resources/images/logo.icns</iconFile>
 									<version>${project.version}</version>
-									<jvmVersion>1.8</jvmVersion>
+									<jvmVersion>1.7+</jvmVersion>
 									<!-- Options to the JVM, will be used as the value of VMOptions in Info.plist. -->
 									<vmOptions>-Xmx768M -Xss16M -Dfile.encoding=UTF-8 -Djava.net.preferIPv4Stack=true -jar</vmOptions>
 									<dictionaryFile>${project.external-resources}/osx/Info.plist-template.xml</dictionaryFile>
