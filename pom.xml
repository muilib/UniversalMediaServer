<?xml version="1.0" encoding="UTF-8"?>
<project xmlns="http://maven.apache.org/POM/4.0.0" xmlns:xsi="http://www.w3.org/2001/XMLSchema-instance"
	xsi:schemaLocation="http://maven.apache.org/POM/4.0.0 http://maven.apache.org/maven-v4_0_0.xsd">

	<!--
		UMS consists of two major parts: UMS itself and the third party software needed to
		run it. While UMS itself is 100% pure Java, some of the third party software is
		not. This means building a platform specific distribution boils down to first
		building the pms.jar and then assembling all application resources.

		Note that Maven 3 does not automatically install all dependencies, unlike Maven 2.
		To install all dependencies to your local repository, run the following commands:

		mvn com.savage7.maven.plugins:maven-external-dependency-plugin:resolve-external
		mvn com.savage7.maven.plugins:maven-external-dependency-plugin:install-external

		To build UMS, do:

			mvn clean package

		After building, the "target" directory will contain the binary.
		To generate a full source code report, do:

			mvn site

		After generating, the "target/site" directory will contain the reports.
	-->

	<modelVersion>4.0.0</modelVersion>
	<groupId>net.pms</groupId>
	<artifactId>ums</artifactId>
	<name>Universal Media Server</name>
	<packaging>jar</packaging>
	<version>3.0.0-a4</version>
	<url>http://www.universalmediaserver.com/</url>
	<inceptionYear>2012</inceptionYear>

	<!-- this is not required, but is recommended for plugin version checks -->
	<prerequisites>
		<maven>2.2.1</maven>
	</prerequisites>

	<organization>
		<name>Universal Media Server</name>
		<url>http://www.universalmediaserver.com/</url>
	</organization>
	<licenses>
		<license>
			<name>GNU General Public License version 2</name>
			<url>http://www.gnu.org/licenses/gpl-2.0.txt</url>
			<distribution>manual</distribution>
		</license>
	</licenses>
	<description>
		Universal Media Server is a cross-platform DLNA-compliant UPnP Media Server.
		Originally written to support the PlayStation 3, Universal Media Server has been
		expanded to support a range of other media renderers, including smartphones,
		televisions, music players and more.
	</description>
	<scm>
		<connection>scm:git:git://github.com/UniversalMediaServer/UniversalMediaServer.git</connection>
		<developerConnection>scm:git:git@github.com:UniversalMediaServer/UniversalMediaServer.git</developerConnection>
		<tag>master</tag>
		<url>https://github.com/UniversalMediaServer/UniversalMediaServer</url>
	</scm>
	<issueManagement>
		<system>Google Code</system>
		<url>http://code.google.com/p/universal-media-server/issues/list</url>
	</issueManagement>
	<properties>
		<!-- NSIS needs a version without "-SNAPSHOT" or "-b1" -->
		<project.version.short>3.0.0</project.version.short>

		<!--
			JNA 3.4.0 solves issue #1152, but causes a bug in Windows.
			The version is therefore overruled in the Windows profile.
			This property should be removed when Windows can use the
			same version.
		-->
		<jna-version>3.4.0</jna-version>

		<cuelib-version>1.2.1-2008-06-13</cuelib-version>
		<jgoodies-forms-version>1.6.0</jgoodies-forms-version>
		<jgoodies-looks-version>2.5.2</jgoodies-looks-version>
		<junrar-version>0.7</junrar-version>
		<mediautil-version>1.0</mediautil-version>
		<xmlwise-version>1.2.11</xmlwise-version>
		<slf4j-version>1.7.5</slf4j-version>

		<!-- Skip 4.65-1.05-RC because it doesn't work, author is working on fixing it -->
		<sevenzip-version>4.65-1.04-RC</sevenzip-version>

		<project.build.sourceEncoding>UTF-8</project.build.sourceEncoding>
		<project.external-resources>${project.basedir}/src/main/external-resources</project.external-resources>
		<project.binaries>${project.basedir}/target/bin</project.binaries>

		<!-- Snapshots should get their binaries from the trunk, releases from a tag -->
		<project.binaries-base>http://universal-media-server-binaries.googlecode.com/svn/trunk</project.binaries-base>
		<!-- <project.binaries-base>http://ps3mediaserver.googlecode.com/svn/tags/1.40.0</project.binaries-base> -->

		<maven-javadoc-plugin-version>2.9</maven-javadoc-plugin-version>
		<git-commit-id-plugin-version>2.1.4</git-commit-id-plugin-version>
	</properties>
	<pluginRepositories>
		<pluginRepository>
			<id>ossrh</id>
			<name>Sonatype OSS Repository</name>
			<url>http://oss.sonatype.org/content/groups/public</url>
			<layout>default</layout>
		</pluginRepository>
	</pluginRepositories>
	<repositories>
		<!-- Java.net -->
		<repository>
			<id>java.net</id>
			<name>Java.net Repository</name>
			<url>http://download.java.net/maven/2/</url>
			<snapshots>
				<enabled>false</enabled>
			</snapshots>
		</repository>

		<!-- netty -->
		<repository>
			<id>jboss</id>
			<url>http://repository.jboss.org/</url>
			<releases>
				<enabled>false</enabled>
			</releases>
			<snapshots>
				<enabled>false</enabled>
			</snapshots>
		</repository>

		<!-- GSON -->
		<repository>
			<id>google-gson</id>
			<name>google-gson</name>
			<url>https://google-gson.googlecode.com/svn/mavenrepo/</url>
			<snapshots>
				<enabled>false</enabled>
			</snapshots>
		</repository>

		<!-- JBoss.org repository -->
		<repository>
			<id>jboss.releases</id>
			<name>JBoss releases</name>
			<url>https://repository.jboss.org/nexus/content/repositories/releases/</url>
			<releases>
				<enabled>true</enabled>
			</releases>
			<snapshots>
				<enabled>false</enabled>
			</snapshots>
		</repository>

		<!-- for jai-imageio-core-standalone, which is used by Thumbnailator -->
		<repository>
			<releases />
			<snapshots>
				<enabled>false</enabled>
			</snapshots>
			<id>mygrid-repository</id>
			<name>myGrid Repository</name>
			<url>http://www.mygrid.org.uk/maven/repository</url>
		</repository>
	</repositories>
	<dependencies>
		<!-- TODO this can be removed when MEncoder is removed -->
		<dependency>
			<groupId>org.beanshell</groupId>
			<artifactId>bsh-core</artifactId>
			<version>2.0b4</version>
		</dependency>
		<dependency>
			<groupId>commons-codec</groupId>
			<artifactId>commons-codec</artifactId>
			<version>1.8</version>
		</dependency>
		<dependency>
			<groupId>commons-collections</groupId>
			<artifactId>commons-collections</artifactId>
			<version>3.2.1</version>
		</dependency>
		<dependency>
			<groupId>commons-configuration</groupId>
			<artifactId>commons-configuration</artifactId>
			<version>1.9</version>
			<exclusions>
				<!--  no need for commons-logging, as jcl-over-slf4j provides the impl -->
				<exclusion>
					<artifactId>commons-logging</artifactId>
					<groupId>commons-logging</groupId>
				</exclusion>
			</exclusions>
		</dependency>
		<dependency>
			<groupId>commons-httpclient</groupId>
			<artifactId>commons-httpclient</artifactId>
			<version>3.1</version>
			<exclusions>
				<!--  no need for commons-logging, as jcl-over-slf4j provides the impl -->
				<exclusion>
					<artifactId>commons-logging</artifactId>
					<groupId>commons-logging</groupId>
				</exclusion>
			</exclusions>
		</dependency>
		<dependency>
			<groupId>commons-io</groupId>
			<artifactId>commons-io</artifactId>
			<version>2.4</version>
		</dependency>
		<dependency>
			<groupId>org.apache.commons</groupId>
			<artifactId>commons-lang3</artifactId>
			<version>3.1</version>
		</dependency>
		<dependency>
			<groupId>com.h2database</groupId>
			<artifactId>h2</artifactId>
			<version>1.3.172</version>
		</dependency>
		<dependency>
			<groupId>ch.qos.logback</groupId>
			<artifactId>logback-classic</artifactId>
			<version>1.0.13</version>
		</dependency>
		<dependency>
			<groupId>ch.qos.logback</groupId>
			<artifactId>logback-core</artifactId>
			<version>1.0.13</version>
		</dependency>
		<dependency>
			<groupId>org.apache.sanselan</groupId>
			<artifactId>sanselan</artifactId>
			<version>0.97-incubator</version>
		</dependency>
		<dependency>
			<groupId>org.slf4j</groupId>
			<artifactId>slf4j-api</artifactId>
			<version>${slf4j-version}</version>
		</dependency>
		<dependency>
			<groupId>org.slf4j</groupId>
			<artifactId>jcl-over-slf4j</artifactId>
			<version>${slf4j-version}</version>
		</dependency>
		<dependency>
			<groupId>com.google.code.gson</groupId>
			<artifactId>gson</artifactId>
			<version>2.2.4</version>
		</dependency>
		<dependency>
			<groupId>io.netty</groupId>
			<artifactId>netty</artifactId> <!-- Use 'netty-all' for 4.0 or above -->
			<version>3.6.6.Final</version>
			<scope>compile</scope>
		</dependency>

		<!-- maven replacement for nsisant-1.2.jar -->
		<dependency>
			<groupId>maven</groupId>
			<artifactId>maven-nsis-plugin</artifactId>
			<version>2.1</version>
		</dependency>
		<dependency>
			<groupId>net.java.dev.rome</groupId>
			<artifactId>rome</artifactId>
			<version>1.0.0</version>
		</dependency>
		<dependency>
			<groupId>net.coobird</groupId>
			<artifactId>thumbnailator</artifactId>
			<version>0.4.5</version>
		</dependency>

		<!--
			this is not used on its own, but rather provides
			ImageReader subclasses that make support for additional
			formats (e.g. TIFF) available to the ImageIO API, and thus
			to Thumbnailator (our built-in image thumbnailer).

			XXX be careful upgrading this. this version is redistributable;
			other versions may not be:

			https://code.google.com/p/thumbnailator/issues/detail?id=32
			https://github.com/stain/jai-imageio-core
			http://stackoverflow.com/questions/1209583/using-java-advanced-imaging-with-maven
		-->
		<dependency>
			<groupId>net.java.dev.jai-imageio</groupId>
			<artifactId>jai-imageio-core-standalone</artifactId>
			<version>1.2-pre-dr-b04-2011-07-04</version>
		</dependency>

		<dependency>
			<groupId>org</groupId>
			<artifactId>jaudiotagger</artifactId>
			<version>2.0.3</version>
		</dependency>
		<dependency>
			<groupId>net.java.dev.jna</groupId>
			<artifactId>jna</artifactId>
			<version>${jna-version}</version>
		</dependency>

		<dependency>
			<groupId>com.jgoodies</groupId>
			<artifactId>jgoodies-forms</artifactId>
			<version>${jgoodies-forms-version}</version>
		</dependency>

		<dependency>
			<groupId>com.jgoodies</groupId>
			<artifactId>jgoodies-looks</artifactId>
			<version>${jgoodies-looks-version}</version>
		</dependency>

		<dependency>
			<groupId>com.github.junrar</groupId>
			<artifactId>junrar</artifactId>
			<version>${junrar-version}</version>
		</dependency>

		<!-- XXX: not Mavenized: https://code.google.com/p/cuelib/ -->
		<dependency>
			<groupId>jwbroek.cuelib</groupId>
			<artifactId>cuelib</artifactId>
			<version>${cuelib-version}</version>
		</dependency>

		<!-- XXX: not Mavenized: http://sourceforge.net/projects/mediachest/ -->
		<dependency>
			<groupId>mediautil</groupId>
			<artifactId>mediautil</artifactId>
			<version>${mediautil-version}</version>
		</dependency>

		<dependency>
			<groupId>xmlwise</groupId>
			<artifactId>xmlwise</artifactId>
			<version>${xmlwise-version}</version>
		</dependency>
		<dependency>
			<groupId>com.googlecode.juniversalchardet</groupId>
			<artifactId>juniversalchardet</artifactId>
			<version>1.0.3</version>
		</dependency>
		<dependency>
			<groupId>sevenzip</groupId>
			<artifactId>jbinding</artifactId>
			<version>${sevenzip-version}</version>
		</dependency>
		<dependency>
			<groupId>sevenzip-allplatforms</groupId>
			<artifactId>jbinding-allplatforms</artifactId>
			<version>${sevenzip-version}</version>
		</dependency>
		<dependency>
			<groupId>junit</groupId>
			<artifactId>junit</artifactId>
			<version>4.11</version>
			<scope>test</scope>
		</dependency>
		<dependency>
			<groupId>org.easytesting</groupId>
			<artifactId>fest-assert</artifactId>
			<version>1.4</version>
			<scope>test</scope>
		</dependency>
	</dependencies>
	<build>
		<defaultGoal>assembly:assembly</defaultGoal>

		<!-- specify how files in src/main/resources are bundled in the target jar -->
		<resources>
			<!-- 1) package unfiltered resources -->

			<!--
				This needs to be defined explicitly if a <resources>...</resources> 
				section is used
			-->
			<resource>
				<directory>src/main/resources</directory>
				<!--
					By default, Maven packages resources in the top-level of the jar e.g.

						/example.res

					The old PMS ant build packaged them in a "resources" directory
					e.g:

						/resources/example.res

					Currently, we preserve the old destination. If this is ever changed
					to the Maven default, a handful of files will need to be changed to
					reference "/example.res" rather than "/resources/example.res"
				-->
				<targetPath>resources</targetPath>
				<excludes>
					<exclude>project.properties</exclude>
				</excludes>

				<!-- Avoid inadvertently filtering binaries -->
				<filtering>false</filtering>
			</resource>

			<!-- 2) package filtered resources -->
			<resource>
				<directory>src/main/resources</directory>
				<targetPath>resources</targetPath>
				<includes>
					<include>project.properties</include>
				</includes>

				<!-- Filter to replace Maven properties -->
				<filtering>true</filtering>
			</resource>

			<!-- 3) package filtered NSIS header files -->
			<resource>
				<directory>src/main/external-resources/nsis</directory>
				<includes>
					<include>extra.nsh</include>
				</includes>

				<!-- Filter to replace Maven properties -->
				<filtering>true</filtering>
				<targetPath>..</targetPath>
			</resource>
		</resources>
		<testResources>
			<testResource>
				<directory>src/test/resources</directory>
				<includes>
					<include>project.properties</include>
				</includes>
				<targetPath>resources</targetPath>

				<!-- Enable the use of Maven properties -->
				<filtering>true</filtering>
			</testResource>
			<!--*.srt files to test charset detection-->
			<testResource>
				<directory>src/test/resources/net/pms/util</directory>
				<includes>
					<include>*.srt</include>
				</includes>
				<targetPath>net/pms/util</targetPath>
			</testResource>
		</testResources>
		<pluginManagement>
			<plugins>
				<plugin>
					<groupId>org.apache.maven.plugins</groupId>
					<artifactId>maven-surefire-plugin</artifactId>
					<configuration>

						<!--
							1) Force language because JUnit tests depend on English language strings

							2) Use our JNA dependency rather than the system's - fixes
							the following error on Linux (Ubuntu 12.04 with system
							jna-3.2.7.jar via libjna-java):

							There is an incompatible JNA native library installed on this system.
						-->
						<argLine>-Duser.language=en -Djna.nosys=true -XX:-UseSplitVerifier</argLine> <!-- only one argLine element is processed -->
					</configuration>
					<version>2.15</version>
				</plugin>

				<!--
					This plugin's configuration is used to store Eclipse m2e settings only.
					It has no influence on the Maven build itself.
				-->
				<plugin>
					<groupId>org.eclipse.m2e</groupId>
					<artifactId>lifecycle-mapping</artifactId>
					<version>1.0.0</version>
					<configuration>
						<lifecycleMappingMetadata>
							<pluginExecutions>
								<pluginExecution>
									<pluginExecutionFilter>
										<groupId>
											org.apache.maven.plugins
										</groupId>
										<artifactId>
											maven-antrun-plugin
										</artifactId>
										<versionRange>
											[1.7,)
										</versionRange>
										<goals>
											<goal>run</goal>
										</goals>
									</pluginExecutionFilter>
									<action>
										<ignore></ignore>
									</action>
								</pluginExecution>
								<pluginExecution>
									<pluginExecutionFilter>
										<groupId>
											pl.project13.maven
										</groupId>
										<artifactId>
											git-commit-id-plugin
										</artifactId>
										<versionRange>
											[${git-commit-id-plugin-version},)
										</versionRange>
										<goals>
											<goal>revision</goal>
										</goals>
									</pluginExecutionFilter>
									<action>
										<ignore></ignore>
									</action>
								</pluginExecution>
								<pluginExecution>
									<pluginExecutionFilter>
										<groupId>
											com.savage7.maven.plugins
										</groupId>
										<artifactId>
											maven-external-dependency-plugin
										</artifactId>
										<versionRange>
											[0.5,)
										</versionRange>
										<goals>
											<goal>install-external</goal>
											<goal>resolve-external</goal>
										</goals>
									</pluginExecutionFilter>
									<action>
										<ignore></ignore>
									</action>
								</pluginExecution>
							</pluginExecutions>
						</lifecycleMappingMetadata>
					</configuration>
				</plugin>
			</plugins>
		</pluginManagement>
		<plugins>
			<!--
				Plugin to add git commit information properties.
				These are used in the project.properties files.
				See: https://github.com/ktoso/maven-git-commit-id-plugin
			-->
			<plugin>
				<groupId>pl.project13.maven</groupId>
				<artifactId>git-commit-id-plugin</artifactId>
				<version>${git-commit-id-plugin-version}</version>
				<executions>
					<execution>
						<phase>initialize</phase>
						<goals>
							<goal>revision</goal>
						</goals>
					</execution>
				</executions>
				<configuration>
					<dateFormat>yyyy-MM-dd</dateFormat>
					<verbose>false</verbose>
					<generateGitPropertiesFile>false</generateGitPropertiesFile>
				</configuration>
			</plugin>

			<plugin>
				<artifactId>maven-compiler-plugin</artifactId>
				<version>2.5.1</version>
				<configuration>
<<<<<<< HEAD
					<source>1.6</source>
					<target>1.6</target>
=======
					<source>1.7</source>
					<target>1.7</target>
					<testSource>1.7</testSource>
					<testTarget>1.7</testTarget>
>>>>>>> de12fcb5
				</configuration>
			</plugin>

			<plugin>
				<artifactId>maven-eclipse-plugin</artifactId>
				<version>2.9</version>
				<configuration>
					<additionalProjectnatures>
						<projectnature>org.springframework.ide.eclipse.core.springnature</projectnature>
					</additionalProjectnatures>
					<additionalBuildcommands>
						<buildcommand>org.springframework.ide.eclipse.core.springbuilder</buildcommand>
					</additionalBuildcommands>
					<downloadSources>true</downloadSources>
					<downloadJavadocs>true</downloadJavadocs>
					<wtpversion>1.5</wtpversion>
				</configuration>
			</plugin>

			<plugin>
				<artifactId>maven-idea-plugin</artifactId>
				<version>2.2</version>
				<configuration>
					<downloadSources>true</downloadSources>
					<downloadJavadocs>true</downloadJavadocs>
					<dependenciesAsLibraries>true</dependenciesAsLibraries>
					<useFullNames>false</useFullNames>
				</configuration>
			</plugin>

			<!--
				This plugin will take care of installing the external dependencies that do not
				exist in a public Maven repository. That is why we store some jar files in the
				"src/main/external-resources/lib" directory and have this plugin take care of
				the installation at build time.
				
				Note: The plugin does not work automatically in Maven 3. To install the required
				dependencies execute the following commands:
				
				mvn com.savage7.maven.plugins:maven-external-dependency-plugin:resolve-external
				mvn com.savage7.maven.plugins:maven-external-dependency-plugin:install-external
				
				Checksums can be calculated with "openssl sha1 [filename]".
				
				See: http://code.google.com/p/maven-external-dependency-plugin/issues/detail?id=8#c4
			-->
			<plugin>
				<groupId>com.savage7.maven.plugins</groupId>
				<artifactId>maven-external-dependency-plugin</artifactId>
				<version>0.5</version>
				<inherited>false</inherited>
				<configuration>
					<stagingDirectory>${project.build.directory}/dependencies/</stagingDirectory>
					<createChecksum>true</createChecksum>
					<skipChecksumVerification>false</skipChecksumVerification>
					<force>false</force>
					<artifactItems>
						<artifactItem>
							<groupId>sevenzip</groupId>
							<artifactId>jbinding</artifactId>
							<version>${sevenzip-version}</version>
							<packaging>jar</packaging>
							<install>true</install>
							<downloadUrl>http://www.spirton.com/uploads/7-Zip-JBinding/7-Zip-JBinding-{version}.{packaging}</downloadUrl>
						</artifactItem>
						<artifactItem>
							<groupId>sevenzip-allplatforms</groupId>
							<artifactId>jbinding-allplatforms</artifactId>
							<version>${sevenzip-version}</version>
							<packaging>jar</packaging>
							<install>true</install>
							<downloadUrl>http://www.spirton.com/uploads/7-Zip-JBinding/7-Zip-JBinding-AllPlatforms-{version}.{packaging}</downloadUrl>
						</artifactItem>
						<artifactItem>
							<groupId>jwbroek.cuelib</groupId>
							<artifactId>cuelib</artifactId>
							<version>${cuelib-version}</version>
							<packaging>jar</packaging>
							<downloadUrl>http://cuelib.googlecode.com/files/cuelib-${cuelib-version}.jar</downloadUrl>
							<checksum>d03b6b960b3b83a2a419e8b5f07b6ba4bd18387b</checksum>
						</artifactItem>
						<artifactItem>
							<groupId>mediautil</groupId>
							<artifactId>mediautil</artifactId>
							<version>${mediautil-version}</version>
							<packaging>jar</packaging>
							<install>true</install>
							<force>false</force>
							<downloadUrl>http://downloads.sourceforge.net/project/mediachest/MediaUtil/Version%201.0/mediautil-1.zip</downloadUrl>
							<checksum>aa7ae51bb24a9268a8e57c6afe478c4293f84fda</checksum>
							<extractFile>mediautil-${mediautil-version}/mediautil-${mediautil-version}.jar</extractFile>
							<extractFileChecksum>e843cd55def75dce57123c79b7f36caca4841466</extractFileChecksum>
						</artifactItem>
					</artifactItems>
				</configuration>
				<executions>
					<execution>
						<id>clean-external-dependencies</id>
						<phase>clean</phase>
						<goals>
							<!-- mvn com.savage7.maven.plugins:maven-external-dependency-plugin:clean-external -->
							<goal>clean-external</goal>
						</goals>
					</execution>
					<execution>
						<id>resolve-install-external-dependencies</id>
						<!-- Note: this phase works in Maven 2. In Maven 3, it needs to be triggered manually. See above -->
						<phase>validate</phase>
						<goals>
							<!-- mvn com.savage7.maven.plugins:maven-external-dependency-plugin:resolve-external -->
							<goal>resolve-external</goal>

							<!-- mvn com.savage7.maven.plugins:maven-external-dependency-plugin:install-external -->
							<goal>install-external</goal>
						</goals>
					</execution>
				</executions>
			</plugin>
			<plugin>
				<groupId>org.apache.maven.plugins</groupId>
				<artifactId>maven-site-plugin</artifactId>
				<version>3.1</version>
				<dependencies>
					<dependency>
						<groupId>org.apache.maven.doxia</groupId>
						<artifactId>doxia-module-docbook-simple</artifactId>
						<version>1.2</version>
					</dependency>
				</dependencies>
				<configuration>
					<reportPlugins>
						<plugin>
							<groupId>org.apache.maven.plugins</groupId>
							<artifactId>maven-project-info-reports-plugin</artifactId>
							<version>2.7</version>
							<reports>
								<report>index</report>
								<report>dependencies</report>
								<report>dependency-convergence</report>
								<report>dependency-management</report>
								<report>plugins</report>
							</reports>
						</plugin>

						<!-- PMS tests report -->
						<plugin>
							<groupId>org.apache.maven.plugins</groupId>
							<artifactId>maven-surefire-report-plugin</artifactId>
							<version>2.15</version>
							<configuration>
								<showSuccess>false</showSuccess>
							</configuration>
						</plugin>

						<!-- Javadoc -->
						<plugin>
							<groupId>org.apache.maven.plugins</groupId>
							<artifactId>maven-javadoc-plugin</artifactId>
							<version>${maven-javadoc-plugin-version}</version>
							<configuration>
								<quiet>true</quiet>
								<tags>
									<tag>
										<name>todo</name>
										<placement>a</placement>
										<head>To Do:</head>
									</tag>
									<tag>
										<name>review</name>
										<placement>a</placement>
										<head>Review:</head>
									</tag>
								</tags>
								<detectJavaApiLink>false</detectJavaApiLink>
								<links>
									<link>http://docs.oracle.com/javase/7/docs/api/</link>
								</links>

								<!--
									Doclet to generate class diagrams inside Javadoc.
									Requires the installation of Graphviz (http://www.graphviz.org/)
								-->
								<doclet>org.jboss.apiviz.APIviz</doclet>
								<docletArtifact>
									<groupId>org.jboss.apiviz</groupId>
									<artifactId>apiviz</artifactId>
									<version>1.3.2.GA</version>
								</docletArtifact>
								<useStandardDocletOptions>true</useStandardDocletOptions>
							</configuration>
						</plugin>

						<!-- Class dependency report -->
						<plugin>
							<groupId>org.codehaus.mojo</groupId>
							<artifactId>jdepend-maven-plugin</artifactId>
							<version>2.0-beta-2</version>
						</plugin>

						<!-- Findbugs report -->
						<plugin>
							<groupId>org.codehaus.mojo</groupId>
							<artifactId>findbugs-maven-plugin</artifactId>
							<version>2.5.2</version>
						</plugin>

						<!-- Checkstyle report will go out of memory because of the huge amount of issues it finds(!)
						<plugin>
							<groupId>org.apache.maven.plugins</groupId>
							<artifactId>maven-checkstyle-plugin</artifactId>
							<version>2.10</version>
						</plugin>
						-->

						<!-- Cobertura Test Coverage report -->
						<plugin>
							<groupId>org.codehaus.mojo</groupId>
							<artifactId>cobertura-maven-plugin</artifactId>
							<version>2.5.2</version>
						</plugin>

						<!-- PMD and CPD code analysis report -->
						<plugin>
							<groupId>org.apache.maven.plugins</groupId>
							<artifactId>maven-pmd-plugin</artifactId>
							<version>3.0.1</version>
							<configuration>
								<linkXref>false</linkXref>
								<sourceEncoding>utf-8</sourceEncoding>
								<minimumTokens>100</minimumTokens>
								<targetJdk>1.6</targetJdk>
							</configuration>
						</plugin>

						<!-- L10n internationalization report -->
						<plugin>
							<groupId>org.codehaus.mojo</groupId>
							<artifactId>l10n-maven-plugin</artifactId>
							<version>1.0-alpha-2</version>
							<configuration>
								<locales>
									<locale>de</locale>
									<locale>bg</locale>
									<locale>br</locale>
									<locale>ca</locale>
									<locale>cz</locale>
									<locale>da</locale>
									<locale>de</locale>
									<locale>el</locale>
									<locale>es</locale>
									<locale>fi</locale>
									<locale>fr</locale>
									<locale>is</locale>
									<locale>it</locale>
									<locale>ja</locale>
									<locale>ko</locale>
									<locale>nl</locale>
									<locale>no</locale>
									<locale>pl</locale>
									<locale>pt</locale>
									<locale>ro</locale>
									<locale>ru</locale>
									<locale>sl</locale>
									<locale>sv</locale>
									<locale>zhs</locale>
									<locale>zht</locale>
								</locales>
							</configuration>
						</plugin>
					</reportPlugins>
				</configuration>
			</plugin>
			<plugin>
				<groupId>org.apache.maven.plugins</groupId>
				<artifactId>maven-source-plugin</artifactId>
				<version>2.2.1</version>
			</plugin>
			<plugin>
				<groupId>org.apache.maven.plugins</groupId>
				<artifactId>maven-javadoc-plugin</artifactId>
				<version>${maven-javadoc-plugin-version}</version>
			</plugin>
		</plugins>
	</build>
	<profiles>
		<!--
			Windows profile: takes care of building the final package for Microsoft Windows
		-->
		<profile>
			<id>windows</id>
			<activation>
				<activeByDefault>false</activeByDefault>
				<os>
					<family>windows</family>
				</os>
			</activation>

			<properties>
				<!--
					Last known JNA version known not to cause a Java crash
					when browsing folders with files in them on Windows.
				-->
				<jna-version>3.2.5</jna-version>
			</properties>

			<pluginRepositories>
				<pluginRepository>
					<id>Codehaus Snapshots</id>
					<url>http://nexus.codehaus.org/snapshots/</url>
					<snapshots>
						<enabled>true</enabled>
					</snapshots>
					<releases>
						<enabled>true</enabled>
					</releases>
				</pluginRepository>
			</pluginRepositories>

			<build>
				<plugins>
					<!-- Plugin to assemble a jar with dependencies -->
					<plugin>
						<artifactId>maven-assembly-plugin</artifactId>
						<version>2.4</version>
						<executions>
							<execution>
								<id>make-jar-with-dependencies-win</id>
								<phase>prepare-package</phase>
								<goals>
									<goal>single</goal>
								</goals>
								<configuration>
									<descriptors>
										<descriptor>${project.basedir}/src/main/assembly/jar-with-dependencies.xml</descriptor>
									</descriptors>
									<archive>
										<manifest>
											<mainClass>net.pms.PMS</mainClass>
											<!--
												this is required to make the ImageIo image "plugins" provided by jai-imageio-core-standalone work.
												without it, the following exception is thrown when PMS starts:

												Configuration error: java.util.ServiceConfigurationError: javax.imageio.spi.ImageInputStreamSpi:
													Provider com.sun.media.imageioimpl.stream.ChannelImageInputStreamSpi could not be instantiated:
														java.lang.IllegalArgumentException: vendorName == null!

												See: https://thierrywasyl.wordpress.com/2009/07/24/jai-how-to-solve-vendorname-null-exception/
											-->
											<addDefaultImplementationEntries>true</addDefaultImplementationEntries>
										</manifest>
									</archive>
								</configuration>
							</execution>
						</executions>
					</plugin>

					<!--
						Plugin to move the pms-x.x.x-jar-with-dependencies.jar to pms.jar
					-->
					<plugin>
						<groupId>org.apache.maven.plugins</groupId>
						<artifactId>maven-antrun-plugin</artifactId>
						<version>1.7</version>
						<executions>
							<execution>
								<id>process-resources-windows</id>
								<phase>process-resources</phase>
								<goals>
									<goal>run</goal>
								</goals>
								<configuration>
									<target>
										<!-- Make sure the download folders exist -->
										<mkdir dir="${project.binaries}" />
										<mkdir dir="${project.binaries}/win32" />
										<mkdir dir="${project.binaries}/win32/avisynth" />
										<mkdir dir="${project.binaries}/win32/codecs" />
										<mkdir dir="${project.binaries}/win32/dvrms" />
										<mkdir dir="${project.binaries}/win32/fonts" />
										<mkdir dir="${project.binaries}/win32/fonts/conf.avail" />
										<mkdir dir="${project.binaries}/win32/fonts/conf.d" />
										<mkdir dir="${project.binaries}/win32/fonts" />
										<mkdir dir="${project.binaries}/win32/interframe" />
										<mkdir dir="${project.binaries}/win32/mplayer" />
										<mkdir dir="${project.binaries}/win32/service" />

										<!-- Download all necessary Windows binaries. Keep the same structure because NSIS expects it that way. -->
										<get src="${project.binaries-base}/MediaInfo.dll" dest="${project.binaries}/MediaInfo.dll"  usetimestamp="true" />
										<get src="${project.binaries-base}/MediaInfo64.dll" dest="${project.binaries}/MediaInfo64.dll" usetimestamp="true" />
										<get src="${project.binaries-base}/MediaInfo-License.html" dest="${project.binaries}/MediaInfo-License.html" usetimestamp="true" />
										<get src="${project.binaries-base}/win32/LICENSE-dsnative.txt" dest="${project.binaries}/win32/LICENSE-dsnative.txt" usetimestamp="true" />
										<get src="${project.binaries-base}/win32/LICENSE-mplayer.txt" dest="${project.binaries}/win32/LICENSE-mplayer.txt" usetimestamp="true" />
										<get src="${project.binaries-base}/win32/builds.txt" dest="${project.binaries}/win32/builds.txt" usetimestamp="true" />
										<get src="${project.binaries-base}/win32/dcrawMS.exe" dest="${project.binaries}/win32/dcrawMS.exe" usetimestamp="true" />
										<get src="${project.binaries-base}/win32/ffmpeg.exe" dest="${project.binaries}/win32/ffmpeg.exe" usetimestamp="true" />
										<get src="${project.binaries-base}/win32/flac.exe" dest="${project.binaries}/win32/flac.exe" usetimestamp="true" />
										<get src="${project.binaries-base}/win32/mencoder.exe" dest="${project.binaries}/win32/mencoder.exe" usetimestamp="true" />
										<get src="${project.binaries-base}/win32/mplayer.exe" dest="${project.binaries}/win32/mplayer.exe"  usetimestamp="true" />
										<get src="${project.binaries-base}/win32/tsMuxeR.exe" dest="${project.binaries}/win32/tsMuxeR.exe" usetimestamp="true" />
										<get src="${project.binaries-base}/win32/vcomp100.dll" dest="${project.binaries}/win32/vcomp100.dll" usetimestamp="true" />
										<get src="${project.binaries-base}/win32/avisynth/avisynth.exe" dest="${project.binaries}/win32/avisynth/avisynth.exe" usetimestamp="true" />
										<get src="${project.binaries-base}/win32/codecs/drv33260.dll" dest="${project.binaries}/win32/codecs/drv33260.dll" usetimestamp="true" />
										<get src="${project.binaries-base}/win32/codecs/drv43260.dll" dest="${project.binaries}/win32/codecs/drv43260.dll" usetimestamp="true" />
										<get src="${project.binaries-base}/win32/codecs/drvc.dll" dest="${project.binaries}/win32/codecs/drvc.dll" usetimestamp="true" />
										<get src="${project.binaries-base}/win32/codecs/pncrt.dll" dest="${project.binaries}/win32/codecs/pncrt.dll" usetimestamp="true" />
										<get src="${project.binaries-base}/win32/codecs/sipr3260.dll" dest="${project.binaries}/win32/codecs/sipr3260.dll" usetimestamp="true" />
										<get src="${project.binaries-base}/win32/codecs/tokr3260.dll" dest="${project.binaries}/win32/codecs/tokr3260.dll" usetimestamp="true" />
										<get src="${project.binaries-base}/win32/codecs/wma9dmod.dll" dest="${project.binaries}/win32/codecs/wma9dmod.dll" usetimestamp="true" />
										<get src="${project.binaries-base}/win32/codecs/wmv9dmod.dll" dest="${project.binaries}/win32/codecs/wmv9dmod.dll" usetimestamp="true" />
										<get src="${project.binaries-base}/win32/codecs/wmvdmod.dll" dest="${project.binaries}/win32/codecs/wmvdmod.dll" usetimestamp="true" />
										<get src="${project.binaries-base}/win32/dvrms/ffmpeg_MPGMUX.exe" dest="${project.binaries}/win32/dvrms/ffmpeg_MPGMUX.exe" usetimestamp="true" />
										<get src="${project.binaries-base}/win32/dvrms/pthreadGC2.dll" dest="${project.binaries}/win32/dvrms/pthreadGC2.dll" usetimestamp="true" />
										<get src="${project.binaries-base}/win32/fonts/fonts.conf" dest="${project.binaries}/win32/fonts/fonts.conf" usetimestamp="true" />
										<get src="${project.binaries-base}/win32/fonts/conf.d/20-unhint-small-vera.conf" dest="${project.binaries}/win32/fonts/conf.d/20-unhint-small-vera.conf" usetimestamp="true" />
										<get src="${project.binaries-base}/win32/fonts/conf.d/30-metric-aliases.conf" dest="${project.binaries}/win32/fonts/conf.d/30-metric-aliases.conf" usetimestamp="true" />
										<get src="${project.binaries-base}/win32/fonts/conf.d/30-urw-aliases.conf" dest="${project.binaries}/win32/fonts/conf.d/30-urw-aliases.conf" usetimestamp="true" />
										<get src="${project.binaries-base}/win32/fonts/conf.d/40-nonlatin.conf" dest="${project.binaries}/win32/fonts/conf.d/40-nonlatin.conf" usetimestamp="true" />
										<get src="${project.binaries-base}/win32/fonts/conf.d/45-latin.conf" dest="${project.binaries}/win32/fonts/conf.d/45-latin.conf" usetimestamp="true" />
										<get src="${project.binaries-base}/win32/fonts/conf.d/49-sansserif.conf" dest="${project.binaries}/win32/fonts/conf.d/49-sansserif.conf" usetimestamp="true" />
										<get src="${project.binaries-base}/win32/fonts/conf.d/50-user.conf" dest="${project.binaries}/win32/fonts/conf.d/50-user.conf" usetimestamp="true" />
										<get src="${project.binaries-base}/win32/fonts/conf.d/51-local.conf" dest="${project.binaries}/win32/fonts/conf.d/51-local.conf" usetimestamp="true" />
										<get src="${project.binaries-base}/win32/fonts/conf.d/60-latin.conf" dest="${project.binaries}/win32/fonts/conf.d/60-latin.conf" usetimestamp="true" />
										<get src="${project.binaries-base}/win32/fonts/conf.d/65-fonts-persian.conf" dest="${project.binaries}/win32/fonts/conf.d/65-fonts-persian.conf" usetimestamp="true" />
										<get src="${project.binaries-base}/win32/fonts/conf.d/65-nonlatin.conf" dest="${project.binaries}/win32/fonts/conf.d/65-nonlatin.conf" usetimestamp="true" />
										<get src="${project.binaries-base}/win32/fonts/conf.d/69-unifont.conf" dest="${project.binaries}/win32/fonts/conf.d/69-unifont.conf" usetimestamp="true" />
										<get src="${project.binaries-base}/win32/fonts/conf.d/80-delicious.conf" dest="${project.binaries}/win32/fonts/conf.d/80-delicious.conf" usetimestamp="true" />
										<get src="${project.binaries-base}/win32/fonts/conf.d/90-synthetic.conf" dest="${project.binaries}/win32/fonts/conf.d/90-synthetic.conf" usetimestamp="true" />
										<get src="${project.binaries-base}/win32/fonts/conf.d/README" dest="${project.binaries}/win32/fonts/conf.d/README" usetimestamp="true" />
										<get src="${project.binaries-base}/win32/interframe/InterFrame2.avsi" dest="${project.binaries}/win32/interframe/InterFrame2.avsi" usetimestamp="true" />
										<get src="${project.binaries-base}/win32/interframe/svpflow_cpu.dll" dest="${project.binaries}/win32/interframe/svpflow_cpu.dll" usetimestamp="true" />
										<get src="${project.binaries-base}/win32/interframe/svpflow_gpu.dll" dest="${project.binaries}/win32/interframe/svpflow_gpu.dll" usetimestamp="true" />
										<get src="${project.binaries-base}/win32/interframe/svpflow1.dll" dest="${project.binaries}/win32/interframe/svpflow1.dll" usetimestamp="true" />
										<get src="${project.binaries-base}/win32/interframe/svpflow2.dll" dest="${project.binaries}/win32/interframe/svpflow2.dll" usetimestamp="true" />
										<get src="${project.binaries-base}/win32/mplayer/config" dest="${project.binaries}/win32/mplayer/config" usetimestamp="true" />
										<get src="${project.binaries-base}/win32/mplayer/input.conf" dest="${project.binaries}/win32/mplayer/input.conf" usetimestamp="true" />
										<get src="${project.binaries-base}/win32/mplayer/subfont.ttf" dest="${project.binaries}/win32/mplayer/subfont.ttf" usetimestamp="true" />
										<get src="${project.binaries-base}/win32/service/wrapper-community-license-1.1.txt" dest="${project.binaries}/win32/service/wrapper-community-license-1.1.txt" usetimestamp="true" />
										<get src="${project.binaries-base}/win32/service/wrapper.conf" dest="${project.binaries}/win32/service/wrapper.conf" usetimestamp="true" />
										<get src="${project.binaries-base}/win32/service/wrapper.dll" dest="${project.binaries}/win32/service/wrapper.dll" usetimestamp="true" />
										<get src="${project.binaries-base}/win32/service/wrapper.exe" dest="${project.binaries}/win32/service/wrapper.exe" usetimestamp="true" />
										<get src="${project.binaries-base}/win32/service/wrapper.jar" dest="${project.binaries}/win32/service/wrapper.jar" usetimestamp="true" />
									</target>
								</configuration>
							</execution>
							<execution>
								<id>prepare-package-windows</id>
								<phase>prepare-package</phase>
								<goals>
									<goal>run</goal>
								</goals>
								<configuration>
									<target>
										<!-- Copy the pms-x.x.x-jar-with-dependencies.jar to pms.jar -->
										<copy file="${project.basedir}/target/${project.artifactId}-${project.version}-jar-with-dependencies.jar"
										      tofile="${project.basedir}/target/ums.jar" overwrite="true" />

										<!-- MediaInfo library needs to be in the standard library path to be found -->
										<copy file="${project.binaries}/MediaInfo.dll" todir="${project.basedir}" />
										<copy file="${project.binaries}/MediaInfo64.dll" todir="${project.basedir}" />
										<copy file="${project.binaries}/MediaInfo-License.html" todir="${project.basedir}" />
									</target>
								</configuration>
							</execution>
						</executions>
					</plugin>

					<!--
						Plugin to build a Windows installer using the nullsoft scriptable install system (NSIS)
						The "generate-project" goal generates a file "target/project.nsh", which contains the
						definitions for project variables like "${PROJECT_BASEDIR}" that can be used in the
						"pms.nsi" and "setup.nsi" files. 
					-->
					<plugin>
						<groupId>org.codehaus.mojo</groupId>
						<artifactId>nsis-maven-plugin</artifactId>
						<version>1.0-SNAPSHOT</version>
						<executions>
							<execution>
								<id>build-pms-windows</id>
								<configuration>
									<makensisBin>${project.external-resources}/third-party/nsis/makensis.exe</makensisBin>
									<outputFile>${project.build.directory}/UMS.exe</outputFile>
									<setupScript>${project.external-resources}/nsis/pms.nsi</setupScript>
								</configuration>
								<phase>package</phase>
								<goals>
									<goal>generate-project</goal>
									<goal>compile</goal>
								</goals>
							</execution>

							<execution>
								<id>build-setup-windows</id>
								<configuration>
									<makensisBin>${project.external-resources}/third-party/nsis/makensis.exe</makensisBin>
									<outputFile>${project.build.directory}/UMS-setup.exe</outputFile>
									<setupScript>${project.external-resources}/nsis/setup.nsi</setupScript>
								</configuration>
								<phase>package</phase>
								<goals>
									<goal>generate-project</goal>
									<goal>compile</goal>
								</goals>
							</execution>
						</executions>
					</plugin>
				</plugins>
			</build>
		</profile>

		<!--
			Linux profile: takes care of building the final package for Linux
		-->
		<profile>
			<id>linux</id>
			<activation>
				<activeByDefault>false</activeByDefault>
			</activation>
			<build>
				<plugins>
					<plugin>
						<artifactId>maven-assembly-plugin</artifactId>
						<version>2.4</version>
						<executions>
							<!-- Assemble a jar with dependencies -->
							<execution>
								<id>make-jar-with-dependencies-linux</id>
								<phase>package</phase>
								<goals>
									<goal>single</goal>
								</goals>
								<configuration>
									<descriptors>
										<descriptor>${project.basedir}/src/main/assembly/jar-with-dependencies.xml</descriptor>
									</descriptors>
									<archive>
										<manifest>
											<mainClass>net.pms.PMS</mainClass>
											<addDefaultImplementationEntries>true</addDefaultImplementationEntries> <!-- see above for documentation -->
										</manifest>
									</archive>
								</configuration>
							</execution>

							<!-- Assemble the PMS distribution file. -->
							<execution>
								<id>build-pms-linux</id>
								<phase>package</phase>
								<goals>
									<goal>single</goal>
								</goals>
								<configuration>
									<descriptors>
										<descriptor>${project.basedir}/src/main/assembly/assembly-linux.xml</descriptor>
									</descriptors>
									<archive>
										<manifest>
											<mainClass>net.pms.PMS</mainClass>
											<addDefaultImplementationEntries>true</addDefaultImplementationEntries> <!-- see above for documentation -->
										</manifest>
									</archive>
								</configuration>
							</execution>
						</executions>
					</plugin>
					<!--
						Use the antrun plugin to:

						Download the tsMuxeR binary to ${project.binaries}/tsMuxeR
						Copy the pms-x.x.x-jar-with-dependencies.jar to ums.jar
					-->
					<plugin>
						<groupId>org.apache.maven.plugins</groupId>
						<artifactId>maven-antrun-plugin</artifactId>
						<version>1.7</version>
						<executions>
							<execution>
								<id>process-resources-linux</id>
								<phase>process-resources</phase>
								<goals>
									<goal>run</goal>
								</goals>
								<configuration>
									<target>
										<!-- Make sure the binaries folder exists -->
										<mkdir dir="${project.binaries}" />

										<!-- Download binaries -->
										<get src="${project.binaries-base}/linux/ffmpeg" dest="${project.binaries}/ffmpeg" usetimestamp="true" />
										<get src="${project.binaries-base}/linux/mencoder" dest="${project.binaries}/mencoder" usetimestamp="true" />
										<get src="${project.binaries-base}/linux/mplayer" dest="${project.binaries}/mplayer" usetimestamp="true" />
										<get src="${project.binaries-base}/linux/tsMuxeR" dest="${project.binaries}/tsMuxeR" usetimestamp="true" />
										<get src="${project.binaries-base}/linux/tsMuxeR_licence.txt" dest="${project.binaries}/tsMuxeR_license.txt" usetimestamp="true" />
									</target>
								</configuration>
							</execution>
							<execution>
								<id>copy-jar-with-dependencies-linux</id>
								<phase>package</phase>
								<goals>
									<goal>run</goal>
								</goals>
								<configuration>
									<target>
										<copy file="${project.basedir}/target/${project.artifactId}-${project.version}-jar-with-dependencies.jar"
											tofile="${project.basedir}/target/ums.jar" overwrite="true" />
									</target>
								</configuration>
							</execution>
						</executions>
					</plugin>
				</plugins>
			</build>			
		</profile>

		<!--
			Mac OSX profile: takes care of building the final package for Mac OSX
		-->
		<profile>
			<id>osx</id>
			<activation>
				<activeByDefault>false</activeByDefault>
				<os>
					<family>mac</family>
				</os>
			</activation>
			<build>
				<plugins>

					<!--
						Plugin to download binaries before assembly
					-->
					<plugin>
						<groupId>org.apache.maven.plugins</groupId>
						<artifactId>maven-antrun-plugin</artifactId>
						<version>1.7</version>
						<executions>
							<execution>
								<id>process-resources-osx</id>
								<phase>test</phase>
								<goals>
									<goal>run</goal>
								</goals>

								<configuration>
									<target>
										<!-- Make sure the binaries folder exists -->
										<mkdir dir="${project.binaries}" />
										<mkdir dir="${project.binaries}/osx" />

										<!-- Download binaries -->
										<get src="${project.binaries-base}/osx/dcraw" dest="${project.binaries}/osx/dcraw" usetimestamp="true" />
										<get src="${project.binaries-base}/osx/ffmpeg" dest="${project.binaries}/osx/ffmpeg" usetimestamp="true" />
										<get src="${project.binaries-base}/osx/flac" dest="${project.binaries}/osx/flac" usetimestamp="true" />
										<get src="${project.binaries-base}/osx/libmediainfo.dylib" dest="${project.binaries}/libmediainfo.dylib" usetimestamp="true" />
										<get src="${project.binaries-base}/MediaInfo-License.html" dest="${project.binaries}/MediaInfo-License.html" usetimestamp="true" />
										<get src="${project.binaries-base}/osx/mencoder" dest="${project.binaries}/osx/mencoder" usetimestamp="true" />
										<get src="${project.binaries-base}/osx/mplayer" dest="${project.binaries}/osx/mplayer" usetimestamp="true" />
										<get src="${project.binaries-base}/osx/tsMuxeR" dest="${project.binaries}/osx/tsMuxeR" usetimestamp="true" />

										<!-- MediaInfo library needs to be in the standard library path to be found -->
										<copy file="${project.binaries}/libmediainfo.dylib" todir="${project.basedir}" />
										<copy file="${project.binaries}/MediaInfo-License.html" todir="${project.basedir}" />

										<!-- Make all downloaded binaries executable -->
										<chmod dir="${project.binaries}/osx" perm="a+x" includes="*" />
									</target>
								</configuration>
							</execution>
							<execution>
								<id>prepare-package-osx</id>
								<phase>prepare-package</phase>
								<goals>
									<goal>run</goal>
								</goals>
								<configuration>
									<target>
										<!-- Make sure the target folder exists -->
										<mkdir dir="${project.build.directory}/${project.build.finalName}-distribution" />

										<!-- Create the shortcut to the Applications folder -->
										<exec executable="/usr/bin/osascript">
											<arg value="-e" />
											<arg value="tell application &quot;Finder&quot;" />
											<arg value="-e" />
											<arg value="set src to POSIX file &quot;/Applications&quot;" />
											<arg value="-e" />
											<arg value="set dest to POSIX file &quot;${project.build.directory}/${project.build.finalName}-distribution&quot;" />
											<arg value="-e" />
											<arg value="if not exists dest then" />
											<arg value="-e" />
											<arg value="make new alias file to folder src at folder dest" />
											<arg value="-e" />
											<arg value="end if" />
											<arg value="-e" />
											<arg value="end tell" />
										</exec>
									</target>
								</configuration>
							</execution>
						</executions>
					</plugin>
					<plugin>
						<artifactId>maven-assembly-plugin</artifactId>
						<version>2.4</version>
						<executions>
							<!-- Assemble a jar with dependencies -->
							<execution>
								<id>make-jar-with-dependencies-osx</id>
								<phase>package</phase>
								<goals>
									<goal>single</goal>
								</goals>
								<configuration>
									<descriptors>
										<descriptor>${project.basedir}/src/main/assembly/jar-with-dependencies.xml</descriptor>
									</descriptors>
									<archive>
										<manifest>
											<mainClass>net.pms.PMS</mainClass>
											<addDefaultImplementationEntries>true</addDefaultImplementationEntries> <!-- see above for documentation -->
										</manifest>
									</archive>
								</configuration>
							</execution>
							<!--
								Assemble the PMS files in the right place before creating
								the App Bundle and DMG disk image.
							-->
							<execution>
								<id>make-assembly-osx</id>
								<phase>package</phase>
								<goals>
									<goal>single</goal>
								</goals>
								<configuration>
									<descriptors>
										<descriptor>${project.basedir}/src/main/assembly/assembly-osx.xml</descriptor>
									</descriptors>
									<archive>
										<manifest>
											<mainClass>net.pms.PMS</mainClass>
											<addDefaultImplementationEntries>true</addDefaultImplementationEntries> <!-- see above for documentation -->
										</manifest>
									</archive>
								</configuration>
							</execution>
						</executions>
					</plugin>

					<!--
						Plugin to create the OSX Application Bundle and DMG disk image. This will
						automatically copy all dependencies to a local repository, so the
						jar-with-dependencies is not needed here.
					-->
					<plugin>
						<groupId>org.codehaus.mojo</groupId>
						<artifactId>osxappbundle-maven-plugin</artifactId>
						<version>1.0-alpha-2</version>
						<executions>
							<execution>
								<phase>package</phase>
								<goals>
									<goal>bundle</goal>
								</goals>
								<configuration>
									<mainClass>net.pms.PMS</mainClass>
									<buildDirectory>${project.build.directory}/${project.build.finalName}-distribution</buildDirectory>
									<diskImageFile>${project.build.directory}/${project.build.finalName}.dmg</diskImageFile>
									<zipFile>${project.build.directory}/${project.build.finalName}-app.zip</zipFile>
									<javaApplicationStub>/System/Library/Frameworks/JavaVM.framework/Versions/Current/Resources/MacOS/JavaApplicationStub</javaApplicationStub>
									<bundleName>${project.name}</bundleName>
									<iconFile>${project.basedir}/src/main/resources/images/logo.icns</iconFile>
									<version>${project.version}</version>
									<jvmVersion>1.6</jvmVersion>
									<!-- Options to the JVM, will be used as the value of VMOptions in Info.plist. -->
									<vmOptions>-Xmx768M -Xss16M -Dfile.encoding=UTF-8 -Djava.net.preferIPv4Stack=true -jar</vmOptions>
									<dictionaryFile>${project.external-resources}/osx/Info.plist-template.xml</dictionaryFile>
									<internetEnable>false</internetEnable>
									<additionalClasspath />
									<additionalResources />
								</configuration>
							</execution>
						</executions>
					</plugin>
				</plugins>
			</build>
		</profile>

		<!--
			This profile allows running PMS from inside Eclipse
			(Requires a "mvn clean package" to download the binaries first)
		-->
		<profile>
			<id>run-from-eclipse</id>
			<build>
				<plugins>
					<plugin>
						<groupId>org.codehaus.mojo</groupId>
						<artifactId>exec-maven-plugin</artifactId>
						<version>1.2.1</version>
						<executions>
							<execution>
								<phase>test</phase>
								<goals>
									<goal>java</goal>
								</goals>
								<configuration>
									<classpathScope>test</classpathScope>
									<mainClass>net.pms.PMS</mainClass>
								</configuration>
							</execution>
						</executions>
					</plugin>
				</plugins>
			</build>
		</profile> 		
	</profiles>
</project><|MERGE_RESOLUTION|>--- conflicted
+++ resolved
@@ -576,15 +576,10 @@
 				<artifactId>maven-compiler-plugin</artifactId>
 				<version>2.5.1</version>
 				<configuration>
-<<<<<<< HEAD
 					<source>1.6</source>
 					<target>1.6</target>
-=======
-					<source>1.7</source>
-					<target>1.7</target>
 					<testSource>1.7</testSource>
 					<testTarget>1.7</testTarget>
->>>>>>> de12fcb5
 				</configuration>
 			</plugin>
 
