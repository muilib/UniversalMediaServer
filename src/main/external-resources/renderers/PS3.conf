#-----------------------------------------------------------------------------
# Profile for PlayStation 3.
# DO NOT MODIFY THIS (OR AT YOUR OWN RISK)
#
# This configuration profile serves two purposes:
#
#   - Allow UMS to recognize a specific connecting renderer
#   - Define the possibilities of that renderer
#

#-----------------------------------------------------------------------------
# RENDERER INFORMATION
#

# RendererName: Determines the name that is displayed in the UMS user
# interface when this renderer connects.
RendererName = PlayStation 3

# RendererIcon: Determines the icon that is displayed in the UMS user
# interface when this renderer connects. By default, these icons are
# bundled with UMS in ums.jar, but they can easily be customised:
# http://www.ps3mediaserver.org/forum/viewtopic.php?f=6&t=3507&p=49536#p49536
RendererIcon = ps3.png

#-----------------------------------------------------------------------------
# RENDERER RECOGNITION
#
# When a renderer connects, it sends a "User-Agent" header. UMS tries to
# match that header with all configuration profiles. If none of the profiles
# match, the message "Unknown User-Agent:" will be displayed in the logs and
# UMS will switch to a default profile.
#
# Because matching involves all renderer configuration profiles, it is
# important to match as long a string as possible. This increases the chances
# that a match is unique. Version numbers are best avoided.
#
# To learn the exact headers of any renderer, set the logging level in
# "logback.xml" to "TRACE" and look for messages like "Received on socket:".
#
# ============================================================================
# PlayStation 3 uses the following strings:
#
# User-Agent: PLAYSTATION 3
# ---
# User-Agent: UPnP/1.0
# X-AV-Client-Info: av=5.0; cn="Sony Computer Entertainment Inc."; mn="PLAYSTATION 3"; mv="1.0";
# ---
# User-Agent: UPnP/1.0 DLNADOC/1.50
# X-AV-Client-Info: av=5.0; cn="Sony Computer Entertainment Inc."; mn="PLAYSTATION 3"; mv="1.0";
# ============================================================================
#

# UserAgentSearch: Optional regular expression to detect a connected renderer.
# The expression is case insensitive. When the expression is empty User-Agent
# headers are not used, this is the default. Note that one renderer can use
# several different User-Agent headers.
#
# Examples:
#
# UserAgentSearch = Platinum/.*DLNADOC/|yxplayer2|MPlayer |NSPlayer/
# UserAgentSearch = Windows-Media-Player-DMS|Microsoft-Windows
#
# Ignoring the "UPnP/1.0" and "UPnP/1.0 DLNADOC/1.50" headers since they are
# too general, plus they can be detected from the additional header.
UserAgentSearch = PLAYSTATION

# UserAgentAdditionalHeader: Optional additional HTTP header for better
# detection. When defined, UMS also considers this header when trying to find
# a match. Even when the standard UserAgentSearch match fails, this extra
# header can provide a positive match.
UserAgentAdditionalHeader = X-AV-Client-Info

# UserAgentAdditionalHeaderSearch: Regular expression to search for in the
# additional HTTP header.
UserAgentAdditionalHeaderSearch = PLAYSTATION

#-----------------------------------------------------------------------------
# BASIC CAPABILITIES
#
# This indicates to UMS what kind of media the renderer can handle. Files that
# the renderer cannot handle will be hidden from it.
#

# Video: Set to "true" if the renderer can play video.
# Default: true
Video = true

# Audio: Set to "true" if the renderer can play audio.
# Default: true
Audio = true

# Image: Set to "true" if the renderer can display images.
# Default: true
Image = true

#-----------------------------------------------------------------------------
# DLNA SETTINGS
#

# SeekByTime: Set to true to use the DLNA feature seek-by-time instead of
# the default seek-by-byte method.
#
# Valid values:
#
#     true:
#
#         The renderer supports seek-by-time.
#
#     false:
#
#         The renderer doesn't support seek-by-time, so it should
#         only use the default seek-by-byte method.
#
#     exclusive:
#
#         While most renderers that support seek-by-time also support
#         seek-by-byte, some (e.g. the PS3 [1] and Panasonic TVs [2])
#         behave unreliably if both are permitted when transcoding files.
#         This option works around this by disabling seek-by-byte for
#         transcoded files when permitting seek-by-time.
#
# [1] Seeking via "Go To" with the PS3 (firmware 4.31) and MEncoder works with "exclusive", but hangs or crashes with "true".
# [2] http://www.ps3mediaserver.org/forum/viewtopic.php?f=6&t=15841
#
# Default: false
SeekByTime = exclusive

# DLNALocalizationRequired: Serve different flavors of localization in the
# DLNA parameters (PAL/NTSC, NA/EU/JP) to allow every world wide renderer to
# see the files. Important for Sony Bravia TVs.
# Default: false
DLNALocalizationRequired = false

# CBRVideoBitrate is useful for renderers without SeekByTime support. It does time2byte conversion to support FF/RW.
# Only possibility how to predict where we are when seeking is using CBR bitrate instead of VBR used by default
# Creating a CBR stream with MEncoder is 3 times slower than using VBR so bear this in mind if you have a slow computer!
# Speed can hopefully be optimized a little bit in the future:
# http://www.ps3mediaserver.org/forum/viewtopic.php?f=14&t=8883&p=53706&hilit=ditlew#p53700
# http://www.ps3mediaserver.org/forum/viewtopic.php?f=11&t=11284&p=62765&hilit=1835#p62765
# Default: 0
CBRVideoBitrate = 0

# ByteToTimeseekRewindSeconds is used for fine-tuning
# Default: 0
ByteToTimeseekRewindSeconds = 0

#-----------------------------------------------------------------------------
# MEDIAINFO
#

# MediaInfo: Set to "true" if UMS should parse files with MediaInfo. This will
# give UMS more accurate information, speed up browsing and prevent potential
# playback errors. It also enables the use of "Supported" to more accurately
# define the supported formats for the renderer.
# Default: false
MediaInfo = true

# CreateDLNATreeFaster: Use faster method to create the DLNA tree using the
# MediaInfo library. Since this is a UPnP specification violation, it is not
# supported by some renderers and false by default.
# Default: false
CreateDLNATreeFaster = true

#-----------------------------------------------------------------------------
# TRANSCODING AND MUXING CAPABILITIES
#
# It is very likely that a renderer cannot render all file formats. If this is
# the case, UMS should transcode or mux the file to a format that the renderer
# can display. This section defines the format that UMS should transcode or
# mux to.
#

# TranscodeVideo: Profile to use for transcoding video files.
# One of the following:
#
#     Profile            Video           Audio   Container
#     ----------------------------------------------------
#     MPEGPS-MPEG2-AC3   MPEG-2          AC-3    MPEG-PS
#     MPEGTS-MPEG2-AC3   MPEG-2          AC-3    MPEG-TS
#     MPEGTS-H264-AC3    H.264           AC-3    MPEG-TS
#     MPEGTS-H264-AAC    H.264           AAC     MPEG-TS
#     WMV:               WMV 2 (WMV 8)   WMA 2   ASF
#
# These profiles are supported by the MEncoder, FFmpeg and VLC engines.
# Default: MPEGPS-MPEG2-AC3
TranscodeVideo = MPEGPS-MPEG2-AC3

# TranscodeAudio: Profile to use for transcoding audio files
# Currently supported: "LPCM", "MP3" or "WAV".
# Default: LPCM
TranscodeAudio = LPCM

# DefaultVBVBufSize: Whether or not to use the default DVD buffer size. Setting
# this to "false" means a greater bitrate and faster encoding, but it can
# generate incompatible videos dependent on the renderer.
# Default: false
DefaultVBVBufSize = false

# MuxH264ToMpegTS: Whether the media renderer supports H.264 in a MPEG-TS file.
# Ignored if "MediaInfo" is set to true or on OS X 10.4.
# Default: true (conditions above)
MuxH264ToMpegTS = true

# MuxDTSToMpeg: Whether the media renderer supports DTS in an MPEG file. Ignored
# if MediaInfo = true.
# Default: false (condition above)
MuxDTSToMpeg = false

# WrapDTSIntoPCM: Set to "true" if the media renderer supports DTS wrapped
# into LPCM in a MPEG file.
# Default: true
WrapDTSIntoPCM = true

# WrapEncodedAudioIntoPCM: Set to "true" if the media renderer supports AC-3/DTS
# wrapped into LPCM in a MPEG file. It must be also enabled in GUI and overrides
# WrapDTSIntoPCM option if set to true.
<<<<<<< HEAD
# By default it is set to false 
=======
# Default: false 
>>>>>>> 09f34105
WrapEncodedAudioIntoPCM = true

# MuxLPCMToMpeg: Whether the media renderer supports LPCM in an MPEG file.
# Ignored if MediaInfo = true.
# Default: true
MuxLPCMToMpeg = true

# MaxVideoBitrateMbps: The maximum bitrate supported by the media renderer.
# Setting to "0" means unlimited.
# If the CPU is not very fast, it may be better to avoid using bandwidth limit
# and instead lower the bitrate by defining "CustomMencoderQualitySettings"
# and/or "CustomFFmpegOptions" since they can be less CPU-intensive.
<<<<<<< HEAD
=======
# Default: 0
>>>>>>> 09f34105
MaxVideoBitrateMbps = 0

# MaxVideoWidth and MaxVideoHeight: Maximum width and height supported by the
# media renderer.
# Setting to "0" means unlimited.
# Both must be 0, or both must be higher than 0.
<<<<<<< HEAD
=======
# Defaults: 0
>>>>>>> 09f34105
MaxVideoWidth = 1920
MaxVideoHeight = 1080

# H264Level41Limited: Set to "true" if the media renderer supports only H.264
# L4.1 at most.
# Default: false
H264Level41Limited = true

# TranscodeAudioTo441kHz: Set to "true" if music files need to be resampled at
# 44.1kHz.
# Default: false
TranscodeAudioTo441kHz = false

# TranscodeFastStart: Set to "true" if the renderer has a short timeout delay
# and needs to receive transcoded video with minimal delay. If set to "false",
# UMS will take some time to buffer some of the transcoded video.
# Default: false
TranscodeFastStart = true

# TranscodedVideoFileSize: The amount of transcoded data is unknown at the
# time of transcoding. Still, some renderers expect a size for the video file
# to be returned. Possible values are:
#            0: No size is sent to the renderer (default value)
# 100000000000: Fake size of 100 GB is sent to the renderer.
#           -1: Specific value that works perfect for the PS3. It is against
#               the DLNA spec though.
TranscodedVideoFileSize = -1

# TranscodedVideoAudioSampleRate: The audio sample rate to use in transcoded
# video
# Default: 48000
TranscodedVideoAudioSampleRate = 48000

# MimeTypesChanges: A list of mimetype transformations, separated by |.
# Example: MimeTypesChanges = old/mime1=new/mime1|old/mime2=new/mime2
# Default: ""
MimeTypesChanges = video/avi=video/x-divx

# TranscodeExtensions: Comma-separated list of file extensions that are forced
# to be transcoded and never streamed. Best left empty if MediaInfo = true,
# and define "Supported" formats instead.
# Default: ""
TranscodeExtensions =

# StreamExtensions: Comma-separated list of file extensions that are forced
# to be streamed and never transcoded. Best left empty if MediaInfo = true,
# and define "Supported" formats instead.
# Default: ""
StreamExtensions =

# ForceJPGThumbnails: Some renderers (e.g. Sony Bravia TVs and Blu-ray Disc
# players) require thumbnails to be represented as JPEGs (JPEG_TN) in the
# DLNA directory XML. Set this to true to force UMS to fake this representation.
# Notse: this has no effect on real thumbnail file formats or content-type
# headers, and will only return true if MediaInfo = true
# Default: false
ForceJPGThumbnails = false

# ThumbnailAsResource: Set to true if the renderer requires the use of the
# "res" element instead of the "albumArtURI" element for thumbnails in DLNA
# reponses. E.g. Samsung 2012 models do not recognize the "albumArtURI"
# element.
# Default: false, i.e. use "albumArtURI"
ThumbnailAsResource = false

# ChunkedTransfer: Some renderers are particular about the "Content-Length"
# headers in requests (e.g. Sony Blu-ray Disc players). By default, UMS will
# send a "Content-Length" that refers to the total media size, even if the exact
# length is unknown. Set this option to true to omit sending a length when it is
# unknown.
# Default: false
ChunkedTransfer = false

# CustomFFmpegOptions: Overrides the FFmpeg custom options in UMS for
# this renderer. Default is empty, which means the UMS settings will be used.
# All setting for output formats, codecs, bitrate e.g. can be used except video,
# audio and subs mapping (-map).
# Do not use it to override the FFmpeg video filter setting. Use
# OverrideVideoFilter instead.
# Default: ""
CustomFFmpegOptions =

# OverrideFFmpegVideoFilter: Overrides the scale and pad part of FFmpeg 
<<<<<<< HEAD
# VideoFilter options in UMS for this renderer. It leave all internal VideoFilter
# setting for subtitles untouched. Do not use -vf in this option and add only
# VideoFilter parameters (filters) separated by commas. Commas inside the filters
# are taken as a break so they must have an prefix \\ e.g. "pad=max(iw\\,ih*16/9)...". 
# Default is empty, which means the UMS settings will be used.
=======
# VideoFilter options in UMS for this renderer. It leave all internal
# VideoFilter setting for subtitles untouched. Do not use -vf in this option and
# add only VideoFilter parameters (filters) separated by commas. Commas inside
# the filters are taken as a break so they must have an prefix.
# Example: OverrideFFmpegVideoFilter = pad=max(iw\\,ih*16/9)
# Default: ""
>>>>>>> 09f34105
OverrideFFmpegVideoFilter =

# CustomMencoderQualitySettings: Overrides the MEncoder transcoding quality
# settings in UMS for this renderer.
# Default: ""
CustomMencoderQualitySettings =

# CustomMencoderOptions: Overrides the MEncoder custom options in UMS for
# this renderer.
# Many values will work, but particularly safe ones are:
# channels, lavcopts vcodec, lavcopts acodec, lavcopts abitrate
# Default: ""
CustomMencoderOptions =

# DisableMencoderNoskip: Prevents -noskip from being used by MEncoderVideo.
# Default: false
DisableMencoderNoskip =

# SubtitleHttpHeader: Some devices recognize a custom HTTP header for
# retrieving the contents of a subtitles file. Set this option to the name of
# that custom header and UMS will send the URL for the subtitles file in that
# header (e.g. Samsung devices recognize the "CaptionInfo.sec" header).
# Default: "", i.e. UMS will not send such header information.
SubtitleHttpHeader =

# KeepAspectRatio: This option adds black borders to the video to prevent the
# renderer from displaying an incorrect aspect ratio.
# If some videos on your renderer looked either stretched or squashed, enabling
# this setting may fix that.
<<<<<<< HEAD
# Default value is false.
=======
# Default: false
>>>>>>> 09f34105
KeepAspectRatio =

# RescaleByRenderer: Works only for FFmpeg. Normally the renderer is rescaling
# the video. 
# If set this option to false the UMS will do that.
# It can make better video quality but the CPU and bandwidth are more utilised
# and can produce jerking video on Wi-Fi.
# To use it, MaxVideoWidth and MaxVideoHeight must be set.
# Default: true
RescaleByRenderer =

# LimitFolders: Whether the renderer has a maximum folder limit
<<<<<<< HEAD
# Default value is true.
=======
# Default: true
>>>>>>> 09f34105
LimitFolders =

#-----------------------------------------------------------------------------
# Other useful hidden params and their default values if not defined:
#

# Display audio tag in TRANSCODE folder if defined in container (useful to find
# out correct audio track like commentary etc.)
# Default: true
ShowAudioMetadata = true

# Display subtitle tag in TRANSCODE folder if defined in container (showing
# subtitles info like forced, full, documentary etc.)
# Default: true
ShowSubMetadata = true

# Some renderers can't show length of DVD titles so it will add it directly to
# title name to be shown
# Default: false
ShowDVDTitleDuration = false

# Specified extension will be added to every file shared by UMS
# Default: ""
UseSameExtension =

# Change DLNA PN arguments, separated by |.
# Example: OldDlnaPn=NewDlnaPn|OldDlnaPn2=NewDlnaPn2
# Default: ""
DLNAProfileChanges =

# PN is defined for every file sent to the renderer via DLNAOrgPN value. If
# this value is wrong, the renderer may refuse listing or playing this file.
# When it is set to false, no DLNAOrgPN is sent to renderer, which can help
# with troubleshooting.
# The PN is a description of the file, e.g. AVC_TS_HD_60_AC3_ISO
# Most renderers require this to be true.
# Default: true
DLNAOrgPN = true

# Undocumented.
# Default: false
MediaParserV2_ThumbnailGeneration = false

# Wrap and/or truncate long labels. Sony Blu-ray Disc (and possibly other)
# renderers truncate long labels by default, but will process newline characters
# normally if the label contains them.
#
# These (optional) integer parameters control label layout:
#    width       - max number of chars per line (0=text wrap off)
#    height      - max number of lines per xmb item (0=no limit)
#    indent      - number of "hanging indent" whitespace chars to use
#                  (to avoid being overwritten by format icons)
#    whitespace  - decimal ascii # of the whitespace char to use (9=tab 32=space
#                  etc)
#    dots        - number of dots... to add at the end of truncated labels
<<<<<<< HEAD
# Default:
# TextWrap = width:0 indent:0 height:0 whitespace:9 dots:0

# Whether to send the last modified date metadata for files and folders, which
# can take up screen space on some renderers.
=======
#
# Example: TextWrap = width:0 indent:0 height:0 whitespace:9 dots:0
# Default: ""
TextWrap =

# Whether to send the last modified date metadata for files and folders, which
# can take up screen space on some renderers.
# Default: true
>>>>>>> 09f34105
SendDateMetadata = true

#-----------------------------------------------------------------------------
# IMAGES
#

# AutoExifRotate: Many cameras store information in the image file about the
# orientation of the camera while the picture was taken, allowing viewers to
# know which way was up. Set this option to "true" to allow UMS to rotate JPEG
# files based on EXIF information contained in the file, and relieve the
# renderer of that task.
# Default: false
AutoExifRotate = true

#-----------------------------------------------------------------------------
# SUPPORTED MEDIA FORMATS
#
# This section defines which media formats are supported by this renderer. If
# a file is supported and its mediainfo indicates that it falls within the
# capabilities of this renderer, UMS will stream the file to the renderer. All
# other files will be transcoded to the format specified in "TranscodeVideo"
# or "TranscodeAudio" before being sent to the renderer.
#
# Each format that the renderer supports should result in a "Supported" line
# that defines the capabilities of the renderer. When MediaInfo = true, media
# files are parsed and their properties are matched against all "Supported"
# lines. If a value for a specific property cannot be parsed, that property
# is assumed to match.
#
# The order of the "Supported" lines matters: when multiple lines match, the
# first match is used.
#
# The media parser and this configuration file will recognize the following
# formats and codecs. Use lower case names only. Regular expressions are
# supported.
#
#        aac                (Advanced Audio Codec - Low Complexity)
#        aac-he             (Advanced Audio Codec - High Efficiency)
#        ac3                (Audio Coding 3)
#        aiff               (AIFF)
#        alac               (Apple Lossless)
#        ape                (Monkey's Audio)
#        atrac              (Atrac)
#        avi                (AVI container)
#        bmp                (Bitmap)
#        divx               (DivX Video)
#        dts                (Digital Theater Systems)
#        dtshd              (Digital Theater Systems)
#        dv                 (Digital Video)
#        eac3               (Extended AC3)
#        flac               (Free Lossless Audio Codec)
#        flv                (Flash Video)
#        gif                (GIF)
#        h264               (H.264)
#        jpg                (JPEG)
#        lpcm               (Linear PCM)
#        mjpeg              (M-JPEG)
#        mkv                (Matroska)
#        mov                (Quicktime container, Apple)
#        mp3                (MPEG Audio Layer 3)
#        mp4                (ISOM/MPEG4 container, or MPEG4 codec)
#        mpa                (MPEG Audio)
#        mpc                (MusePack)
#        mpeg1              (Codec used in VCD)
#        mpeg2              (Codec used in DVD Videos and HDTV)
#        mpegps             (MPEG presentation stream, used in DVD Videos, VCDs, etc.)
#        mpegts             (MPEG transport stream, used in sat TV, Blu-ray Discs (BDAV) etc.)
#        ogg                (Ogg Vorbis)
#        png                (PNG)
#        ra                 (Real Audio)
#        rm                 (Real Media, RMVB)
#        tiff               (TIFF)
#        truehd             (TrueHD)
#        vc1                (VC-1)
#        wavpac             (WavPack)
#        wav                (WAVE file)
#        wma                (Windows Media Audio)
#        wmv                (Windows Media Video, tag also used for asf files)
#
#        und                (Undetermined, if the parser did not recognize one of above)
#
# Each of the "Supported" lines contains the following parameters separated by
# spaces or tabs:
#
#    f:    Regular expression to match the format of a file as parsed by the
#          MediaInfo library (see the list above). This parameter is mandatory.
#          Be careful when matching everything with ".+"; the renderer must be
#          able to handle all formats.
#
#    v:    Regular expression to match the video codec of the file as parsed by
#          the MediaInfo library (see the list above).
#
#    a:    Regular expression to match the audio codec of the file as parsed by
#          the MediaInfo library (see the list above).
#
#    m:    The MIME type to send to the renderer. Use of this parameter is
#          strongly recommended. If it is not set, an estimated value will be
#          assigned.
#
#    n:    The maximum number of audio channels used in the file as parsed by
#          the MediaInfo library.
#
#    s:    The maximum audio sample frequency used in the file as parsed by
#          the MediaInfo library, specified in Hertz.
#
#    b:    The maximum audio bit rate used in the file as parsed by the
#          MediaInfo library, specified in bits per second.
#
#    w:    The maximum video width used in the file as parsed by the MediaInfo
#          library, specified in pixels.
#
#    h:    The maximum video height used in the file as parsed by the MediaInfo
#          library, specified in pixels.
#
#    qpel: Quarter pixel codec setting in the file as parsed by the MediaInfo
#          library.
#
#    gmc:  The number of global motion compensation warp points in the file as
#          parsed by the MediaInfo library.
#
#    gop:static  Forces transcoding for mpeg video coded with GOP=variable format which is not supported by some renderers
#
# ============================================================================
#
# Taken from: http://manuals.playstation.net/document/en/ps3/current/video/filetypes.html
# Note: Some things on the following list have been experimentally disproven, hence
# why our settings are sometimes different.
#
#    The following types of files can be played under  (Video).
#    Memory Stick Video Format
#    - MPEG-4 SP (AAC LC)
#    - H.264/MPEG-4 AVC High Profile (AAC LC)
#    - MPEG-2 TS(H.264/MPEG-4 AVC, AAC LC)
#    MP4 file format
#    - H.264/MPEG-4 AVC High Profile (AAC LC)
#    MPEG-1 (MPEG Audio Layer 2)
#    MPEG-2 PS (MPEG2 Audio Layer 2, AAC LC, AC3(Dolby Digital), LPCM)
#    MPEG-2 TS (MPEG2 Audio Layer 2, AC3(Dolby Digital), AAC LC)
#    MPEG-2 TS (H.264/MPEG-4 AVC, AAC LC)
#    AVI
#    - Motion JPEG (Linear PCM)
#    - Motion JPEG (mu-Law)
#    AVCHD (.m2ts / .mts)
#    DivX
#    WMV
#    - VC-1(WMA Standard V2)
#
# Taken from: http://manuals.playstation.net/document/en/ps3/current/music/filetypes.html
#
#    The following types of files can be played under  (Music).
#    Memory Stick Audio Format(ATRAC)
#    MP3
#    - MPEG-1/2 Audio Layer3
#    - MP3 Surround
#    MP4(MPEG-4 AAC)
#    WAVE(Linear PCM)
#    WMA
#
# ============================================================================
#
# Our PS3-specific notes:
# DTS is not supported.
# H.264 within AVI containers is not supported, nor is GMC or QPEL.
# WMV is supported, but not with 5.1 audio.
# Apple Lossless Audio Codec (ALAC) is not supported.

# Supported video formats:
Supported = f:mpegps     v:mpeg1|mpeg2|mp4|h264   a:ac3|lpcm           m:video/mpeg
Supported = f:mpegts     v:mpeg1|mpeg2|mp4|h264   a:ac3|lpcm|mpa       m:video/mpeg
Supported = f:avi|divx   v:mp4|divx|mjpeg         a:mp3|lpcm|mpa|ac3   m:video/x-divx     gmc:0
Supported = f:mp4        v:mp4|h264               a:ac3                m:video/mp4
Supported = f:mp4        v:mp4|h264               a:aac                m:video/mp4                n:2
Supported = f:wmv        v:wmv|vc1                a:wma                m:video/x-ms-wmv           n:2

# Supported audio formats:
Supported = f:wav     a:dts          n:6   s:48000   m:audio/wav
Supported = f:wav     a:lpcm         n:6   s:48000   m:audio/l16
Supported = f:wav                    n:2   s:48000   m:audio/wav
Supported = f:mp3                    n:2             m:audio/mpeg
Supported = f:aac     a:(?!alac).+   n:2             m:audio/x-m4a
Supported = f:wma                    n:2             m:audio/x-ms-wma
Supported = f:atrac                  n:2             m:audio/x-oma
Supported = f:lpcm    a:lpcm         n:6   s:48000   m:audio/l16

# Supported image formats:
Supported = f:jpg    m:image/jpeg
Supported = f:png    m:image/png
Supported = f:gif    m:image/gif
Supported = f:tiff   m:image/tiff

# SupportedSubtitlesFormats: Comma-separated list of text-based subtitle formats of external subtitles
# supported by the renderer for streaming together with streaming (not transcoded) video.
#
#	Supported formats:			File extension:
#		SUBRIP						.srt
#		ASS							.ass or.ssa
#		TEXT						.txt
#		MICRODVD					.sub
#		WEBTT						.wtt
#		SAMI						.smi	
<<<<<<< HEAD
#
# E.g. "SupportedSubtitlesFormats= SUBRIP,ASS,MICRODVD"
#
=======
#
# Example: SupportedSubtitlesFormats = SUBRIP,ASS,MICRODVD
# Default: ""
>>>>>>> 09f34105
SupportedSubtitlesFormats =

# UseClosedCaption: Some renderers use the "sec:CaptionInfoEx" parameter to
# stream external subtitles.
# Supported subtitles are defined in SupportedSubtitlesFormat.
<<<<<<< HEAD
#
# Default value is false.
UseClosedCaption =
=======
# Default: false
UseClosedCaption = false
>>>>>>> 09f34105

# InternalSubtitlesSupported: Some renderers can decode subtitles embedded in video e.g. MKV.
# These video formats can be streamed and subtitles not hardcoded to video.
# Supported subtitles are defined in SupportedSubtitlesFormat.
<<<<<<< HEAD
#
# Default value is false.
InternalSubtitlesSupported =
=======
# Default: false
InternalSubtitlesSupported = false
>>>>>>> 09f34105
<|MERGE_RESOLUTION|>--- conflicted
+++ resolved
@@ -214,11 +214,7 @@
 # WrapEncodedAudioIntoPCM: Set to "true" if the media renderer supports AC-3/DTS
 # wrapped into LPCM in a MPEG file. It must be also enabled in GUI and overrides
 # WrapDTSIntoPCM option if set to true.
-<<<<<<< HEAD
-# By default it is set to false 
-=======
 # Default: false 
->>>>>>> 09f34105
 WrapEncodedAudioIntoPCM = true
 
 # MuxLPCMToMpeg: Whether the media renderer supports LPCM in an MPEG file.
@@ -231,20 +227,14 @@
 # If the CPU is not very fast, it may be better to avoid using bandwidth limit
 # and instead lower the bitrate by defining "CustomMencoderQualitySettings"
 # and/or "CustomFFmpegOptions" since they can be less CPU-intensive.
-<<<<<<< HEAD
-=======
 # Default: 0
->>>>>>> 09f34105
 MaxVideoBitrateMbps = 0
 
 # MaxVideoWidth and MaxVideoHeight: Maximum width and height supported by the
 # media renderer.
 # Setting to "0" means unlimited.
 # Both must be 0, or both must be higher than 0.
-<<<<<<< HEAD
-=======
 # Defaults: 0
->>>>>>> 09f34105
 MaxVideoWidth = 1920
 MaxVideoHeight = 1080
 
@@ -328,20 +318,12 @@
 CustomFFmpegOptions =
 
 # OverrideFFmpegVideoFilter: Overrides the scale and pad part of FFmpeg 
-<<<<<<< HEAD
-# VideoFilter options in UMS for this renderer. It leave all internal VideoFilter
-# setting for subtitles untouched. Do not use -vf in this option and add only
-# VideoFilter parameters (filters) separated by commas. Commas inside the filters
-# are taken as a break so they must have an prefix \\ e.g. "pad=max(iw\\,ih*16/9)...". 
-# Default is empty, which means the UMS settings will be used.
-=======
 # VideoFilter options in UMS for this renderer. It leave all internal
 # VideoFilter setting for subtitles untouched. Do not use -vf in this option and
 # add only VideoFilter parameters (filters) separated by commas. Commas inside
 # the filters are taken as a break so they must have an prefix.
 # Example: OverrideFFmpegVideoFilter = pad=max(iw\\,ih*16/9)
 # Default: ""
->>>>>>> 09f34105
 OverrideFFmpegVideoFilter =
 
 # CustomMencoderQualitySettings: Overrides the MEncoder transcoding quality
@@ -371,11 +353,7 @@
 # renderer from displaying an incorrect aspect ratio.
 # If some videos on your renderer looked either stretched or squashed, enabling
 # this setting may fix that.
-<<<<<<< HEAD
-# Default value is false.
-=======
-# Default: false
->>>>>>> 09f34105
+# Default: false
 KeepAspectRatio =
 
 # RescaleByRenderer: Works only for FFmpeg. Normally the renderer is rescaling
@@ -388,11 +366,7 @@
 RescaleByRenderer =
 
 # LimitFolders: Whether the renderer has a maximum folder limit
-<<<<<<< HEAD
-# Default value is true.
-=======
-# Default: true
->>>>>>> 09f34105
+# Default: true
 LimitFolders =
 
 #-----------------------------------------------------------------------------
@@ -448,22 +422,14 @@
 #    whitespace  - decimal ascii # of the whitespace char to use (9=tab 32=space
 #                  etc)
 #    dots        - number of dots... to add at the end of truncated labels
-<<<<<<< HEAD
-# Default:
-# TextWrap = width:0 indent:0 height:0 whitespace:9 dots:0
+#
+# Example: TextWrap = width:0 indent:0 height:0 whitespace:9 dots:0
+# Default: ""
+TextWrap =
 
 # Whether to send the last modified date metadata for files and folders, which
 # can take up screen space on some renderers.
-=======
-#
-# Example: TextWrap = width:0 indent:0 height:0 whitespace:9 dots:0
-# Default: ""
-TextWrap =
-
-# Whether to send the last modified date metadata for files and folders, which
-# can take up screen space on some renderers.
-# Default: true
->>>>>>> 09f34105
+# Default: true
 SendDateMetadata = true
 
 #-----------------------------------------------------------------------------
@@ -664,37 +630,19 @@
 #		MICRODVD					.sub
 #		WEBTT						.wtt
 #		SAMI						.smi	
-<<<<<<< HEAD
-#
-# E.g. "SupportedSubtitlesFormats= SUBRIP,ASS,MICRODVD"
-#
-=======
 #
 # Example: SupportedSubtitlesFormats = SUBRIP,ASS,MICRODVD
 # Default: ""
->>>>>>> 09f34105
 SupportedSubtitlesFormats =
 
 # UseClosedCaption: Some renderers use the "sec:CaptionInfoEx" parameter to
 # stream external subtitles.
 # Supported subtitles are defined in SupportedSubtitlesFormat.
-<<<<<<< HEAD
-#
-# Default value is false.
-UseClosedCaption =
-=======
 # Default: false
 UseClosedCaption = false
->>>>>>> 09f34105
 
 # InternalSubtitlesSupported: Some renderers can decode subtitles embedded in video e.g. MKV.
 # These video formats can be streamed and subtitles not hardcoded to video.
 # Supported subtitles are defined in SupportedSubtitlesFormat.
-<<<<<<< HEAD
-#
-# Default value is false.
-InternalSubtitlesSupported =
-=======
-# Default: false
-InternalSubtitlesSupported = false
->>>>>>> 09f34105
+# Default: false
+InternalSubtitlesSupported = false