--- conflicted
+++ resolved
@@ -125,15 +125,10 @@
 		hdr.add("Connection", "keep-alive");
 		t.sendResponseHeaders(code, 0);
 		OutputStream os = t.getResponseBody();
-<<<<<<< HEAD
 		StartStopListenerDelegate startStop = new StartStopListenerDelegate(t.getRemoteAddress().getHostName());
-		PMS.get().getFrame().setStatusLine("Serving " + dlna.getName());
-=======
-		StartStopListenerDelegate startStop = new StartStopListenerDelegate(t.getRemoteAddress().getHostString());
 		if (!dlna.quietPlay()) {
 			PMS.get().getFrame().setStatusLine("Serving " + dlna.getName());
 		}
->>>>>>> 51c3275c
 		startStop.start(dlna);
 		if (sid != null) {
 			dlna.setMediaSubtitle(sid);
