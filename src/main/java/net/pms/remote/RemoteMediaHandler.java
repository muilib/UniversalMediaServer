package net.pms.remote;

import com.sun.net.httpserver.Headers;
import com.sun.net.httpserver.HttpExchange;
import com.sun.net.httpserver.HttpHandler;
import java.io.IOException;
import java.io.InputStream;
import java.io.OutputStream;
import java.util.List;
import net.pms.PMS;
import net.pms.configuration.RendererConfiguration;
import net.pms.dlna.DLNAResource;
import net.pms.dlna.Range;
import net.pms.dlna.RootFolder;
import net.pms.encoders.WebPlayer;
import org.slf4j.Logger;
import org.slf4j.LoggerFactory;

public class RemoteMediaHandler implements HttpHandler {
	private static final Logger LOGGER = LoggerFactory.getLogger(RemoteMediaHandler.class);
	private final static String CRLF = "\r\n";
	private RemoteWeb parent;
	private String path;
	private RendererConfiguration render;

	public RemoteMediaHandler(RemoteWeb parent) {
		this(parent, "media/", null);
	}

	public RemoteMediaHandler(RemoteWeb parent, String path, RendererConfiguration render) {
		this.parent = parent;
		this.path = path;
		this.render = render;
	}

	@Override
	public void handle(HttpExchange t) throws IOException {
		if (RemoteUtil.deny(t)) {
			throw new IOException("Access denied");
		}
		RootFolder root = parent.getRoot(t.getPrincipal().getUsername());
		if (root == null) {
			throw new IOException("Unknown root");
		}
		String id = RemoteUtil.getId(path, t);
		id = RemoteUtil.strip(id);
		RendererConfiguration r = render;
		if (render == null) {
			r = root.getDefaultRenderer();
		}
		List<DLNAResource> res = root.getDLNAResources(id, false, 0, 0, r);
		if (res.size() != 1) {
			// another error
			LOGGER.debug("media unkonwn");
			throw new IOException("Bad id");
		}
		long len = res.get(0).length();
		Range range = RemoteUtil.parseRange(t.getRequestHeaders(), len);
		Range.Byte rb = range.asByteRange();
		String mime = root.getDefaultRenderer().getMimeType(res.get(0).mimeType());
<<<<<<< HEAD
		if(res.get(0).getFormat().isVideo()&&!mime.equals("video/mp4")) {
			mime = "video/mp4";
=======
		if (res.get(0).getFormat().isVideo() && !mime.equals("video/mp4")) {
			mime = "/video/mp4";
>>>>>>> 8b11effa
			res.get(0).setPlayer(new WebPlayer());
		}
		LOGGER.debug("dumping media " + mime + " " + res);
		InputStream in = res.get(0).getInputStream(range, root.getDefaultRenderer());
		Headers hdr = t.getResponseHeaders();
		hdr.add("Content-Type", mime);
		hdr.add("Accept-Ranges", "bytes");
		hdr.add("Server", PMS.get().getServerName());
		hdr.add("Connection", "keep-alive");
		t.sendResponseHeaders(200, 0);
		OutputStream os = t.getResponseBody();
		RemoteUtil.dump(in, os);
	}
}<|MERGE_RESOLUTION|>--- conflicted
+++ resolved
@@ -58,13 +58,8 @@
 		Range range = RemoteUtil.parseRange(t.getRequestHeaders(), len);
 		Range.Byte rb = range.asByteRange();
 		String mime = root.getDefaultRenderer().getMimeType(res.get(0).mimeType());
-<<<<<<< HEAD
 		if(res.get(0).getFormat().isVideo()&&!mime.equals("video/mp4")) {
 			mime = "video/mp4";
-=======
-		if (res.get(0).getFormat().isVideo() && !mime.equals("video/mp4")) {
-			mime = "/video/mp4";
->>>>>>> 8b11effa
 			res.get(0).setPlayer(new WebPlayer());
 		}
 		LOGGER.debug("dumping media " + mime + " " + res);
