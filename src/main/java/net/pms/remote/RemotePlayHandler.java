package net.pms.remote;

import com.sun.net.httpserver.HttpExchange;
import com.sun.net.httpserver.HttpHandler;
import java.io.File;
import java.io.IOException;
import java.net.URLEncoder;
import java.util.HashMap;
import java.util.List;

import net.pms.PMS;
import net.pms.configuration.FormatConfiguration;
import net.pms.configuration.PmsConfiguration;
import net.pms.configuration.WebRender;
import net.pms.dlna.DLNAResource;
import net.pms.dlna.Playlist;
import net.pms.dlna.RootFolder;
import net.pms.dlna.virtual.VirtualVideoAction;
import net.pms.encoders.Player;
import net.pms.formats.v2.SubtitleType;
import net.pms.formats.v2.SubtitleUtils;
import net.pms.io.OutputParams;
import org.apache.commons.io.IOUtils;
import org.apache.commons.lang.StringEscapeUtils;
import org.apache.commons.lang3.StringUtils;
import org.slf4j.Logger;
import org.slf4j.LoggerFactory;

public class RemotePlayHandler implements HttpHandler {
	private static final Logger LOGGER = LoggerFactory.getLogger(RemotePlayHandler.class);
	private RemoteWeb parent;
	private static final PmsConfiguration configuration = PMS.getConfiguration();

	public RemotePlayHandler(RemoteWeb parent) {
		this.parent = parent;
	}

	private String returnPage() {
		// special page to return
		return "<html><head><script>window.refresh=true;history.back()</script></head></html>";
	}

	private void addNextByType(DLNAResource d, HashMap<String, Object> vars) {
		List<DLNAResource> children = d.getParent().getChildren();
		boolean looping = configuration.getWebAutoLoop(d.getFormat());
		int type = d.getType();
		int size = children.size();
		int mod = looping ? size : 9999;
		int self = children.indexOf(d);
		for (int step = -1; step < 2; step += 2) {
			int i = self;
			int offset = (step < 0 && looping) ? size : 0;
			DLNAResource next = null;
			while (true) {
				i = (offset + i + step) % mod;
				if (i >= size || i < 0 || i == self) {
					break; // Not found
				}
				next = children.get(i);
				if (next.getType() == type && !next.isFolder()) {
					break; // Found
				}
				next = null;
			}
			String pos = step > 0 ? "next" : "prev";
			vars.put(pos + "Id", next != null ? next.getResourceId() : null);
			vars.put(pos + "Attr", next != null ? (" title=\"" + StringEscapeUtils.escapeHtml(next.resumeName()) + "\"") : " disabled");
		}
	}

	private String mkPage(String id, HttpExchange t) throws IOException {
		HashMap<String, Object> vars = new HashMap<>();
		vars.put("serverName", configuration.getServerName());
		boolean flowplayer = true;

		LOGGER.debug("make play page " + id);
		RootFolder root = parent.getRoot(RemoteUtil.userName(t), t);
		if (root == null) {
			LOGGER.debug("root not found");
			throw new IOException("Unknown root");
		}
		WebRender renderer = (WebRender) root.getDefaultRenderer();
		renderer.setBrowserInfo(RemoteUtil.getCookie("UMSINFO", t), t.getRequestHeaders().getFirst("User-agent"));
		//List<DLNAResource> res = root.getDLNAResources(id, false, 0, 0, renderer);
		DLNAResource r = root.getDLNAResource(id, renderer);
		if (r == null) {
			LOGGER.debug("Bad id in web if " + id);
			throw new IOException("Bad Id");
		}
		if (!r.isCodeValid(r)) {
			LOGGER.debug("coded object with invalid code");
			throw new IOException("Bad code");
		}
		String auto = "autoplay";
		String query = t.getRequestURI().getQuery();
		boolean forceFlash = StringUtils.isNotEmpty(RemoteUtil.getQueryVars(query, "flash"));
		flowplayer = forceFlash;
		String id1 = URLEncoder.encode(id, "UTF-8");
		String rawId = id;

		// hack here to ensure we got a root folder to use for recently played etc.
		root.getDefaultRenderer().setRootFolder(root);
		String name = StringEscapeUtils.escapeHtml(r.resumeName());
		String mime = root.getDefaultRenderer().getMimeType(r.mimeType());
		String mediaType = "";
		String coverImage = "";
		if (r instanceof VirtualVideoAction) {
			// for VVA we just call the enable fun directly
			// waste of resource to play dummy video
			if (((VirtualVideoAction) r).enable()) {
				renderer.notify(renderer.OK, r.getName() + " done");
			} else {
				renderer.notify(renderer.ERR, r.getName() + " failed");
			}
			return returnPage();
		}
		if (r.getFormat().isImage()) {
			id1 = rawId;
			flowplayer = false;
		}
		if (r.getFormat().isAudio()) {
			mediaType = "audio";
			flowplayer = false;
		}
		if (r.getFormat().isVideo()) {
			mediaType = "video";
			if (mime.equals(FormatConfiguration.MIMETYPE_AUTO)) {
				if (r.getMedia() != null && r.getMedia().getMimeType() != null) {
					mime = r.getMedia().getMimeType();
				}
			}
			if (!configuration.getWebFlash() && !forceFlash) {
				if (!RemoteUtil.directmime(mime) || RemoteUtil.transMp4(mime, r.getMedia()) || r.isResume()) {
					WebRender render = (WebRender) r.getDefaultRenderer();
					mime = render != null ? render.getVideoMimeType() : RemoteUtil.transMime();
					flowplayer = false;
				}
			}
		}
		boolean isImage = r.getFormat().isImage();
		boolean isVideo = r.getFormat().isVideo();
		vars.put("isVideo", isVideo);
		vars.put("name", name);
		vars.put("id1", id1);
		vars.put("autoContinue", configuration.getWebAutoCont(r.getFormat()));
		if (configuration.isDynamicPls()) {
			if (r.getParent() instanceof Playlist) {
				vars.put("plsOp", "del");
				vars.put("plsSign", "-");
				vars.put("plsAttr", RemoteUtil.getMsgString("Web.4", t));
			}
			else {
				vars.put("plsOp", "add");
				vars.put("plsSign", "+");
				vars.put("plsAttr", RemoteUtil.getMsgString("Web.5", t));
			}
		}
		addNextByType(r, vars);
		if (isImage) {
			// do this like this to simplify the code
			// skip all player crap since img tag works well
			int delay = configuration.getWebImgSlideDelay() * 1000;
			if (delay > 0 && configuration.getWebAutoCont(r.getFormat())) {
				vars.put("delay", delay);
			}
		} else {
			vars.put("mediaType", mediaType);
			vars.put("auto", auto);
			vars.put("mime", mime);
			if (flowplayer) {
				if (
					RemoteUtil.directmime(mime) &&
					!RemoteUtil.transMp4(mime, r.getMedia()) &&
					!r.isResume() &&
					!forceFlash
				) {
					vars.put("src", true);
				}
			} else {
				vars.put("width", renderer.getVideoWidth());
				vars.put("height", renderer.getVideoHeight());
			}
		}
		if (configuration.useWebControl()) {
			vars.put("push", true);
		}

		if (isVideo && configuration.getWebSubs()) {
			// only if subs are requested as <track> tags
			// otherwise we'll transcode them in
			boolean isFFmpegFontConfig = configuration.isFFmpegFontConfig();
			if (isFFmpegFontConfig) { // do not apply fontconfig to flowplayer subs
				configuration.setFFmpegFontConfig(false);
			}
			OutputParams p = new OutputParams(configuration);
			p.sid = r.getMediaSubtitle();
			Player.setAudioAndSubs(r.getName(), r.getMedia(), p);
			if (p.sid != null && p.sid.getType().isText()) {
				try {
					File subFile = SubtitleUtils.getSubtitles(r, r.getMedia(), p, configuration, SubtitleType.WEBVTT);
					LOGGER.debug("subFile " + subFile);
					if (subFile != null) {
						vars.put("sub", parent.getResources().add(subFile));
					}
				} catch (Exception e) {
					LOGGER.debug("error when doing sub file " + e);
				}
			}

			configuration.setFFmpegFontConfig(isFFmpegFontConfig); // return back original fontconfig value
		}

		return parent.getResources().getTemplate(isImage ? "image.html" : flowplayer ? "flow.html" : "play.html").execute(vars);
	}

	@Override
	public void handle(HttpExchange t) throws IOException {
		if (RemoteUtil.deny(t)) {
			throw new IOException("Access denied");
		}
<<<<<<< HEAD
		String id;
		id = RemoteUtil.getId("play/", t);
		String response = mkPage(id, t);
		Headers hdr = t.getResponseHeaders();
		hdr.add("Content-Type", "text/html");
		LOGGER.debug("play page " + response);
		t.sendResponseHeaders(200, response.length());
		OutputStream os = t.getResponseBody();
			os.write(response.getBytes());
		os.close();
=======
		String p = t.getRequestURI().getPath();
		if (p.contains("/play/")) {
			LOGGER.debug("got a play request " + t.getRequestURI());
			String id = RemoteUtil.getId("play/", t);
			String response = mkPage(id, t);
			LOGGER.debug("play page " + response);
			RemoteUtil.respond(t, response, 200, "text/html");
		} else if (p.contains("/playerstatus/")) {
			String json = IOUtils.toString(t.getRequestBody(), "UTF-8");
			LOGGER.debug("got player status: " + json);
			RemoteUtil.respond(t, "", 200, "text/html");

			RootFolder root = parent.getRoot(RemoteUtil.userName(t), t);
			if (root == null) {
				LOGGER.debug("root not found");
				throw new IOException("Unknown root");
			}
			WebRender renderer = (WebRender) root.getDefaultRenderer();
			((WebRender.WebPlayer)renderer.getPlayer()).setData(json);
		}  else if (p.contains("/playlist/")) {
			String[] tmp = p.split("/");
			// sanity
			if (tmp.length < 3) {
				throw new IOException("Bad request");
			}
			String op = tmp[tmp.length - 2];
			String id = tmp[tmp.length - 1];
			DLNAResource r = PMS.getGlobalRepo().get(id);
 			if (r != null) {
				RootFolder root = parent.getRoot(RemoteUtil.userName(t), t);
				if (root == null) {
					LOGGER.debug("root not found");
					throw new IOException("Unknown root");
				}
				WebRender renderer = (WebRender) root.getDefaultRenderer();
 				if (op.equals("add")) {
 					PMS.get().getDynamicPls().add(r);
					renderer.notify(renderer.OK, "Added '" + r.getDisplayName() + "' to dynamic playlist");
				} else if (op.equals("del") && (r.getParent() instanceof Playlist)) {
					((Playlist)r.getParent()).remove(r);
					renderer.notify(renderer.INFO, "Removed '" + r.getDisplayName() + "' from playlist");
				}
			}
			RemoteUtil.respond(t, returnPage(), 200, "text/html");
		}
>>>>>>> c723dc06
	}
}<|MERGE_RESOLUTION|>--- conflicted
+++ resolved
@@ -69,7 +69,7 @@
 	}
 
 	private String mkPage(String id, HttpExchange t) throws IOException {
-		HashMap<String, Object> vars = new HashMap<>();
+		HashMap<String, Object> vars = new HashMap<String, Object>();
 		vars.put("serverName", configuration.getServerName());
 		boolean flowplayer = true;
 
@@ -218,18 +218,6 @@
 		if (RemoteUtil.deny(t)) {
 			throw new IOException("Access denied");
 		}
-<<<<<<< HEAD
-		String id;
-		id = RemoteUtil.getId("play/", t);
-		String response = mkPage(id, t);
-		Headers hdr = t.getResponseHeaders();
-		hdr.add("Content-Type", "text/html");
-		LOGGER.debug("play page " + response);
-		t.sendResponseHeaders(200, response.length());
-		OutputStream os = t.getResponseBody();
-			os.write(response.getBytes());
-		os.close();
-=======
 		String p = t.getRequestURI().getPath();
 		if (p.contains("/play/")) {
 			LOGGER.debug("got a play request " + t.getRequestURI());
@@ -249,7 +237,7 @@
 			}
 			WebRender renderer = (WebRender) root.getDefaultRenderer();
 			((WebRender.WebPlayer)renderer.getPlayer()).setData(json);
-		}  else if (p.contains("/playlist/")) {
+		} else if (p.contains("/playlist/")) {
 			String[] tmp = p.split("/");
 			// sanity
 			if (tmp.length < 3) {
@@ -275,6 +263,5 @@
 			}
 			RemoteUtil.respond(t, returnPage(), 200, "text/html");
 		}
->>>>>>> c723dc06
 	}
 }