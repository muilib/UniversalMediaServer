--- conflicted
+++ resolved
@@ -29,7 +29,6 @@
 
 		// Media browser HTML
 		StringBuilder sb = new StringBuilder();
-<<<<<<< HEAD
 		sb.append("<!DOCTYPE html>").append(CRLF);
 			sb.append("<head>").append(CRLF);
 				sb.append("<meta charset=\"utf-8\">").append(CRLF);
@@ -48,11 +47,12 @@
 								path = "/play/";
 								//newId = newId + "." + r.getFormat().getMatchedId();
 							}
+							String name = r.resumeName();
 							sb.append("<li>");
-								sb.append("<a href=\"").append(path).append(newId).append("\" title=\"").append(r.getDisplayName()).append("\">");
+								sb.append("<a href=\"").append(path).append(newId).append("\" title=\"").append(name).append("\">");
 									sb.append("<img class=\"cover\" src=\"").append(thumb).append("\" alt=\"\" /><br>");
 									sb.append("<span class=\"ep\">");
-										sb.append(r.getDisplayName());
+										sb.append(name);
 									sb.append("</span>");
 								sb.append("</a>").append(CRLF);
 							sb.append("</li>").append(CRLF);
@@ -62,46 +62,6 @@
 			sb.append("</body>");
 		sb.append("</html>");
 
-=======
-		sb.append("<html xmlns=\"http://www.w3.org/1999/xhtml\" xmlns:og=\"http://opengraphprotocol.org/schema/\">");
-		sb.append(CRLF);
-		sb.append("<link rel=\"stylesheet\" href=\"");
-		sb.append("/file/web.css");
-		sb.append("\">");
-		sb.append(CRLF);
-		sb.append("<head>");
-		sb.append(CRLF);
-		sb.append("<meta charset=\"utf-8\">");
-		sb.append(CRLF);
-		sb.append("<title>");
-		sb.append(PropertiesUtil.getProjectProperties().get("project.name")).append(" ").append(PMS.getVersion());
-		sb.append("</title></head><body>");
-		sb.append(CRLF);
-		sb.append("<div class=\"subtitles cover left\">");
-		sb.append("<ul>");
-		sb.append(CRLF);
-		for (DLNAResource r : res) {
-			String newId = r.getResourceId();
-			String thumb = "/thumb/" + newId;
-			String path = "/browse/";
-			if (!r.isFolder()) {
-				path = "/play/";
-				//newId = newId + "." + r.getFormat().getMatchedId();
-			}
-            String name = r.resumeName();
-			sb.append("<li>");
-			sb.append("<a href=\"").append(path).append(newId).append("\"");
-			sb.append(" title=\"").append(name).append("\">");
-			sb.append("<img class=\"cover\" src=\"").append(thumb).append("\" alt=\"\" />");
-			sb.append("<br><span class=\"ep\">");
-			sb.append(name);
-			sb.append("</span>");
-			sb.append("</a></li>");
-			sb.append(CRLF);
-		}
-		sb.append("</ul></div></body></html>");
-		sb.append(CRLF);
->>>>>>> d2d210c0
 		return sb.toString();
 	}
 
