--- conflicted
+++ resolved
@@ -47,23 +47,12 @@
 		ConfigurationReader configurationReader = configuration.getConfigurationReader();
 		boolean saveLogOverride = configurationReader.getLogOverrides();
 		configurationReader.setLogOverrides(false);
-<<<<<<< HEAD
-		if (key.equals("debugLogPath")) {
-			result = getDebugLogPath();
+		if (key.equals("logFilePath")) {
+			result = getLogFilePath();
 		} else if (key.equals("rootLevel")) {
 			result = getRootLevel();
-=======
-		switch (key) {
-			case "logFilePath":
-				result = getLogFilePath();
-				break;
-			case "rootLevel":
-				result = getRootLevel();
-				break;
-			case "logFileName":
-				result = getLogFileName();
-				break;
->>>>>>> 3612bcdd
+		} else if (key.equals("logFileName")) {
+			result = getLogFileName();
 		}
 		configurationReader.setLogOverrides(saveLogOverride);
 		return result;
