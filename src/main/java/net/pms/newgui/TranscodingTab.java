/*
 * PS3 Media Server, for streaming any medias to your PS3.
 * Copyright (C) 2008  A.Brochard
 *
 * This program is free software; you can redistribute it and/or
 * modify it under the terms of the GNU General Public License
 * as published by the Free Software Foundation; version 2
 * of the License only.
 *
 * This program is distributed in the hope that it will be useful,
 * but WITHOUT ANY WARRANTY; without even the implied warranty of
 * MERCHANTABILITY or FITNESS FOR A PARTICULAR PURPOSE.  See the
 * GNU General Public License for more details.
 *
 * You should have received a copy of the GNU General Public License
 * along with this program; if not, write to the Free Software
 * Foundation, Inc., 51 Franklin Street, Fifth Floor, Boston, MA  02110-1301, USA.
 */
package net.pms.newgui;

import com.jgoodies.forms.builder.PanelBuilder;
import com.jgoodies.forms.factories.Borders;
import com.jgoodies.forms.layout.CellConstraints;
import com.jgoodies.forms.layout.FormLayout;
import com.sun.jna.Platform;
import java.awt.*;
import java.awt.event.*;
import java.util.ArrayList;
import javax.swing.*;
import javax.swing.event.TreeSelectionEvent;
import javax.swing.event.TreeSelectionListener;
import javax.swing.tree.DefaultMutableTreeNode;
import javax.swing.tree.DefaultTreeModel;
import javax.swing.tree.TreePath;
import javax.swing.tree.TreeSelectionModel;
import net.pms.Messages;
import net.pms.PMS;
import net.pms.configuration.PmsConfiguration;
import net.pms.encoders.Player;
import net.pms.encoders.PlayerFactory;
import net.pms.newgui.components.CustomJButton;
import net.pms.newgui.components.CustomJComboBox;
import net.pms.newgui.components.CustomJTextField;
import net.pms.util.KeyedStringComboBoxModel;
import net.pms.util.FormLayoutUtil;
import net.pms.util.KeyedComboBoxModel;
import net.pms.util.SubtitleUtils;
import org.slf4j.Logger;
import org.slf4j.LoggerFactory;

public class TranscodingTab {
	private static final Logger LOGGER = LoggerFactory.getLogger(TranscodingTab.class);
	private static final String COMMON_COL_SPEC = "left:pref, 3dlu, pref:grow";
	private static final String COMMON_ROW_SPEC = "4*(pref, 3dlu), pref, 9dlu, pref, 9dlu:grow, pref";
	private static final String EMPTY_COL_SPEC = "left:pref, 3dlu, pref:grow";
	private static final String EMPTY_ROW_SPEC = "p, 3dlu, p, 3dlu, p, 3dlu, p, 3dlu, p, 3dlu, p, 3dlu, p, 3dlu, p, 3dlu, p, 3dlu, p, 3dlu, p , 3dlu, p, 3dlu, p, 3dlu, p, 3dlu, p, 3dlu, p, 20dlu, p, 3dlu, p, 3dlu, p";
	private static final String LEFT_COL_SPEC = "left:pref, pref, pref, pref, 0:grow";
	private static final String LEFT_ROW_SPEC = "fill:10:grow, 3dlu, p, 3dlu, p, 3dlu, p";
	private static final String MAIN_COL_SPEC = "left:pref, pref, 7dlu, pref, pref, fill:10:grow";
	private static final String MAIN_ROW_SPEC = "fill:10:grow";

	private final PmsConfiguration configuration;
	private ComponentOrientation orientation;
	private LooksFrame looksFrame;

	TranscodingTab(PmsConfiguration configuration, LooksFrame looksFrame) {
		this.configuration = configuration;
		this.looksFrame = looksFrame;
		// Apply the orientation for the locale
		orientation = ComponentOrientation.getOrientation(PMS.getLocale());
	}

	private JCheckBox disableSubs;
	private JTextField forcetranscode;
	private JTextField notranscode;
	private JTextField maxbuffer;
	private JComboBox<Integer> nbcores;
	private DefaultMutableTreeNode parent[];
	private JPanel tabbedPanel;
	private CardLayout cl;
	private JTextField abitrate;
	private JTree tree;
	private JCheckBox forcePCM;
	private JCheckBox encodedAudioPassthrough;
	public static JCheckBox forceDTSinPCM;
	private JComboBox<String> channels;
	private JComboBox<String> vq;
	private JComboBox<String> x264Quality;
	private JCheckBox ac3remux;
	private JCheckBox mpeg2remux;
	private JCheckBox chapter_support;
	private JTextField chapter_interval;
	private JCheckBox videoHWacceleration;
	private JTextField langs;
	private JTextField defaultsubs;
	private JTextField forcedsub;
	private JTextField forcedtags;
	private JTextField alternateSubFolder;
	private JButton folderSelectButton;
	private JCheckBox autoloadExternalSubtitles;
	private JTextField defaultaudiosubs;
	private JComboBox<String> subtitleCodePage;
	private JTextField defaultfont;
	private JButton fontselect;
	private JCheckBox fribidi;
	private JTextField ass_scale;
	private JTextField ass_outline;
	private JTextField ass_shadow;
	private JTextField ass_margin;
	private JButton subColor;
	private JCheckBox forceExternalSubtitles;
	private JCheckBox useEmbeddedSubtitlesStyle;
	private JComboBox<Integer> depth3D;

	/*
	 * 16 cores is the maximum allowed by MEncoder as of MPlayer r34863.
	 * Revisions before that allowed only 8.
	 */
	private static final int MAX_CORES = 16;

	private void updateEngineModel() {
		ArrayList<String> engines = new ArrayList<>();
		Object root = tree.getModel().getRoot();
		for (int i = 0; i < tree.getModel().getChildCount(root); i++) {
			Object firstChild = tree.getModel().getChild(root, i);
			if (!tree.getModel().isLeaf(firstChild)) {
				for (int j = 0; j < tree.getModel().getChildCount(firstChild); j++) {
					Object secondChild = tree.getModel().getChild(firstChild, j);
					if (secondChild instanceof TreeNodeSettings) {
						TreeNodeSettings tns = (TreeNodeSettings) secondChild;
						if (tns.isEnable() && tns.getPlayer() != null) {
							engines.add(tns.getPlayer().id());
						}
					}
				}
			}
		}
		configuration.setEnginesAsList(engines);
	}

	private void handleCardComponentChange(Component component) {
		tabbedPanel.setPreferredSize(component.getPreferredSize());
		tabbedPanel.getParent().invalidate();
		tabbedPanel.getParent().validate();
		tabbedPanel.getParent().repaint();
	}

	public JComponent build() {
		String colSpec = FormLayoutUtil.getColSpec(MAIN_COL_SPEC, orientation);
		FormLayout mainlayout = new FormLayout(colSpec, MAIN_ROW_SPEC);
		PanelBuilder builder = new PanelBuilder(mainlayout);
		builder.border(Borders.DLU4);

		builder.opaque(true);

		CellConstraints cc = new CellConstraints();

		if (!configuration.isHideAdvancedOptions()) {
			builder.add(buildRightTabbedPanel(), FormLayoutUtil.flip(cc.xyw(4, 1, 3), colSpec, orientation));
			builder.add(buildLeft(), FormLayoutUtil.flip(cc.xy(2, 1), colSpec, orientation));
		} else {
			builder.add(buildRightTabbedPanel(), FormLayoutUtil.flip(cc.xyw(2, 1, 5), colSpec, orientation));
			builder.add(buildLeft(), FormLayoutUtil.flip(cc.xy(2, 1), colSpec, orientation));
		}

		JPanel panel = builder.getPanel();

		// Apply the orientation to the panel and all components in it
		panel.applyComponentOrientation(orientation);

		return panel;
	}

	private JComponent buildRightTabbedPanel() {
		cl = new CardLayout();
		tabbedPanel = new JPanel(cl);
		tabbedPanel.setBorder(BorderFactory.createEmptyBorder());
		JScrollPane scrollPane = new JScrollPane(tabbedPanel);
		scrollPane.setBorder(BorderFactory.createEmptyBorder());
		return scrollPane;
	}

	public JComponent buildLeft() {
		String colSpec = FormLayoutUtil.getColSpec(LEFT_COL_SPEC, orientation);
		FormLayout layout = new FormLayout(colSpec, LEFT_ROW_SPEC);
		PanelBuilder builder = new PanelBuilder(layout);
		builder.border(Borders.EMPTY);
		builder.opaque(false);

		CellConstraints cc = new CellConstraints();

		CustomJButton but = new CustomJButton(LooksFrame.readImageIcon("button-arrow-down.png"));
		but.setToolTipText(Messages.getString("TrTab2.6"));
		but.addActionListener((ActionEvent e) -> {
			TreePath path = tree.getSelectionModel().getSelectionPath();
			if (path != null && path.getLastPathComponent() instanceof TreeNodeSettings) {
				TreeNodeSettings node = ((TreeNodeSettings) path.getLastPathComponent());
				if (node.getPlayer() != null) {
					DefaultTreeModel dtm = (DefaultTreeModel) tree.getModel();   // get the tree model
					//now get the index of the selected node in the DefaultTreeModel
					int index = dtm.getIndexOfChild(node.getParent(), node);
					// if selected node is first, return (can't move it up)
					if (index < node.getParent().getChildCount() - 1) {
						dtm.insertNodeInto(node, (DefaultMutableTreeNode) node.getParent(), index + 1);   // move the node
						dtm.reload();
						for (int i = 0; i < tree.getRowCount(); i++) {
							tree.expandRow(i);
						}
						tree.getSelectionModel().setSelectionPath(new TreePath(node.getPath()));
						updateEngineModel();
					}
				}
			}
		});
		builder.add(but, FormLayoutUtil.flip(cc.xy(2, 3), colSpec, orientation));

		CustomJButton but2 = new CustomJButton(LooksFrame.readImageIcon("button-arrow-up.png"));
		but2.setToolTipText(Messages.getString("TrTab2.6"));
		but2.addActionListener((ActionEvent e) -> {
			TreePath path = tree.getSelectionModel().getSelectionPath();
			if (path != null && path.getLastPathComponent() instanceof TreeNodeSettings) {
				TreeNodeSettings node = ((TreeNodeSettings) path.getLastPathComponent());
				if (node.getPlayer() != null) {
					DefaultTreeModel dtm = (DefaultTreeModel) tree.getModel();   // get the tree model
					//now get the index of the selected node in the DefaultTreeModel
					int index = dtm.getIndexOfChild(node.getParent(), node);
					// if selected node is first, return (can't move it up)
					if (index != 0) {
						dtm.insertNodeInto(node, (DefaultMutableTreeNode) node.getParent(), index - 1);   // move the node
						dtm.reload();
						for (int i = 0; i < tree.getRowCount(); i++) {
							tree.expandRow(i);
						}
						tree.getSelectionModel().setSelectionPath(new TreePath(node.getPath()));
						updateEngineModel();
					}
				}
			}
		});
		builder.add(but2, FormLayoutUtil.flip(cc.xy(3, 3), colSpec, orientation));

		CustomJButton but3 = new CustomJButton(LooksFrame.readImageIcon("button-toggleengine.png"));
		but3.setToolTipText(Messages.getString("TrTab2.0"));
		but3.addActionListener((ActionEvent e) -> {
			TreePath path = tree.getSelectionModel().getSelectionPath();
			if (path != null && path.getLastPathComponent() instanceof TreeNodeSettings && ((TreeNodeSettings) path.getLastPathComponent()).getPlayer() != null) {
				((TreeNodeSettings) path.getLastPathComponent()).setEnable(!((TreeNodeSettings) path.getLastPathComponent()).isEnable());
				updateEngineModel();
				tree.updateUI();
			}
		});
		builder.add(but3, FormLayoutUtil.flip(cc.xy(4, 3), colSpec, orientation));

		DefaultMutableTreeNode root = new DefaultMutableTreeNode(Messages.getString("TrTab2.11"));
		TreeNodeSettings commonEnc = new TreeNodeSettings(Messages.getString("TrTab2.5"), null, buildCommon());
		commonEnc.getConfigPanel().addComponentListener(new ComponentAdapter() {
			@Override
			public void componentShown(ComponentEvent e) {
				handleCardComponentChange(e.getComponent());
			}
		});
		tabbedPanel.add(commonEnc.id(), commonEnc.getConfigPanel());
		root.add(commonEnc);

		parent = new DefaultMutableTreeNode[5];
		parent[0] = new DefaultMutableTreeNode(Messages.getString("TrTab2.14"));
		parent[1] = new DefaultMutableTreeNode(Messages.getString("TrTab2.15"));
		parent[2] = new DefaultMutableTreeNode(Messages.getString("TrTab2.16"));
		parent[3] = new DefaultMutableTreeNode(Messages.getString("TrTab2.17"));
		parent[4] = new DefaultMutableTreeNode(Messages.getString("TrTab2.18"));
		root.add(parent[0]);
		root.add(parent[1]);
		root.add(parent[2]);
		root.add(parent[3]);
		root.add(parent[4]);

		tree = new JTree(new DefaultTreeModel(root)) {
			private static final long serialVersionUID = -6703434752606636290L;
		};
		tree.setRootVisible(false);
		tree.getSelectionModel().setSelectionMode(TreeSelectionModel.SINGLE_TREE_SELECTION);
		tree.addTreeSelectionListener((TreeSelectionEvent e) -> {
			if (e.getNewLeadSelectionPath() != null && e.getNewLeadSelectionPath().getLastPathComponent() instanceof TreeNodeSettings) {
				TreeNodeSettings tns = (TreeNodeSettings) e.getNewLeadSelectionPath().getLastPathComponent();
				cl.show(tabbedPanel, tns.id());
			}
		});

		tree.setRequestFocusEnabled(false);
		tree.setCellRenderer(new TreeRenderer());
		JScrollPane pane = new JScrollPane(tree, JScrollPane.VERTICAL_SCROLLBAR_AS_NEEDED, JScrollPane.HORIZONTAL_SCROLLBAR_NEVER);

		builder.add(pane, FormLayoutUtil.flip(cc.xyw(2, 1, 4), colSpec, orientation));

		builder.addLabel(Messages.getString("TrTab2.19"), FormLayoutUtil.flip(cc.xyw(2, 5, 4), colSpec, orientation));
		builder.addLabel(Messages.getString("TrTab2.20"), FormLayoutUtil.flip(cc.xyw(2, 7, 4), colSpec, orientation));

		JPanel panel = builder.getPanel();

		// Apply the orientation to the panel and all components in it
		panel.applyComponentOrientation(orientation);

		return panel;
	}

	public void addEngines() {
		ArrayList<Player> disPlayers = new ArrayList<>();
		ArrayList<Player> ordPlayers = new ArrayList<>();
		PMS r = PMS.get();

		for (String id : configuration.getEnginesAsList(r.getRegistry())) {
			//boolean matched = false;
			for (Player p : PlayerFactory.getAllPlayers()) {
				if (p.id().equals(id)) {
					ordPlayers.add(p);
					if (p.isGPUAccelerationReady()) {
						videoHWacceleration.setEnabled(true);
						videoHWacceleration.setSelected(configuration.isGPUAcceleration());
					}
					//matched = true;
				}
			}
		}

		for (Player p : PlayerFactory.getAllPlayers()) {
			if (!ordPlayers.contains(p)) {
				ordPlayers.add(p);
				disPlayers.add(p);
			}
		}

		for (Player p : ordPlayers) {
			TreeNodeSettings engine = new TreeNodeSettings(p.name(), p, null);

			if (disPlayers.contains(p)) {
				engine.setEnable(false);
			}

			JComponent jc = engine.getConfigPanel();
			if (jc == null) {
				jc = buildEmpty();
			}

			jc.addComponentListener(new ComponentAdapter() {
				@Override
				public void componentShown(ComponentEvent e) {
					handleCardComponentChange(e.getComponent());
				}
			});

			tabbedPanel.add(engine.id(), jc);
			parent[p.purpose()].add(engine);
		}

		for (int i = 0; i < tree.getRowCount(); i++) {
			tree.expandRow(i);
		}

		tree.setSelectionRow(0);
	}

	public JComponent buildEmpty() {
		String colSpec = FormLayoutUtil.getColSpec(EMPTY_COL_SPEC, orientation);
		FormLayout layout = new FormLayout(colSpec, EMPTY_ROW_SPEC);
		PanelBuilder builder = new PanelBuilder(layout);
		builder.border(Borders.EMPTY);
		builder.opaque(false);

		CellConstraints cc = new CellConstraints();

		builder.addSeparator(Messages.getString("TrTab2.1"), FormLayoutUtil.flip(cc.xyw(1, 1, 3), colSpec, orientation));

		JPanel panel = builder.getPanel();

		// Apply the orientation to the panel and all components in it
		panel.applyComponentOrientation(orientation);

		return panel;
	}

	public JComponent buildCommon() {
		String colSpec = FormLayoutUtil.getColSpec(COMMON_COL_SPEC, orientation);
		FormLayout layout = new FormLayout(colSpec, COMMON_ROW_SPEC);
		PanelBuilder builder = new PanelBuilder(layout);
		builder.border(Borders.EMPTY);
		builder.opaque(false);

		CellConstraints cc = new CellConstraints();

		JComponent cmp = builder.addSeparator(Messages.getString("NetworkTab.5"), FormLayoutUtil.flip(cc.xyw(1, 1, 3), colSpec, orientation));
		cmp = (JComponent) cmp.getComponent(0);
		cmp.setFont(cmp.getFont().deriveFont(Font.BOLD));

		disableSubs = new JCheckBox(Messages.getString("TrTab2.51"), configuration.isDisableSubtitles());
		disableSubs.setContentAreaFilled(false);
 		disableSubs.addItemListener((ItemEvent e) -> {
			configuration.setDisableSubtitles((e.getStateChange() == ItemEvent.SELECTED));
		});

		if (!configuration.isHideAdvancedOptions()) {
			builder.addLabel(Messages.getString("TrTab2.23"), FormLayoutUtil.flip(cc.xy(1, 3), colSpec, orientation));
			maxbuffer = new JTextField("" + configuration.getMaxMemoryBufferSize());
			maxbuffer.setToolTipText(Messages.getString("TrTab2.73"));
			maxbuffer.addKeyListener(new KeyAdapter() {
				@Override
				public void keyReleased(KeyEvent e) {
					try {
						int ab = Integer.parseInt(maxbuffer.getText());
						configuration.setMaxMemoryBufferSize(ab);
					} catch (NumberFormatException nfe) {
						LOGGER.debug("Could not parse max memory buffer size from \"" + maxbuffer.getText() + "\"");
					}
				}
			});
			builder.add(maxbuffer, FormLayoutUtil.flip(cc.xy(3, 3), colSpec, orientation));

			String nCpusLabel = String.format(Messages.getString("TrTab2.24"), Runtime.getRuntime().availableProcessors());
			builder.addLabel(nCpusLabel, FormLayoutUtil.flip(cc.xy(1, 5), colSpec, orientation));

			Integer[] guiCores = new Integer[MAX_CORES];
			for (int i = 0; i < MAX_CORES; i++) {
				guiCores[i] = i + 1;
			}
			nbcores = new JComboBox<>(guiCores);
			nbcores.setEditable(false);
			int nbConfCores = configuration.getNumberOfCpuCores();
			if (nbConfCores > 0 && nbConfCores <= MAX_CORES) {
				nbcores.setSelectedItem(nbConfCores);
			} else {
				nbcores.setSelectedIndex(0);
			}

			nbcores.addItemListener((ItemEvent e) -> {
				configuration.setNumberOfCpuCores((int) e.getItem());
			});
			builder.add(nbcores, FormLayoutUtil.flip(cc.xy(3, 5), colSpec, orientation));

			chapter_support = new JCheckBox(Messages.getString("TrTab2.52"), configuration.isChapterSupport());
			chapter_support.setContentAreaFilled(false);
			chapter_support.addItemListener((ItemEvent e) -> {
				configuration.setChapterSupport((e.getStateChange() == ItemEvent.SELECTED));
				chapter_interval.setEnabled(configuration.isChapterSupport());
			});
			builder.add(GuiUtil.getPreferredSizeComponent(chapter_support), FormLayoutUtil.flip(cc.xy(1, 7), colSpec, orientation));

			chapter_interval = new JTextField("" + configuration.getChapterInterval());
			chapter_interval.setEnabled(configuration.isChapterSupport());
			chapter_interval.addKeyListener(new KeyAdapter() {
				@Override
				public void keyReleased(KeyEvent e) {
					try {
						int ab = Integer.parseInt(chapter_interval.getText());
						configuration.setChapterInterval(ab);
					} catch (NumberFormatException nfe) {
						LOGGER.debug("Could not parse chapter interval from \"" + chapter_interval.getText() + "\"");
					}
				}
			});
			builder.add(chapter_interval, FormLayoutUtil.flip(cc.xy(3, 7), colSpec, orientation));
			builder.add(GuiUtil.getPreferredSizeComponent(disableSubs), FormLayoutUtil.flip(cc.xy(1, 9), colSpec, orientation));
		} else {
			builder.add(GuiUtil.getPreferredSizeComponent(disableSubs), FormLayoutUtil.flip(cc.xy(1, 3), colSpec, orientation));
		}

		JTabbedPane setupTabbedPanel = new JTabbedPane();
		setupTabbedPanel.setUI(new CustomTabbedPaneUI());

		setupTabbedPanel.addTab(Messages.getString("TrTab2.67"), buildVideoSetupPanel());
		setupTabbedPanel.addTab(Messages.getString("TrTab2.68"), buildAudioSetupPanel());
		setupTabbedPanel.addTab(Messages.getString("MEncoderVideo.8"), buildSubtitlesSetupPanel());

		if (!configuration.isHideAdvancedOptions()) {
			builder.add(setupTabbedPanel, FormLayoutUtil.flip(cc.xywh(1, 11, 3, 3), colSpec, orientation));
		}

		JPanel panel = builder.getPanel();
		panel.applyComponentOrientation(orientation);

		return panel;
	}

	private JComponent buildVideoSetupPanel() {
		String colSpec = FormLayoutUtil.getColSpec("left:pref, 3dlu, pref:grow", orientation);
		FormLayout layout = new FormLayout(colSpec, "$lgap, 2*(pref, 3dlu), 10dlu, 10dlu, 4*(pref, 3dlu), pref");
		PanelBuilder builder = new PanelBuilder(layout);
		builder.border(Borders.DLU4);
		CellConstraints cc = new CellConstraints();

		videoHWacceleration = new JCheckBox(Messages.getString("TrTab2.70"), configuration.isGPUAcceleration());
		videoHWacceleration.addItemListener((ItemEvent e) -> {
			configuration.setGPUAcceleration((e.getStateChange() == ItemEvent.SELECTED));
		});
		builder.add(GuiUtil.getPreferredSizeComponent(videoHWacceleration), FormLayoutUtil.flip(cc.xy(1, 2), colSpec, orientation));
		videoHWacceleration.setEnabled(false);

		mpeg2remux = new JCheckBox(Messages.getString("MEncoderVideo.39"), configuration.isMencoderRemuxMPEG2());
		mpeg2remux.setToolTipText(Messages.getString("TrTab2.82") + (Platform.isWindows() ? " " + Messages.getString("TrTab2.21") : "") + "</html>");
		mpeg2remux.setContentAreaFilled(false);
		mpeg2remux.addItemListener((ItemEvent e) -> {
			configuration.setMencoderRemuxMPEG2((e.getStateChange() == ItemEvent.SELECTED));
		});
		builder.add(GuiUtil.getPreferredSizeComponent(mpeg2remux), FormLayoutUtil.flip(cc.xy(1, 6), colSpec, orientation));

		JComponent cmp = builder.addSeparator(Messages.getString("TrTab2.7"), FormLayoutUtil.flip(cc.xyw(1, 8, 3), colSpec, orientation));
		cmp = (JComponent) cmp.getComponent(0);
		cmp.setFont(cmp.getFont().deriveFont(Font.BOLD));

		builder.add(new JLabel(Messages.getString("TrTab2.32")), FormLayoutUtil.flip(cc.xy(1, 10), colSpec, orientation));
		String[] keys = new String[] {
			"Automatic (Wired)",
			"Automatic (Wireless)",
			"keyint=5:vqscale=1:vqmin=1",
			"keyint=5:vqscale=1:vqmin=2",
			"keyint=5:vqscale=2:vqmin=3",
			"keyint=25:vqmax=5:vqmin=2",
			"keyint=25:vqmax=7:vqmin=2",
			"keyint=25:vqmax=8:vqmin=3"
		};
		//TODO Set ViewLevel.EXPERT when ViewLevel is fully implemented
		String[] values = new String[] {
			Messages.getString("TrTab2.92"), // Automatic (Wired)
			Messages.getString("TrTab2.93"), // Automatic (Wireless)
			String.format(
				Messages.getString("TrTab2.61")+"%s", // Lossless
				looksFrame.getViewLevel().isGreaterOrEqual(ViewLevel.ADVANCED) ? " (keyint=5:vqscale=1:vqmin=1)" : ""
			),
			String.format(
				Messages.getString("TrTab2.60")+"%s", // Great
				looksFrame.getViewLevel().isGreaterOrEqual(ViewLevel.ADVANCED) ? " (keyint=5:vqscale=1:vqmin=2)" : ""
			),
			String.format(
				Messages.getString("TrTab2.62")+"%s", // Good (wired)
				looksFrame.getViewLevel().isGreaterOrEqual(ViewLevel.ADVANCED) ? " (keyint=5:vqscale=2:vqmin=3)" : ""
			),
			String.format(
				Messages.getString("TrTab2.63")+"%s", // Good (wireless)
				looksFrame.getViewLevel().isGreaterOrEqual(ViewLevel.ADVANCED) ? " (keyint=25:vqmax=5:vqmin=2)" : ""
			),
			String.format(
				Messages.getString("TrTab2.64")+"%s", // Medium (wireless)
				looksFrame.getViewLevel().isGreaterOrEqual(ViewLevel.ADVANCED) ? " (keyint=25:vqmax=7:vqmin=2)" : ""
			),
			String.format(
				Messages.getString("TrTab2.65")+"%s", // Low
				looksFrame.getViewLevel().isGreaterOrEqual(ViewLevel.ADVANCED) ? " (keyint=25:vqmax=8:vqmin=3)" : ""
			)
		};
		final KeyedStringComboBoxModel mPEG2MainModel = new KeyedStringComboBoxModel(keys, values);

		vq = new JComboBox<>(mPEG2MainModel);
		vq.setToolTipText(Messages.getString("TrTab2.74"));
		mPEG2MainModel.setSelectedKey(configuration.getMPEG2MainSettings());
		vq.addItemListener((ItemEvent e) -> {
			if (e.getStateChange() == ItemEvent.SELECTED) {
				configuration.setMPEG2MainSettings(mPEG2MainModel.getSelectedKey());
			}
		});
		vq.setEditable(true);
		builder.add(GuiUtil.getPreferredSizeComponent(vq), FormLayoutUtil.flip(cc.xy(3, 10), colSpec, orientation));

		builder.add(new JLabel(Messages.getString("TrTab2.79")), FormLayoutUtil.flip(cc.xy(1, 12), colSpec, orientation));
		keys = new String[] {
			"Automatic (Wired)",
			"Automatic (Wireless)",
			"16"
		};
		//TODO Set ViewLevel.EXPERT when ViewLevel is fully implemented
		values = new String[] {
			Messages.getString("TrTab2.92"),
			Messages.getString("TrTab2.93"),
			String.format(
				Messages.getString("TrTab2.61")+"%s", // Lossless
				looksFrame.getViewLevel().isGreaterOrEqual(ViewLevel.ADVANCED) ? " (16)" : ""
			)
		};
		final KeyedStringComboBoxModel x264QualityModel = new KeyedStringComboBoxModel(keys, values);

		x264Quality = new JComboBox<>(x264QualityModel);
		x264Quality.setToolTipText(Messages.getString("TrTab2.81"));
		x264QualityModel.setSelectedKey(configuration.getx264ConstantRateFactor());
		x264Quality.addItemListener((ItemEvent e) -> {
			if (e.getStateChange() == ItemEvent.SELECTED) {
				configuration.setx264ConstantRateFactor(x264QualityModel.getSelectedKey());
			}
		});
		x264Quality.setEditable(true);
		builder.add(GuiUtil.getPreferredSizeComponent(x264Quality), FormLayoutUtil.flip(cc.xy(3, 12), colSpec, orientation));

		builder.add(new JLabel(Messages.getString("TrTab2.8")), FormLayoutUtil.flip(cc.xy(1, 14), colSpec, orientation));
		notranscode = new JTextField(configuration.getDisableTranscodeForExtensions());
		notranscode.addKeyListener(new KeyAdapter() {
			@Override
			public void keyReleased(KeyEvent e) {
				configuration.setDisableTranscodeForExtensions(notranscode.getText());
			}
		});
		builder.add(notranscode, FormLayoutUtil.flip(cc.xy(3, 14), colSpec, orientation));

		builder.addLabel(Messages.getString("TrTab2.9"), FormLayoutUtil.flip(cc.xy(1, 16), colSpec, orientation));
		forcetranscode = new JTextField(configuration.getForceTranscodeForExtensions());
		forcetranscode.addKeyListener(new KeyAdapter() {
			@Override
			public void keyReleased(KeyEvent e) {
				configuration.setForceTranscodeForExtensions(forcetranscode.getText());
			}
		});
		builder.add(forcetranscode, FormLayoutUtil.flip(cc.xy(3, 16), colSpec, orientation));

		JPanel panel = builder.getPanel();
		panel.applyComponentOrientation(orientation);

		return panel;
	}

	private JComponent buildAudioSetupPanel() {
		String colSpec = FormLayoutUtil.getColSpec("left:pref, 3dlu, pref:grow", orientation);
		FormLayout layout = new FormLayout(colSpec, "$lgap, pref, 3dlu, 5*(pref, 3dlu), pref, 12dlu, 3*(pref, 3dlu), pref:grow");
		PanelBuilder builder = new PanelBuilder(layout);
		builder.border(Borders.DLU4);
		CellConstraints cc = new CellConstraints();

		builder.addLabel(Messages.getString("TrTab2.50"), FormLayoutUtil.flip(cc.xy(1, 2), colSpec, orientation));

		Integer[] keys = new Integer[] {2, 6};
		String[] values = new String[] {
			Messages.getString("TrTab2.55"),
			Messages.getString("TrTab2.56"), // 7.1 not supported by Mplayer
		};

		final KeyedComboBoxModel<Integer, String> audioChannelsModel = new KeyedComboBoxModel<>(keys, values);
		channels = new JComboBox<>(audioChannelsModel);
		channels.setEditable(false);
		audioChannelsModel.setSelectedKey(configuration.getAudioChannelCount());
		channels.addItemListener((ItemEvent e) -> {
			configuration.setAudioChannelCount(audioChannelsModel.getSelectedKey());
		});
		builder.add(GuiUtil.getPreferredSizeComponent(channels), FormLayoutUtil.flip(cc.xy(3, 2), colSpec, orientation));

		forcePCM = new JCheckBox(Messages.getString("TrTab2.27"), configuration.isAudioUsePCM());
		forcePCM.setToolTipText(Messages.getString("TrTab2.83"));
		forcePCM.setContentAreaFilled(false);
		forcePCM.addItemListener((ItemEvent e) -> {
			configuration.setAudioUsePCM(e.getStateChange() == ItemEvent.SELECTED);
		});
		builder.add(GuiUtil.getPreferredSizeComponent(forcePCM), FormLayoutUtil.flip(cc.xy(1, 4), colSpec, orientation));

		ac3remux = new JCheckBox(Messages.getString("TrTab2.26"), configuration.isAudioRemuxAC3());
		ac3remux.setToolTipText(Messages.getString("TrTab2.84") + (Platform.isWindows() ? " " + Messages.getString("TrTab2.21") : "") + "</html>");
		ac3remux.setEnabled(!configuration.isEncodedAudioPassthrough());
		ac3remux.addItemListener((ItemEvent e) -> {
			configuration.setAudioRemuxAC3((e.getStateChange() == ItemEvent.SELECTED));
		});
		builder.add(GuiUtil.getPreferredSizeComponent(ac3remux), FormLayoutUtil.flip(cc.xy(1, 6), colSpec, orientation));

		forceDTSinPCM = new JCheckBox(Messages.getString("TrTab2.28"), configuration.isAudioEmbedDtsInPcm());
		forceDTSinPCM.setToolTipText(Messages.getString("TrTab2.85") + (Platform.isWindows() ? " " + Messages.getString("TrTab2.21") : "") + "</html>");
		forceDTSinPCM.setEnabled(!configuration.isEncodedAudioPassthrough());
		forceDTSinPCM.setContentAreaFilled(false);
		forceDTSinPCM.addActionListener((ActionEvent e) -> {
			configuration.setAudioEmbedDtsInPcm(forceDTSinPCM.isSelected());
		});
		builder.add(GuiUtil.getPreferredSizeComponent(forceDTSinPCM), FormLayoutUtil.flip(cc.xy(1, 8), colSpec, orientation));

		encodedAudioPassthrough = new JCheckBox(Messages.getString("TrTab2.53"), configuration.isEncodedAudioPassthrough());
		encodedAudioPassthrough.setToolTipText(Messages.getString("TrTab2.86") + (Platform.isWindows() ? " " + Messages.getString("TrTab2.21") : "") + "</html>");
		encodedAudioPassthrough.setContentAreaFilled(false);
		encodedAudioPassthrough.addItemListener((ItemEvent e) -> {
			configuration.setEncodedAudioPassthrough((e.getStateChange() == ItemEvent.SELECTED));
			ac3remux.setEnabled((e.getStateChange() != ItemEvent.SELECTED));
			forceDTSinPCM.setEnabled((e.getStateChange() != ItemEvent.SELECTED));
		});
		builder.add(GuiUtil.getPreferredSizeComponent(encodedAudioPassthrough), cc.xyw(1, 10, 3));

		builder.addLabel(Messages.getString("TrTab2.29"), FormLayoutUtil.flip(cc.xy(1, 12), colSpec, orientation));
		abitrate = new JTextField("" + configuration.getAudioBitrate());
		abitrate.addKeyListener(new KeyAdapter() {
			@Override
			public void keyReleased(KeyEvent e) {
				try {
					int ab = Integer.parseInt(abitrate.getText());
					configuration.setAudioBitrate(ab);
				} catch (NumberFormatException nfe) {
					LOGGER.debug("Could not parse audio bitrate from \"" + abitrate.getText() + "\"");
				}
			}
		});
		builder.add(abitrate, FormLayoutUtil.flip(cc.xy(3, 12), colSpec, orientation));

		builder.addLabel(Messages.getString("MEncoderVideo.7"), FormLayoutUtil.flip(cc.xy(1, 14), colSpec, orientation));
		langs = new JTextField(configuration.getAudioLanguages());
		langs.setToolTipText(Messages.getString("TrTab2.75"));
		langs.addKeyListener(new KeyAdapter() {
			@Override
			public void keyReleased(KeyEvent e) {
				configuration.setAudioLanguages(langs.getText());
			}
		});
		builder.add(langs, FormLayoutUtil.flip(cc.xy(3, 14), colSpec, orientation));

		JPanel panel = builder.getPanel();
		panel.applyComponentOrientation(orientation);

		return panel;
	}

	private JComponent buildSubtitlesSetupPanel() {
		String colSpec = FormLayoutUtil.getColSpec("left:pref, 3dlu, p:grow, 3dlu, right:p:grow, 3dlu, p:grow, 3dlu, right:p:grow,3dlu, p:grow, 3dlu, right:p:grow,3dlu, pref:grow", orientation);
		FormLayout layout = new FormLayout(colSpec, "$lgap, 11*(pref, 3dlu), pref");
		final PanelBuilder builder = new PanelBuilder(layout);
		builder.border(Borders.DLU4);
		CellConstraints cc = new CellConstraints();

		builder.addLabel(Messages.getString("MEncoderVideo.9"), FormLayoutUtil.flip(cc.xy(1, 2), colSpec, orientation));
		defaultsubs = new CustomJTextField(configuration.getSubtitlesLanguages());
		defaultsubs.setToolTipText(Messages.getString("TrTab2.76"));
		defaultsubs.addKeyListener(new KeyAdapter() {
			@Override
			public void keyReleased(KeyEvent e) {
				configuration.setSubtitlesLanguages(defaultsubs.getText());
			}
		});
		builder.add(defaultsubs, FormLayoutUtil.flip(cc.xyw(3, 2, 5), colSpec, orientation));

		builder.addLabel(Messages.getString("MEncoderVideo.94"), FormLayoutUtil.flip(cc.xy(9, 2, CellConstraints.RIGHT, CellConstraints.CENTER), colSpec, orientation));
		forcedsub = new JTextField(configuration.getForcedSubtitleLanguage());
		forcedsub.addKeyListener(new KeyAdapter() {
			@Override
			public void keyReleased(KeyEvent e) {
				configuration.setForcedSubtitleLanguage(forcedsub.getText());
			}
		});
		builder.add(forcedsub, FormLayoutUtil.flip(cc.xy(11, 2), colSpec, orientation));

		builder.addLabel(Messages.getString("MEncoderVideo.95"), FormLayoutUtil.flip(cc.xy(13, 2, CellConstraints.RIGHT, CellConstraints.CENTER), colSpec, orientation));
		forcedtags = new JTextField(configuration.getForcedSubtitleTags());
		forcedtags.addKeyListener(new KeyAdapter() {
			@Override
			public void keyReleased(KeyEvent e) {
				configuration.setForcedSubtitleTags(forcedtags.getText());
			}
		});
		builder.add(forcedtags, FormLayoutUtil.flip(cc.xy(15, 2), colSpec, orientation));

		builder.addLabel(Messages.getString("MEncoderVideo.10"), FormLayoutUtil.flip(cc.xy(1, 4), colSpec, orientation));
		defaultaudiosubs = new JTextField(configuration.getAudioSubLanguages());
		defaultaudiosubs.setToolTipText(Messages.getString("TrTab2.77"));
		defaultaudiosubs.addKeyListener(new KeyAdapter() {
			@Override
			public void keyReleased(KeyEvent e) {
				configuration.setAudioSubLanguages(defaultaudiosubs.getText());
			}
		});
		builder.add(defaultaudiosubs, FormLayoutUtil.flip(cc.xyw(3, 4, 13), colSpec, orientation));

		builder.addLabel(Messages.getString("MEncoderVideo.37"), FormLayoutUtil.flip(cc.xyw(1, 6, 2), colSpec, orientation));
		alternateSubFolder = new JTextField(configuration.getAlternateSubtitlesFolder());
		alternateSubFolder.addKeyListener(new KeyAdapter() {
			@Override
			public void keyReleased(KeyEvent e) {
				configuration.setAlternateSubtitlesFolder(alternateSubFolder.getText());
			}
		});
		builder.add(alternateSubFolder, FormLayoutUtil.flip(cc.xyw(3, 6, 12), colSpec, orientation));

		folderSelectButton = new JButton("...");
		folderSelectButton.addActionListener((ActionEvent e) -> {
			JFileChooser chooser;
			try {
				chooser = new JFileChooser();
			} catch (Exception ee) {
				chooser = new JFileChooser(new RestrictedFileSystemView());
			}
			chooser.setFileSelectionMode(JFileChooser.DIRECTORIES_ONLY);
			int returnVal = chooser.showDialog((Component) e.getSource(), Messages.getString("FoldTab.28"));
			if (returnVal == JFileChooser.APPROVE_OPTION) {
				alternateSubFolder.setText(chooser.getSelectedFile().getAbsolutePath());
				configuration.setAlternateSubtitlesFolder(chooser.getSelectedFile().getAbsolutePath());
			}
		});
		builder.add(folderSelectButton, FormLayoutUtil.flip(cc.xy(15, 6), colSpec, orientation));

		builder.addLabel(Messages.getString("TrTab2.95"), FormLayoutUtil.flip(cc.xy(1, 8), colSpec, orientation));
		String[] keys = new String[]{
			"", "cp874", "cp932", "cp936", "cp949", "cp950", "cp1250",
			"cp1251", "cp1252", "cp1253", "cp1254", "cp1255", "cp1256",
			"cp1257", "cp1258", "ISO-2022-CN", "ISO-2022-JP", "ISO-2022-KR",
			"ISO-8859-1", "ISO-8859-2", "ISO-8859-3", "ISO-8859-4",
			"ISO-8859-5", "ISO-8859-6", "ISO-8859-7", "ISO-8859-8",
			"ISO-8859-9", "ISO-8859-10", "ISO-8859-11", "ISO-8859-13",
			"ISO-8859-14", "ISO-8859-15", "ISO-8859-16", "Big5", "EUC-JP",
			"EUC-KR", "GB18030", "IBM420", "IBM424", "KOI8-R", "Shift_JIS"
		};
		String[] values = new String[]{
			Messages.getString("General.2"),
			Messages.getString("CharacterSet.874"),
			Messages.getString("CharacterSet.932"),
			Messages.getString("CharacterSet.936"),
			Messages.getString("CharacterSet.949"),
			Messages.getString("CharacterSet.950"),
			Messages.getString("CharacterSet.1250"),
			Messages.getString("CharacterSet.1251"),
			Messages.getString("CharacterSet.1252"),
			Messages.getString("CharacterSet.1253"),
			Messages.getString("CharacterSet.1254"),
			Messages.getString("CharacterSet.1255"),
			Messages.getString("CharacterSet.1256"),
			Messages.getString("CharacterSet.1257"),
			Messages.getString("CharacterSet.1258"),
			Messages.getString("CharacterSet.2022-CN"),
			Messages.getString("CharacterSet.2022-JP"),
			Messages.getString("CharacterSet.2022-KR"),
			Messages.getString("CharacterSet.8859-1"),
			Messages.getString("CharacterSet.8859-2"),
			Messages.getString("CharacterSet.8859-3"),
			Messages.getString("CharacterSet.8859-4"),
			Messages.getString("CharacterSet.8859-5"),
			Messages.getString("CharacterSet.8859-6"),
			Messages.getString("CharacterSet.8859-7"),
			Messages.getString("CharacterSet.8859-8"),
			Messages.getString("CharacterSet.8859-9"),
			Messages.getString("CharacterSet.8859-10"),
			Messages.getString("CharacterSet.8859-11"),
			Messages.getString("CharacterSet.8859-13"),
			Messages.getString("CharacterSet.8859-14"),
			Messages.getString("CharacterSet.8859-15"),
			Messages.getString("CharacterSet.8859-16"),
			Messages.getString("CharacterSet.Big5"),
			Messages.getString("CharacterSet.EUC-JP"),
			Messages.getString("CharacterSet.EUC-KR"),
			Messages.getString("CharacterSet.GB18030"),
			Messages.getString("CharacterSet.IBM420"),
			Messages.getString("CharacterSet.IBM424"),
			Messages.getString("CharacterSet.KOI8-R"),
			Messages.getString("CharacterSet.ShiftJIS")
		};

		final KeyedComboBoxModel<String, String> subtitleCodePageModel = new KeyedComboBoxModel<>(keys, values);
		subtitleCodePage = new CustomJComboBox<>(subtitleCodePageModel);
		subtitleCodePage.setToolTipText(Messages.getString("TrTab2.94"));
		subtitleCodePageModel.setSelectedKey(configuration.getSubtitlesCodepage());
		subtitleCodePage.addItemListener((ItemEvent e) -> {
			if (e.getStateChange() == ItemEvent.SELECTED) {
				configuration.setSubtitlesCodepage(subtitleCodePageModel.getSelectedKey());
			}
		});

		subtitleCodePage.setEditable(false);
		builder.add(subtitleCodePage, FormLayoutUtil.flip(cc.xyw(3, 8, 7), colSpec, orientation));

		fribidi = new JCheckBox(Messages.getString("MEncoderVideo.23"), configuration.isMencoderSubFribidi());
		fribidi.setContentAreaFilled(false);
		fribidi.addItemListener((ItemEvent e) -> {
			configuration.setMencoderSubFribidi(e.getStateChange() == ItemEvent.SELECTED);
		});

		builder.add(GuiUtil.getPreferredSizeComponent(fribidi), FormLayoutUtil.flip(cc.xyw(11, 8, 4), colSpec, orientation));

		builder.addLabel(Messages.getString("MEncoderVideo.24"), FormLayoutUtil.flip(cc.xy(1, 10), colSpec, orientation));
		defaultfont = new JTextField(configuration.getFont());
		defaultfont.addKeyListener(new KeyAdapter() {
			@Override
			public void keyReleased(KeyEvent e) {
				configuration.setFont(defaultfont.getText());
			}
		});
		builder.add(defaultfont, FormLayoutUtil.flip(cc.xyw(3, 10, 12), colSpec, orientation));

		fontselect = new CustomJButton("...");
		fontselect.addActionListener((ActionEvent e) -> {
			JFileChooser chooser = new JFileChooser();
			chooser.setFileFilter(new FontFileFilter());
			int returnVal = chooser.showDialog((Component) e.getSource(), Messages.getString("MEncoderVideo.25"));
			if (returnVal == JFileChooser.APPROVE_OPTION) {
				defaultfont.setText(chooser.getSelectedFile().getAbsolutePath());
				configuration.setFont(chooser.getSelectedFile().getAbsolutePath());
			}
		});

		builder.add(fontselect, FormLayoutUtil.flip(cc.xy(15, 10), colSpec, orientation));

		builder.addLabel(Messages.getString("MEncoderVideo.12"), FormLayoutUtil.flip(cc.xy(1, 12), colSpec, orientation));
		builder.addLabel(Messages.getString("MEncoderVideo.133"), FormLayoutUtil.flip(cc.xy(1, 12, CellConstraints.RIGHT, CellConstraints.CENTER), colSpec, orientation));
		ass_scale = new JTextField(configuration.getAssScale());
		ass_scale.addKeyListener(new KeyAdapter() {
			@Override
			public void keyReleased(KeyEvent e) {
				configuration.setAssScale(ass_scale.getText());
			}
		});

		builder.addLabel(Messages.getString("MEncoderVideo.13"), FormLayoutUtil.flip(cc.xy(5, 12), colSpec, orientation));

		ass_outline = new JTextField(configuration.getAssOutline());
		ass_outline.addKeyListener(new KeyAdapter() {
			@Override
			public void keyReleased(KeyEvent e) {
				configuration.setAssOutline(ass_outline.getText());
			}
		});

		builder.addLabel(Messages.getString("MEncoderVideo.14"), FormLayoutUtil.flip(cc.xy(9, 12), colSpec, orientation));

		ass_shadow = new JTextField(configuration.getAssShadow());
		ass_shadow.addKeyListener(new KeyAdapter() {
			@Override
			public void keyReleased(KeyEvent e) {
				configuration.setAssShadow(ass_shadow.getText());
			}
		});

		builder.addLabel(Messages.getString("MEncoderVideo.15"), FormLayoutUtil.flip(cc.xy(13, 12), colSpec, orientation));

		ass_margin = new JTextField(configuration.getAssMargin());
		ass_margin.addKeyListener(new KeyAdapter() {
			@Override
			public void keyReleased(KeyEvent e) {
				configuration.setAssMargin(ass_margin.getText());
			}
		});

		builder.add(ass_scale, FormLayoutUtil.flip(cc.xy(3, 12), colSpec, orientation));
		builder.add(ass_outline, FormLayoutUtil.flip(cc.xy(7, 12), colSpec, orientation));
		builder.add(ass_shadow, FormLayoutUtil.flip(cc.xy(11, 12), colSpec, orientation));
		builder.add(ass_margin, FormLayoutUtil.flip(cc.xy(15, 12), colSpec, orientation));

		autoloadExternalSubtitles = new JCheckBox(Messages.getString("MEncoderVideo.22"), configuration.isAutoloadExternalSubtitles());
		autoloadExternalSubtitles.setToolTipText(Messages.getString("TrTab2.78"));
		autoloadExternalSubtitles.setContentAreaFilled(false);
		autoloadExternalSubtitles.setEnabled(!configuration.isForceExternalSubtitles());
		autoloadExternalSubtitles.addItemListener((ItemEvent e) -> {
			configuration.setAutoloadExternalSubtitles((e.getStateChange() == ItemEvent.SELECTED));
		});
		builder.add(GuiUtil.getPreferredSizeComponent(autoloadExternalSubtitles), FormLayoutUtil.flip(cc.xyw(1, 14, 11), colSpec, orientation));

		subColor = new JButton();
		subColor.setText(Messages.getString("MEncoderVideo.31"));
		subColor.setBackground(new Color(configuration.getSubsColor()));
		subColor.addActionListener((ActionEvent e) -> {
			Color newColor = JColorChooser.showDialog(
				looksFrame,
				Messages.getString("MEncoderVideo.125"),
				subColor.getBackground()
			);
			
			if (newColor != null) {
				subColor.setBackground(newColor);
				configuration.setSubsColor(newColor.getRGB());
				SubtitleUtils.deleteSubs(); // Color has been changed so all temporary subs will be deleted and make new
			}
		});
		builder.add(subColor, FormLayoutUtil.flip(cc.xyw(13, 14, 3), colSpec, orientation));

		forceExternalSubtitles = new JCheckBox(Messages.getString("TrTab2.87"), configuration.isForceExternalSubtitles());
		forceExternalSubtitles.setToolTipText(Messages.getString("TrTab2.88"));
		forceExternalSubtitles.setContentAreaFilled(false);
		forceExternalSubtitles.addItemListener((ItemEvent e) -> {
			configuration.setForceExternalSubtitles((e.getStateChange() == ItemEvent.SELECTED));
			if (configuration.isForceExternalSubtitles()) {
				autoloadExternalSubtitles.setSelected(true);
			}
			autoloadExternalSubtitles.setEnabled(!configuration.isForceExternalSubtitles());
		});
		builder.add(GuiUtil.getPreferredSizeComponent(forceExternalSubtitles), FormLayoutUtil.flip(cc.xyw(1, 16, 11), colSpec, orientation));

		useEmbeddedSubtitlesStyle = new JCheckBox(Messages.getString("MEncoderVideo.36"), configuration.isUseEmbeddedSubtitlesStyle());
		useEmbeddedSubtitlesStyle.setToolTipText(Messages.getString("TrTab2.89"));
		useEmbeddedSubtitlesStyle.setContentAreaFilled(false);
		useEmbeddedSubtitlesStyle.addItemListener((ItemEvent e) -> {
			configuration.setUseEmbeddedSubtitlesStyle(e.getStateChange() == ItemEvent.SELECTED);
		});
		builder.add(GuiUtil.getPreferredSizeComponent(useEmbeddedSubtitlesStyle), FormLayoutUtil.flip(cc.xyw(1, 18, 11), colSpec, orientation));

		Integer[] depth = {-5, -4, -3, -2, -1, 0, 1, 2, 3, 4, 5};

		builder.addLabel(Messages.getString("TrTab2.90"), FormLayoutUtil.flip(cc.xy(1, 20), colSpec, orientation));
		depth3D = new JComboBox<>(depth);
		depth3D.setSelectedItem(configuration.getDepth3D());
		depth3D.addItemListener((ItemEvent e) -> {
			if (e.getStateChange() == ItemEvent.SELECTED) {
				configuration.setDepth3D((int) e.getItem());
			}
		});

		builder.add(depth3D, FormLayoutUtil.flip(cc.xy(3, 20), colSpec, orientation));
		final JPanel panel = builder.getPanel();
<<<<<<< HEAD

		boolean enable = !configuration.isDisableSubtitles();
		for (Component component : panel.getComponents()) {
			component.setEnabled(enable);
		}

		disableSubs.addItemListener((ItemEvent e) -> {
			// If "Disable Subtitles" is not selected, subtitles are enabled
			boolean enabled = e.getStateChange() != ItemEvent.SELECTED;
			for (Component component : panel.getComponents()) {
				component.setEnabled(enabled);
=======
		GuiUtil.enableContainer(panel, !configuration.isDisableSubtitles());
		disableSubs.addItemListener(new ItemListener() {
			@Override
			public void itemStateChanged(ItemEvent e) {
				// If "Disable Subtitles" is not selected, subtitles are enabled
				GuiUtil.enableContainer(panel, e.getStateChange() != ItemEvent.SELECTED);
>>>>>>> ad526baa
			}
		});

		panel.applyComponentOrientation(orientation);
		return panel;
	}
}<|MERGE_RESOLUTION|>--- conflicted
+++ resolved
@@ -980,33 +980,17 @@
 				configuration.setDepth3D((int) e.getItem());
 			}
 		});
-
 		builder.add(depth3D, FormLayoutUtil.flip(cc.xy(3, 20), colSpec, orientation));
+
 		final JPanel panel = builder.getPanel();
-<<<<<<< HEAD
-
-		boolean enable = !configuration.isDisableSubtitles();
-		for (Component component : panel.getComponents()) {
-			component.setEnabled(enable);
-		}
-
+		GuiUtil.enableContainer(panel, !configuration.isDisableSubtitles());
 		disableSubs.addItemListener((ItemEvent e) -> {
 			// If "Disable Subtitles" is not selected, subtitles are enabled
-			boolean enabled = e.getStateChange() != ItemEvent.SELECTED;
-			for (Component component : panel.getComponents()) {
-				component.setEnabled(enabled);
-=======
-		GuiUtil.enableContainer(panel, !configuration.isDisableSubtitles());
-		disableSubs.addItemListener(new ItemListener() {
-			@Override
-			public void itemStateChanged(ItemEvent e) {
-				// If "Disable Subtitles" is not selected, subtitles are enabled
-				GuiUtil.enableContainer(panel, e.getStateChange() != ItemEvent.SELECTED);
->>>>>>> ad526baa
-			}
+			GuiUtil.enableContainer(panel, e.getStateChange() != ItemEvent.SELECTED);
 		});
 
 		panel.applyComponentOrientation(orientation);
+
 		return panel;
 	}
 }