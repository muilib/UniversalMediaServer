/*
 * PS3 Media Server, for streaming any medias to your PS3.
 * Copyright (C) 2008  A.Brochard
 *
 * This program is free software; you can redistribute it and/or
 * modify it under the terms of the GNU General Public License
 * as published by the Free Software Foundation; version 2
 * of the License only.
 *
 * This program is distributed in the hope that it will be useful,
 * but WITHOUT ANY WARRANTY; without even the implied warranty of
 * MERCHANTABILITY or FITNESS FOR A PARTICULAR PURPOSE.  See the
 * GNU General Public License for more details.
 *
 * You should have received a copy of the GNU General Public License
 * along with this program; if not, write to the Free Software
 * Foundation, Inc., 51 Franklin Street, Fifth Floor, Boston, MA  02110-1301, USA.
 */
package net.pms.newgui;

import com.jgoodies.forms.builder.PanelBuilder;
import com.jgoodies.forms.factories.Borders;
import com.jgoodies.forms.layout.CellConstraints;
import com.jgoodies.forms.layout.FormLayout;
import com.sun.jna.Platform;
import java.awt.*;
import java.awt.event.*;
import java.util.ArrayList;
import java.util.Locale;
import javax.swing.*;
import javax.swing.event.TreeSelectionEvent;
import javax.swing.event.TreeSelectionListener;
import javax.swing.tree.DefaultMutableTreeNode;
import javax.swing.tree.DefaultTreeModel;
import javax.swing.tree.TreePath;
import javax.swing.tree.TreeSelectionModel;
import net.pms.Messages;
import net.pms.PMS;
import net.pms.configuration.PmsConfiguration;
import net.pms.encoders.FFMpegVideo;
import net.pms.encoders.Player;
import net.pms.encoders.PlayerFactory;
import net.pms.util.FormLayoutUtil;
import org.slf4j.Logger;
import org.slf4j.LoggerFactory;

public class TranscodingTab {
	private static final Logger LOGGER = LoggerFactory.getLogger(TranscodingTab.class);
	private static final String COMMON_COL_SPEC = "left:pref, 3dlu, pref:grow";
	private static final String COMMON_ROW_SPEC = "4*(pref, 3dlu), pref, 9dlu, pref, 9dlu:grow, pref";
	private static final String EMPTY_COL_SPEC = "left:pref, 3dlu, pref:grow";
	private static final String EMPTY_ROW_SPEC = "p, 3dlu, p, 3dlu, p, 3dlu, p, 3dlu, p, 3dlu, p, 3dlu, p, 3dlu, p, 3dlu, p, 3dlu, p, 3dlu, p , 3dlu, p, 3dlu, p, 3dlu, p, 3dlu, p, 3dlu, p, 20dlu, p, 3dlu, p, 3dlu, p";
	private static final String LEFT_COL_SPEC = "left:pref, pref, pref, pref, 0:grow";
	private static final String LEFT_ROW_SPEC = "fill:10:grow, 3dlu, p, 3dlu, p, 3dlu, p";
	private static final String MAIN_COL_SPEC = "left:pref, pref, 7dlu, pref, pref, fill:10:grow";
	private static final String MAIN_ROW_SPEC = "fill:10:grow";

	private final PmsConfiguration configuration;
	private ComponentOrientation orientation;
	private LooksFrame looksFrame;

	TranscodingTab(PmsConfiguration configuration, LooksFrame looksFrame) {
		this.configuration = configuration;
		this.looksFrame = looksFrame;
		// Apply the orientation for the locale
		Locale locale = new Locale(configuration.getLanguage());
		orientation = ComponentOrientation.getOrientation(locale);
	}

	private JCheckBox disableSubs;
	private JTextField forcetranscode;
	private JTextField notranscode;
	private JTextField maxbuffer;
	private JComboBox nbcores;
	private DefaultMutableTreeNode parent[];
	private JPanel tabbedPanel;
	private CardLayout cl;
	private JTextField abitrate;
	private JTree tree;
	private JCheckBox forcePCM;
	private JCheckBox encodedAudioPassthrough;
	public static JCheckBox forceDTSinPCM;
	private JComboBox channels;
	private JComboBox vq;
	private JComboBox x264Quality;
	private JCheckBox ac3remux;
	private JCheckBox mpeg2remux;
	private JCheckBox chapter_support;
	private JTextField chapter_interval;
	private JCheckBox videoHWacceleration;
	private JTextField langs;
	private JTextField defaultsubs;
	private JTextField forcedsub;
	private JTextField forcedtags;
	private JTextField alternateSubFolder;
	private JButton folderSelectButton;
	private JCheckBox autoloadExternalSubtitles;
	private JTextField defaultaudiosubs;
	private JComboBox subtitleCodePage;
	private JTextField defaultfont;
	private JButton fontselect;
	private JCheckBox fribidi;
	private JTextField ass_scale;
	private JTextField ass_outline;
	private JTextField ass_shadow;
	private JTextField ass_margin;
	private JButton subColor;
	private JCheckBox forceExternalSubtitles;
	private JCheckBox useEmbeddedSubtitlesStyle;

	/*
	 * 16 cores is the maximum allowed by MEncoder as of MPlayer r34863.
	 * Revisions before that allowed only 8.
	 */
	private static final int MAX_CORES = 16;

	private void updateEngineModel() {
		ArrayList<String> engines = new ArrayList<String>();
		Object root = tree.getModel().getRoot();
		for (int i = 0; i < tree.getModel().getChildCount(root); i++) {
			Object firstChild = tree.getModel().getChild(root, i);
			if (!tree.getModel().isLeaf(firstChild)) {
				for (int j = 0; j < tree.getModel().getChildCount(firstChild); j++) {
					Object secondChild = tree.getModel().getChild(firstChild, j);
					if (secondChild instanceof TreeNodeSettings) {
						TreeNodeSettings tns = (TreeNodeSettings) secondChild;
						if (tns.isEnable() && tns.getPlayer() != null) {
							engines.add(tns.getPlayer().id());
						}
					}
				}
			}
		}
		configuration.setEnginesAsList(engines);
	}

	private void handleCardComponentChange(Component component) {
		tabbedPanel.setPreferredSize(component.getPreferredSize());
		tabbedPanel.getParent().invalidate();
		tabbedPanel.getParent().validate();
		tabbedPanel.getParent().repaint();
	}

	public JComponent build() {
		String colSpec = FormLayoutUtil.getColSpec(MAIN_COL_SPEC, orientation);
		FormLayout mainlayout = new FormLayout(colSpec, MAIN_ROW_SPEC);
		PanelBuilder builder = new PanelBuilder(mainlayout);
		builder.border(Borders.DLU4);

		builder.opaque(true);

		CellConstraints cc = new CellConstraints();

		if (!configuration.isHideAdvancedOptions()) {
			builder.add(buildRightTabbedPanel(), FormLayoutUtil.flip(cc.xyw(4, 1, 3), colSpec, orientation));
			builder.add(buildLeft(), FormLayoutUtil.flip(cc.xy(2, 1), colSpec, orientation));
		} else {
			builder.add(buildRightTabbedPanel(), FormLayoutUtil.flip(cc.xyw(2, 1, 5), colSpec, orientation));
			builder.add(buildLeft(), FormLayoutUtil.flip(cc.xy(2, 1), colSpec, orientation));
		}

		JPanel panel = builder.getPanel();
		
		// Apply the orientation to the panel and all components in it
		panel.applyComponentOrientation(orientation);

		return panel;
	}

	private JComponent buildRightTabbedPanel() {
		cl = new CardLayout();
		tabbedPanel = new JPanel(cl);
		tabbedPanel.setBorder(BorderFactory.createEmptyBorder());
		JScrollPane scrollPane = new JScrollPane(tabbedPanel);
		scrollPane.setBorder(BorderFactory.createEmptyBorder());
		return scrollPane;
	}

	public JComponent buildLeft() {
		String colSpec = FormLayoutUtil.getColSpec(LEFT_COL_SPEC, orientation);
		FormLayout layout = new FormLayout(colSpec, LEFT_ROW_SPEC);
		PanelBuilder builder = new PanelBuilder(layout);
		builder.border(Borders.EMPTY);
		builder.opaque(false);

		CellConstraints cc = new CellConstraints();

		CustomJButton but = new CustomJButton(LooksFrame.readImageIcon("button-arrow-down.png"));
		but.setToolTipText(Messages.getString("TrTab2.6"));
		but.addActionListener(new ActionListener() {
			@Override
			public void actionPerformed(ActionEvent e) {
				TreePath path = tree.getSelectionModel().getSelectionPath();
				if (path != null && path.getLastPathComponent() instanceof TreeNodeSettings) {
					TreeNodeSettings node = ((TreeNodeSettings) path.getLastPathComponent());
					if (node.getPlayer() != null) {
						DefaultTreeModel dtm = (DefaultTreeModel) tree.getModel();   // get the tree model
						//now get the index of the selected node in the DefaultTreeModel
						int index = dtm.getIndexOfChild(node.getParent(), node);
						// if selected node is first, return (can't move it up)
						if (index < node.getParent().getChildCount() - 1) {
							dtm.insertNodeInto(node, (DefaultMutableTreeNode) node.getParent(), index + 1);   // move the node
							dtm.reload();
							for (int i = 0; i < tree.getRowCount(); i++) {
								tree.expandRow(i);
							}
							tree.getSelectionModel().setSelectionPath(new TreePath(node.getPath()));
							updateEngineModel();
						}
					}
				}
			}
		});
		builder.add(but, FormLayoutUtil.flip(cc.xy(2, 3), colSpec, orientation));

		CustomJButton but2 = new CustomJButton(LooksFrame.readImageIcon("button-arrow-up.png"));
		but2.setToolTipText(Messages.getString("TrTab2.6"));
		but2.addActionListener(new ActionListener() {
			@Override
			public void actionPerformed(ActionEvent e) {
				TreePath path = tree.getSelectionModel().getSelectionPath();
				if (path != null && path.getLastPathComponent() instanceof TreeNodeSettings) {
					TreeNodeSettings node = ((TreeNodeSettings) path.getLastPathComponent());
					if (node.getPlayer() != null) {
						DefaultTreeModel dtm = (DefaultTreeModel) tree.getModel();   // get the tree model
						//now get the index of the selected node in the DefaultTreeModel
						int index = dtm.getIndexOfChild(node.getParent(), node);
						// if selected node is first, return (can't move it up)
						if (index != 0) {
							dtm.insertNodeInto(node, (DefaultMutableTreeNode) node.getParent(), index - 1);   // move the node
							dtm.reload();
							for (int i = 0; i < tree.getRowCount(); i++) {
								tree.expandRow(i);
							}
							tree.getSelectionModel().setSelectionPath(new TreePath(node.getPath()));
							updateEngineModel();
						}
					}
				}
			}
		});
		builder.add(but2, FormLayoutUtil.flip(cc.xy(3, 3), colSpec, orientation));

		CustomJButton but3 = new CustomJButton(LooksFrame.readImageIcon("button-toggleengine.png"));
		but3.setToolTipText(Messages.getString("TrTab2.0"));
		but3.addActionListener(new ActionListener() {
			@Override
			public void actionPerformed(ActionEvent e) {
				TreePath path = tree.getSelectionModel().getSelectionPath();
				if (path != null && path.getLastPathComponent() instanceof TreeNodeSettings && ((TreeNodeSettings) path.getLastPathComponent()).getPlayer() != null) {
					((TreeNodeSettings) path.getLastPathComponent()).setEnable(!((TreeNodeSettings) path.getLastPathComponent()).isEnable());
					updateEngineModel();
					tree.updateUI();
				}
			}
		});
		builder.add(but3, FormLayoutUtil.flip(cc.xy(4, 3), colSpec, orientation));

		DefaultMutableTreeNode root = new DefaultMutableTreeNode(Messages.getString("TrTab2.11"));
		TreeNodeSettings commonEnc = new TreeNodeSettings(Messages.getString("TrTab2.5"), null, buildCommon());
		commonEnc.getConfigPanel().addComponentListener(new ComponentAdapter() {
			@Override
			public void componentShown(ComponentEvent e) {
				handleCardComponentChange(e.getComponent());
			}
		});
		tabbedPanel.add(commonEnc.id(), commonEnc.getConfigPanel());
		root.add(commonEnc);

		parent = new DefaultMutableTreeNode[5];
		parent[0] = new DefaultMutableTreeNode(Messages.getString("TrTab2.14"));
		parent[1] = new DefaultMutableTreeNode(Messages.getString("TrTab2.15"));
		parent[2] = new DefaultMutableTreeNode(Messages.getString("TrTab2.16"));
		parent[3] = new DefaultMutableTreeNode(Messages.getString("TrTab2.17"));
		parent[4] = new DefaultMutableTreeNode(Messages.getString("TrTab2.18"));
		root.add(parent[0]);
		root.add(parent[1]);
		root.add(parent[2]);
		root.add(parent[3]);
		root.add(parent[4]);

		tree = new JTree(new DefaultTreeModel(root)) {
			private static final long serialVersionUID = -6703434752606636290L;
		};
		tree.setRootVisible(false);
		tree.getSelectionModel().setSelectionMode(TreeSelectionModel.SINGLE_TREE_SELECTION);
		tree.addTreeSelectionListener(new TreeSelectionListener() {
			@Override
			public void valueChanged(TreeSelectionEvent e) {
				if (e.getNewLeadSelectionPath() != null && e.getNewLeadSelectionPath().getLastPathComponent() instanceof TreeNodeSettings) {
					TreeNodeSettings tns = (TreeNodeSettings) e.getNewLeadSelectionPath().getLastPathComponent();
					cl.show(tabbedPanel, tns.id());
				}
			}
		});

		tree.setRequestFocusEnabled(false);
		tree.setCellRenderer(new TreeRenderer());
		JScrollPane pane = new JScrollPane(tree, JScrollPane.VERTICAL_SCROLLBAR_AS_NEEDED, JScrollPane.HORIZONTAL_SCROLLBAR_NEVER);

		builder.add(pane, FormLayoutUtil.flip(cc.xyw(2, 1, 4), colSpec, orientation));

		builder.addLabel(Messages.getString("TrTab2.19"), FormLayoutUtil.flip(cc.xyw(2, 5, 4), colSpec, orientation));
		builder.addLabel(Messages.getString("TrTab2.20"), FormLayoutUtil.flip(cc.xyw(2, 7, 4), colSpec, orientation));

		JPanel panel = builder.getPanel();

		// Apply the orientation to the panel and all components in it
		panel.applyComponentOrientation(orientation);

		return panel;
	}

	public void addEngines() {
		ArrayList<Player> disPlayers = new ArrayList<Player>();
		ArrayList<Player> ordPlayers = new ArrayList<Player>();
		PMS r = PMS.get();

		for (String id : configuration.getEnginesAsList(r.getRegistry())) {
			//boolean matched = false;
			for (Player p : PlayerFactory.getAllPlayers()) {
				if (p.id().equals(id)) {
					ordPlayers.add(p);
					if (p.isGPUAccelerationReady()) {
						videoHWacceleration.setEnabled(true);
						videoHWacceleration.setSelected(configuration.isGPUAcceleration());
					}
					//matched = true;
				}
			}
		}

		for (Player p : PlayerFactory.getAllPlayers()) {
			if (!ordPlayers.contains(p)) {
				ordPlayers.add(p);
				disPlayers.add(p);
			}
		}

		for (Player p : ordPlayers) {
			TreeNodeSettings engine = new TreeNodeSettings(p.name(), p, null);

			if (disPlayers.contains(p)) {
				engine.setEnable(false);
			}

			JComponent jc = engine.getConfigPanel();
			if (jc == null) {
				jc = buildEmpty();
			}

			jc.addComponentListener(new ComponentAdapter() {
				@Override
				public void componentShown(ComponentEvent e) {
					handleCardComponentChange(e.getComponent());
				}
			});

			tabbedPanel.add(engine.id(), jc);
			parent[p.purpose()].add(engine);
		}

		for (int i = 0; i < tree.getRowCount(); i++) {
			tree.expandRow(i);
		}

		tree.setSelectionRow(0);
	}

	public JComponent buildEmpty() {
		String colSpec = FormLayoutUtil.getColSpec(EMPTY_COL_SPEC, orientation);
		FormLayout layout = new FormLayout(colSpec, EMPTY_ROW_SPEC);
		PanelBuilder builder = new PanelBuilder(layout);
		builder.border(Borders.EMPTY);
		builder.opaque(false);

		CellConstraints cc = new CellConstraints();

		builder.addSeparator(Messages.getString("TrTab2.1"), FormLayoutUtil.flip(cc.xyw(1, 1, 3), colSpec, orientation));

		JPanel panel = builder.getPanel();

		// Apply the orientation to the panel and all components in it
		panel.applyComponentOrientation(orientation);

		return panel;
	}

	public JComponent buildCommon() {
		String colSpec = FormLayoutUtil.getColSpec(COMMON_COL_SPEC, orientation);
		FormLayout layout = new FormLayout(colSpec, COMMON_ROW_SPEC);
		PanelBuilder builder = new PanelBuilder(layout);
		builder.border(Borders.EMPTY);
		builder.opaque(false);

		CellConstraints cc = new CellConstraints();

		JComponent cmp = builder.addSeparator(Messages.getString("NetworkTab.5"), FormLayoutUtil.flip(cc.xyw(1, 1, 3), colSpec, orientation));
		cmp = (JComponent) cmp.getComponent(0);
		cmp.setFont(cmp.getFont().deriveFont(Font.BOLD));

		disableSubs = new JCheckBox(Messages.getString("TrTab2.51"), configuration.isDisableSubtitles());
		disableSubs.setContentAreaFilled(false);
 		disableSubs.addItemListener(new ItemListener() {
			@Override
			public void itemStateChanged(ItemEvent e) {
				configuration.setDisableSubtitles((e.getStateChange() == ItemEvent.SELECTED));
			}
		});

		if (!configuration.isHideAdvancedOptions()) {
			builder.addLabel(Messages.getString("TrTab2.23"), FormLayoutUtil.flip(cc.xy(1, 3), colSpec, orientation));
			maxbuffer = new JTextField("" + configuration.getMaxMemoryBufferSize());
			maxbuffer.setToolTipText(Messages.getString("TrTab2.73"));
			maxbuffer.addKeyListener(new KeyAdapter() {
				@Override
				public void keyReleased(KeyEvent e) {
					try {
						int ab = Integer.parseInt(maxbuffer.getText());
						configuration.setMaxMemoryBufferSize(ab);
					} catch (NumberFormatException nfe) {
						LOGGER.debug("Could not parse max memory buffer size from \"" + maxbuffer.getText() + "\"");
					}
				}
			});
			builder.add(maxbuffer, FormLayoutUtil.flip(cc.xy(3, 3), colSpec, orientation));

			String nCpusLabel = String.format(Messages.getString("TrTab2.24"), Runtime.getRuntime().availableProcessors());
			builder.addLabel(nCpusLabel, FormLayoutUtil.flip(cc.xy(1, 5), colSpec, orientation));

			String[] guiCores = new String[MAX_CORES];
			for (int i = 0; i < MAX_CORES; i++) {
				guiCores[i] = Integer.toString(i + 1);
			}
			nbcores = new JComboBox(guiCores);
			nbcores.setEditable(false);
			int nbConfCores = configuration.getNumberOfCpuCores();
			if (nbConfCores > 0 && nbConfCores <= MAX_CORES) {
				nbcores.setSelectedItem(Integer.toString(nbConfCores));
			} else {
				nbcores.setSelectedIndex(0);
			}

			nbcores.addItemListener(new ItemListener() {
				@Override
				public void itemStateChanged(ItemEvent e) {
					configuration.setNumberOfCpuCores(Integer.parseInt(e.getItem().toString()));
				}
			});
			builder.add(nbcores, FormLayoutUtil.flip(cc.xy(3, 5), colSpec, orientation));

			chapter_support = new JCheckBox(Messages.getString("TrTab2.52"), configuration.isChapterSupport());
			chapter_support.setContentAreaFilled(false);
			chapter_support.addItemListener(new ItemListener() {
				@Override
				public void itemStateChanged(ItemEvent e) {
					configuration.setChapterSupport((e.getStateChange() == ItemEvent.SELECTED));
					chapter_interval.setEnabled(configuration.isChapterSupport());
				}
			});
			builder.add(chapter_support, FormLayoutUtil.flip(cc.xy(1, 7), colSpec, orientation));

			chapter_interval = new JTextField("" + configuration.getChapterInterval());
			chapter_interval.setEnabled(configuration.isChapterSupport());
			chapter_interval.addKeyListener(new KeyAdapter() {
				@Override
				public void keyReleased(KeyEvent e) {
					try {
						int ab = Integer.parseInt(chapter_interval.getText());
						configuration.setChapterInterval(ab);
					} catch (NumberFormatException nfe) {
						LOGGER.debug("Could not parse chapter interval from \"" + chapter_interval.getText() + "\"");
					}
				}
			});
			builder.add(chapter_interval, FormLayoutUtil.flip(cc.xy(3, 7), colSpec, orientation));
			builder.add(disableSubs, FormLayoutUtil.flip(cc.xy(1, 9), colSpec, orientation));
		} else {
			builder.add(disableSubs, FormLayoutUtil.flip(cc.xy(1, 3), colSpec, orientation));
		}

		JTabbedPane setupTabbedPanel = new JTabbedPane();
		setupTabbedPanel.setUI(new CustomTabbedPaneUI());

		setupTabbedPanel.addTab(Messages.getString("TrTab2.67"), buildVideoSetupPanel());
		setupTabbedPanel.addTab(Messages.getString("TrTab2.68"), buildAudioSetupPanel());
		setupTabbedPanel.addTab(Messages.getString("MEncoderVideo.8"), buildSubtitlesSetupPanel());

		if (!configuration.isHideAdvancedOptions()) {
			builder.add(setupTabbedPanel, FormLayoutUtil.flip(cc.xywh(1, 11, 3, 3), colSpec, orientation));
		}

		JPanel panel = builder.getPanel();
		panel.applyComponentOrientation(orientation);

		return panel;
	}

	private JComponent buildVideoSetupPanel() {
		String colSpec = FormLayoutUtil.getColSpec("left:pref, 3dlu, pref:grow", orientation);
		FormLayout layout = new FormLayout(colSpec, "$lgap, 2*(pref, 3dlu), 10dlu, 10dlu, 4*(pref, 3dlu), pref");
		PanelBuilder builder = new PanelBuilder(layout);
		builder.border(Borders.DLU4);
		CellConstraints cc = new CellConstraints();

		videoHWacceleration = new JCheckBox(Messages.getString("TrTab2.70"), configuration.isGPUAcceleration());
		videoHWacceleration.addItemListener(new ItemListener() {
			@Override
			public void itemStateChanged(ItemEvent e) {
				configuration.setGPUAcceleration((e.getStateChange() == ItemEvent.SELECTED));
			}
		});
		builder.add(videoHWacceleration, FormLayoutUtil.flip(cc.xy(1, 2), colSpec, orientation));
		videoHWacceleration.setEnabled(false);

		mpeg2remux = new JCheckBox(Messages.getString("MEncoderVideo.39"), configuration.isMencoderRemuxMPEG2());
		mpeg2remux.setToolTipText(Messages.getString("TrTab2.82") + (Platform.isWindows() ? " " + Messages.getString("TrTab2.21") : "") + "</html>");
		mpeg2remux.setContentAreaFilled(false);
		mpeg2remux.addItemListener(new ItemListener() {
			@Override
			public void itemStateChanged(ItemEvent e) {
				configuration.setMencoderRemuxMPEG2((e.getStateChange() == ItemEvent.SELECTED));
			}
		});
		builder.add(mpeg2remux, FormLayoutUtil.flip(cc.xy(1, 6), colSpec, orientation));

		JComponent cmp = builder.addSeparator(Messages.getString("TrTab2.7"), FormLayoutUtil.flip(cc.xyw(1, 8, 3), colSpec, orientation));
		cmp = (JComponent) cmp.getComponent(0);
		cmp.setFont(cmp.getFont().deriveFont(Font.BOLD));

		builder.add(new JLabel(Messages.getString("TrTab2.32")), FormLayoutUtil.flip(cc.xy(1, 10), colSpec, orientation));
		Object data[] = new Object[] {
			configuration.getMPEG2MainSettings(),                                                   /* current setting */
			String.format("Automatic (Wired)  /* %s */",          Messages.getString("TrTab2.71")),
			String.format("Automatic (Wireless)  /* %s */",       Messages.getString("TrTab2.72")),
			String.format("keyint=5:vqscale=1:vqmin=2  /* %s */", Messages.getString("TrTab2.60")), /* great */
			String.format("keyint=5:vqscale=1:vqmin=1  /* %s */", Messages.getString("TrTab2.61")), /* lossless */
			String.format("keyint=5:vqscale=2:vqmin=3  /* %s */", Messages.getString("TrTab2.62")), /* good (wired) */
			String.format("keyint=25:vqmax=5:vqmin=2  /* %s */",  Messages.getString("TrTab2.63")), /* good (wireless) */
			String.format("keyint=25:vqmax=7:vqmin=2  /* %s */",  Messages.getString("TrTab2.64")), /* medium (wireless) */
			String.format("keyint=25:vqmax=8:vqmin=3  /* %s */",  Messages.getString("TrTab2.65"))  /* low */
		};

		MyComboBoxModel cbm = new MyComboBoxModel(data);
		vq = new JComboBox(cbm);
		vq.setToolTipText(Messages.getString("TrTab2.74"));
		vq.addItemListener(new ItemListener() {
			@Override
			public void itemStateChanged(ItemEvent e) {
				if (e.getStateChange() == ItemEvent.SELECTED) {
					String s = (String) e.getItem();
					if (s.contains("/*")) {
						s = s.substring(0, s.indexOf("/*")).trim();
					}
					configuration.setMPEG2MainSettings(s);
				}
			}
		});
		vq.getEditor().getEditorComponent().addKeyListener(new KeyAdapter() {
			@Override
			public void keyReleased(KeyEvent e) {
				vq.getItemListeners()[0].itemStateChanged(new ItemEvent(vq, 0, vq.getEditor().getItem(), ItemEvent.SELECTED));
			}
		});
		vq.setEditable(true);
		builder.add(vq, FormLayoutUtil.flip(cc.xy(3, 10), colSpec, orientation));

		builder.add(new JLabel(Messages.getString("TrTab2.79")), FormLayoutUtil.flip(cc.xy(1, 12), colSpec, orientation));
		Object x264QualityOptions[] = new Object[] {
			configuration.getx264ConstantRateFactor(),                                 /* Current setting */
			String.format("Automatic /* %s */", Messages.getString("TrTab2.80")), /* Automatic */
			String.format("16  /* %s */", Messages.getString("TrTab2.61"))        /* Lossless */
		};

		MyComboBoxModel cbm2 = new MyComboBoxModel(x264QualityOptions);
		x264Quality = new JComboBox(cbm2);
		x264Quality.setToolTipText(Messages.getString("TrTab2.81"));
		x264Quality.addItemListener(new ItemListener() {
			@Override
			public void itemStateChanged(ItemEvent e) {
				if (e.getStateChange() == ItemEvent.SELECTED) {
					String s = (String) e.getItem();
					if (s.contains("/*")) {
						s = s.substring(0, s.indexOf("/*")).trim();
					}
					configuration.setx264ConstantRateFactor(s);
				}
			}
		});
		x264Quality.getEditor().getEditorComponent().addKeyListener(new KeyAdapter() {
			@Override
			public void keyReleased(KeyEvent e) {
				x264Quality.getItemListeners()[0].itemStateChanged(new ItemEvent(x264Quality, 0, x264Quality.getEditor().getItem(), ItemEvent.SELECTED));
			}
		});
		x264Quality.setEditable(true);
		builder.add(x264Quality, FormLayoutUtil.flip(cc.xy(3, 12), colSpec, orientation));

		builder.add(new JLabel(Messages.getString("TrTab2.8")), FormLayoutUtil.flip(cc.xy(1, 14), colSpec, orientation));
		notranscode = new JTextField(configuration.getDisableTranscodeForExtensions());
		notranscode.addKeyListener(new KeyAdapter() {
			@Override
			public void keyReleased(KeyEvent e) {
				configuration.setDisableTranscodeForExtensions(notranscode.getText());
			}
		});
		builder.add(notranscode, FormLayoutUtil.flip(cc.xy(3, 14), colSpec, orientation));

		builder.addLabel(Messages.getString("TrTab2.9"), FormLayoutUtil.flip(cc.xy(1, 16), colSpec, orientation));
		forcetranscode = new JTextField(configuration.getForceTranscodeForExtensions());
		forcetranscode.addKeyListener(new KeyAdapter() {
			@Override
			public void keyReleased(KeyEvent e) {
				configuration.setForceTranscodeForExtensions(forcetranscode.getText());
			}
		});
		builder.add(forcetranscode, FormLayoutUtil.flip(cc.xy(3, 16), colSpec, orientation));

		JPanel panel = builder.getPanel();
		panel.applyComponentOrientation(orientation);

		return panel;
	}

	private JComponent buildAudioSetupPanel() {
		String colSpec = FormLayoutUtil.getColSpec("left:pref, 3dlu, pref:grow", orientation);
		FormLayout layout = new FormLayout(colSpec, "$lgap, pref, 3dlu, 5*(pref, 3dlu), pref, 12dlu, 3*(pref, 3dlu), pref:grow");
		PanelBuilder builder = new PanelBuilder(layout);
		builder.border(Borders.DLU4);
		CellConstraints cc = new CellConstraints();

		builder.addLabel(Messages.getString("TrTab2.50"), FormLayoutUtil.flip(cc.xy(1, 2), colSpec, orientation));

		channels = new JComboBox(new Object[]{Messages.getString("TrTab2.55"),  Messages.getString("TrTab2.56") /*, "8 channels 7.1" */}); // 7.1 not supported by Mplayer :\
		channels.setEditable(false);
		if (configuration.getAudioChannelCount() == 2) {
			channels.setSelectedIndex(0);
		} else {
			channels.setSelectedIndex(1);
		}
		channels.addItemListener(new ItemListener() {
			@Override
			public void itemStateChanged(ItemEvent e) {
				configuration.setAudioChannelCount(Integer.parseInt(e.getItem().toString().substring(0, 1)));
			}
		});
		builder.add(channels, FormLayoutUtil.flip(cc.xy(3, 2), colSpec, orientation));

		forcePCM = new JCheckBox(Messages.getString("TrTab2.27"), configuration.isAudioUsePCM());
		forcePCM.setToolTipText(Messages.getString("TrTab2.83"));
		forcePCM.setContentAreaFilled(false);
		forcePCM.addItemListener(new ItemListener() {
			@Override
			public void itemStateChanged(ItemEvent e) {
				configuration.setAudioUsePCM(e.getStateChange() == ItemEvent.SELECTED);
			}
		});
		builder.add(forcePCM, FormLayoutUtil.flip(cc.xy(1, 4), colSpec, orientation));

		ac3remux = new JCheckBox(Messages.getString("TrTab2.26"), configuration.isAudioRemuxAC3());
		ac3remux.setToolTipText(Messages.getString("TrTab2.84") + (Platform.isWindows() ? " " + Messages.getString("TrTab2.21") : "") + "</html>");
		ac3remux.setEnabled(!configuration.isEncodedAudioPassthrough());
		ac3remux.addItemListener(new ItemListener() {
			@Override
			public void itemStateChanged(ItemEvent e) {
				configuration.setAudioRemuxAC3((e.getStateChange() == ItemEvent.SELECTED));
			}
		});
		builder.add(ac3remux, FormLayoutUtil.flip(cc.xy(1, 6), colSpec, orientation));

		forceDTSinPCM = new JCheckBox(Messages.getString("TrTab2.28"), configuration.isAudioEmbedDtsInPcm());
		forceDTSinPCM.setToolTipText(Messages.getString("TrTab2.85") + (Platform.isWindows() ? " " + Messages.getString("TrTab2.21") : "") + "</html>");
		forceDTSinPCM.setEnabled(!configuration.isEncodedAudioPassthrough());
		forceDTSinPCM.setContentAreaFilled(false);
		forceDTSinPCM.addActionListener(new ActionListener() {
			@Override
			public void actionPerformed(ActionEvent e) {
				configuration.setAudioEmbedDtsInPcm(forceDTSinPCM.isSelected());
			}
		});
		builder.add(forceDTSinPCM, FormLayoutUtil.flip(cc.xy(1, 8), colSpec, orientation));

		encodedAudioPassthrough = new JCheckBox(Messages.getString("TrTab2.53"), configuration.isEncodedAudioPassthrough());
		encodedAudioPassthrough.setToolTipText(Messages.getString("TrTab2.86") + (Platform.isWindows() ? " " + Messages.getString("TrTab2.21") : "") + "</html>");
		encodedAudioPassthrough.setContentAreaFilled(false);
		encodedAudioPassthrough.addItemListener(new ItemListener() {
			@Override
			public void itemStateChanged(ItemEvent e) {
				configuration.setEncodedAudioPassthrough((e.getStateChange() == ItemEvent.SELECTED));
				ac3remux.setEnabled((e.getStateChange() != ItemEvent.SELECTED));
				forceDTSinPCM.setEnabled((e.getStateChange() != ItemEvent.SELECTED));
			}
		});
		builder.add(encodedAudioPassthrough, cc.xyw(1, 10, 3));

		builder.addLabel(Messages.getString("TrTab2.29"), FormLayoutUtil.flip(cc.xy(1, 12), colSpec, orientation));
		abitrate = new JTextField("" + configuration.getAudioBitrate());
		abitrate.addKeyListener(new KeyAdapter() {
			@Override
			public void keyReleased(KeyEvent e) {
				try {
					int ab = Integer.parseInt(abitrate.getText());
					configuration.setAudioBitrate(ab);
				} catch (NumberFormatException nfe) {
					LOGGER.debug("Could not parse audio bitrate from \"" + abitrate.getText() + "\"");
				}
			}
		});
		builder.add(abitrate, FormLayoutUtil.flip(cc.xy(3, 12), colSpec, orientation));

		builder.addLabel(Messages.getString("MEncoderVideo.7"), FormLayoutUtil.flip(cc.xy(1, 14), colSpec, orientation));
		langs = new JTextField(configuration.getAudioLanguages());
		langs.setToolTipText(Messages.getString("TrTab2.75"));
		langs.addKeyListener(new KeyAdapter() {
			@Override
			public void keyReleased(KeyEvent e) {
				configuration.setAudioLanguages(langs.getText());
			}
		});
		builder.add(langs, FormLayoutUtil.flip(cc.xy(3, 14), colSpec, orientation));

		JPanel panel = builder.getPanel();
		panel.applyComponentOrientation(orientation);

		return panel;
	}

	private JComponent buildSubtitlesSetupPanel() {
		String colSpec = FormLayoutUtil.getColSpec("left:pref, 3dlu, p:grow, 3dlu, right:p:grow, 3dlu, p:grow, 3dlu, right:p:grow,3dlu, p:grow, 3dlu, right:p:grow,3dlu, pref:grow", orientation);
		FormLayout layout = new FormLayout(colSpec, "$lgap, 9*(pref, 3dlu), pref");
		final PanelBuilder builder = new PanelBuilder(layout);
		builder.border(Borders.DLU4);
		CellConstraints cc = new CellConstraints();

		builder.addLabel(Messages.getString("MEncoderVideo.9"), FormLayoutUtil.flip(cc.xy(1, 2), colSpec, orientation));
		defaultsubs = new JTextField(configuration.getSubtitlesLanguages());
		defaultsubs.setToolTipText(Messages.getString("TrTab2.76"));
		defaultsubs.addKeyListener(new KeyAdapter() {
			@Override
			public void keyReleased(KeyEvent e) {
				configuration.setSubtitlesLanguages(defaultsubs.getText());
			}
		});
		builder.add(defaultsubs, FormLayoutUtil.flip(cc.xyw(3, 2, 5), colSpec, orientation));

		builder.addLabel(Messages.getString("MEncoderVideo.94"), FormLayoutUtil.flip(cc.xy(9, 2, CellConstraints.RIGHT, CellConstraints.CENTER), colSpec, orientation));
		forcedsub = new JTextField(configuration.getForcedSubtitleLanguage());
		forcedsub.addKeyListener(new KeyAdapter() {
			@Override
			public void keyReleased(KeyEvent e) {
				configuration.setForcedSubtitleLanguage(forcedsub.getText());
			}
		});
		builder.add(forcedsub, FormLayoutUtil.flip(cc.xy(11, 2), colSpec, orientation));

		builder.addLabel(Messages.getString("MEncoderVideo.95"), FormLayoutUtil.flip(cc.xy(13, 2, CellConstraints.RIGHT, CellConstraints.CENTER), colSpec, orientation));
		forcedtags = new JTextField(configuration.getForcedSubtitleTags());
		forcedtags.addKeyListener(new KeyAdapter() {
			@Override
			public void keyReleased(KeyEvent e) {
				configuration.setForcedSubtitleTags(forcedtags.getText());
			}
		});
		builder.add(forcedtags, FormLayoutUtil.flip(cc.xy(15, 2), colSpec, orientation));

		builder.addLabel(Messages.getString("MEncoderVideo.10"), FormLayoutUtil.flip(cc.xy(1, 4), colSpec, orientation));
		defaultaudiosubs = new JTextField(configuration.getAudioSubLanguages());
		defaultaudiosubs.setToolTipText(Messages.getString("TrTab2.77"));
		defaultaudiosubs.addKeyListener(new KeyAdapter() {
			@Override
			public void keyReleased(KeyEvent e) {
				configuration.setAudioSubLanguages(defaultaudiosubs.getText());
			}
		});
		builder.add(defaultaudiosubs, FormLayoutUtil.flip(cc.xyw(3, 4, 13), colSpec, orientation));

		builder.addLabel(Messages.getString("MEncoderVideo.37"), FormLayoutUtil.flip(cc.xyw(1, 6, 2), colSpec, orientation));
		alternateSubFolder = new JTextField(configuration.getAlternateSubtitlesFolder());
		alternateSubFolder.addKeyListener(new KeyAdapter() {
			@Override
			public void keyReleased(KeyEvent e) {
				configuration.setAlternateSubtitlesFolder(alternateSubFolder.getText());
			}
		});
		builder.add(alternateSubFolder, FormLayoutUtil.flip(cc.xyw(3, 6, 12), colSpec, orientation));

		folderSelectButton = new JButton("...");
		folderSelectButton.addActionListener(new ActionListener() {
			@Override
			public void actionPerformed(ActionEvent e) {
				JFileChooser chooser;
				try {
					chooser = new JFileChooser();
				} catch (Exception ee) {
					chooser = new JFileChooser(new RestrictedFileSystemView());
				}
				chooser.setFileSelectionMode(JFileChooser.DIRECTORIES_ONLY);
				int returnVal = chooser.showDialog((Component) e.getSource(), Messages.getString("FoldTab.28"));
				if (returnVal == JFileChooser.APPROVE_OPTION) {
					alternateSubFolder.setText(chooser.getSelectedFile().getAbsolutePath());
					configuration.setAlternateSubtitlesFolder(chooser.getSelectedFile().getAbsolutePath());
				}
			}
		});
		builder.add(folderSelectButton, FormLayoutUtil.flip(cc.xy(15, 6), colSpec, orientation));

		builder.addLabel(Messages.getString("MEncoderVideo.11"), FormLayoutUtil.flip(cc.xy(1, 8), colSpec, orientation));
		Object data[] = new Object[]{
			configuration.getSubtitlesCodepage(),
			Messages.getString("MEncoderVideo.96"),
			Messages.getString("MEncoderVideo.97"),
			Messages.getString("MEncoderVideo.98"),
			Messages.getString("MEncoderVideo.99"),
			Messages.getString("MEncoderVideo.100"),
			Messages.getString("MEncoderVideo.101"),
			Messages.getString("MEncoderVideo.102"),
			Messages.getString("MEncoderVideo.103"),
			Messages.getString("MEncoderVideo.104"),
			Messages.getString("MEncoderVideo.105"),
			Messages.getString("MEncoderVideo.106"),
			Messages.getString("MEncoderVideo.107"),
			Messages.getString("MEncoderVideo.108"),
			Messages.getString("MEncoderVideo.109"),
			Messages.getString("MEncoderVideo.110"),
			Messages.getString("MEncoderVideo.111"),
			Messages.getString("MEncoderVideo.112"),
			Messages.getString("MEncoderVideo.113"),
			Messages.getString("MEncoderVideo.114"),
			Messages.getString("MEncoderVideo.115"),
			Messages.getString("MEncoderVideo.116"),
			Messages.getString("MEncoderVideo.117"),
			Messages.getString("MEncoderVideo.118"),
			Messages.getString("MEncoderVideo.119"),
			Messages.getString("MEncoderVideo.120"),
			Messages.getString("MEncoderVideo.121"),
			Messages.getString("MEncoderVideo.122"),
			Messages.getString("MEncoderVideo.123"),
			Messages.getString("MEncoderVideo.124")
		};

		MyComboBoxModel cbm = new MyComboBoxModel(data);
		subtitleCodePage = new JComboBox(cbm);
		subtitleCodePage.addItemListener(new ItemListener() {
			@Override
			public void itemStateChanged(ItemEvent e) {
				if (e.getStateChange() == ItemEvent.SELECTED) {
					String s = (String) e.getItem();
					int offset = s.indexOf("/*");

					if (offset > -1) {
						s = s.substring(0, offset).trim();
					}

					configuration.setSubtitlesCodepage(s);
				}
			}
		});

		subtitleCodePage.getEditor().getEditorComponent().addKeyListener(new KeyAdapter() {
			@Override
			public void keyReleased(KeyEvent e) {
				subtitleCodePage.getItemListeners()[0].itemStateChanged(new ItemEvent(subtitleCodePage, 0, subtitleCodePage.getEditor().getItem(), ItemEvent.SELECTED));
			}
		});

		subtitleCodePage.setEditable(true);
		builder.add(subtitleCodePage, FormLayoutUtil.flip(cc.xyw(3, 8, 7), colSpec, orientation));

		fribidi = new JCheckBox(Messages.getString("MEncoderVideo.23"), configuration.isMencoderSubFribidi());
		fribidi.setContentAreaFilled(false);
		fribidi.addItemListener(new ItemListener() {
			@Override
			public void itemStateChanged(ItemEvent e) {
				configuration.setMencoderSubFribidi(e.getStateChange() == ItemEvent.SELECTED);
			}
		});

		builder.add(fribidi, FormLayoutUtil.flip(cc.xyw(11, 8, 4), colSpec, orientation));

		builder.addLabel(Messages.getString("MEncoderVideo.24"), FormLayoutUtil.flip(cc.xy(1, 10), colSpec, orientation));
		defaultfont = new JTextField(configuration.getFont());
		defaultfont.addKeyListener(new KeyAdapter() {
			@Override
			public void keyReleased(KeyEvent e) {
				configuration.setFont(defaultfont.getText());
			}
		});
		builder.add(defaultfont, FormLayoutUtil.flip(cc.xyw(3, 10, 12), colSpec, orientation));

		fontselect = new CustomJButton("...");
		fontselect.addActionListener(new ActionListener() {
			@Override
			public void actionPerformed(ActionEvent e) {
				JFileChooser chooser = new JFileChooser();
				chooser.setFileFilter(new FontFileFilter());
				int returnVal = chooser.showDialog((Component) e.getSource(), Messages.getString("MEncoderVideo.25"));
				if (returnVal == JFileChooser.APPROVE_OPTION) {
					defaultfont.setText(chooser.getSelectedFile().getAbsolutePath());
					configuration.setFont(chooser.getSelectedFile().getAbsolutePath());
				}
			}
		});

		builder.add(fontselect, FormLayoutUtil.flip(cc.xy(15, 10), colSpec, orientation));

		builder.addLabel(Messages.getString("MEncoderVideo.12"), FormLayoutUtil.flip(cc.xy(1, 12), colSpec, orientation));
		builder.addLabel(Messages.getString("MEncoderVideo.133"), FormLayoutUtil.flip(cc.xy(1, 12, CellConstraints.RIGHT, CellConstraints.CENTER), colSpec, orientation));
		ass_scale = new JTextField(configuration.getAssScale());
		ass_scale.addKeyListener(new KeyAdapter() {
			@Override
			public void keyReleased(KeyEvent e) {
				configuration.setAssScale(ass_scale.getText());
			}
		});

		builder.addLabel(Messages.getString("MEncoderVideo.13"), FormLayoutUtil.flip(cc.xy(5, 12), colSpec, orientation));

		ass_outline = new JTextField(configuration.getAssOutline());
		ass_outline.addKeyListener(new KeyAdapter() {
			@Override
			public void keyReleased(KeyEvent e) {
				configuration.setAssOutline(ass_outline.getText());
			}
		});

		builder.addLabel(Messages.getString("MEncoderVideo.14"), FormLayoutUtil.flip(cc.xy(9, 12), colSpec, orientation));

		ass_shadow = new JTextField(configuration.getAssShadow());
		ass_shadow.addKeyListener(new KeyAdapter() {
			@Override
			public void keyReleased(KeyEvent e) {
				configuration.setAssShadow(ass_shadow.getText());
			}
		});
		
		builder.addLabel(Messages.getString("MEncoderVideo.15"), FormLayoutUtil.flip(cc.xy(13, 12), colSpec, orientation));

		ass_margin = new JTextField(configuration.getAssMargin());
		ass_margin.addKeyListener(new KeyAdapter() {
			@Override
			public void keyReleased(KeyEvent e) {
				configuration.setAssMargin(ass_margin.getText());
			}
		});

		builder.add(ass_scale, FormLayoutUtil.flip(cc.xy(3, 12), colSpec, orientation));
		builder.add(ass_outline, FormLayoutUtil.flip(cc.xy(7, 12), colSpec, orientation));
		builder.add(ass_shadow, FormLayoutUtil.flip(cc.xy(11, 12), colSpec, orientation));
		builder.add(ass_margin, FormLayoutUtil.flip(cc.xy(15, 12), colSpec, orientation));
		
		autoloadExternalSubtitles = new JCheckBox(Messages.getString("MEncoderVideo.22"), configuration.isAutoloadExternalSubtitles());
		autoloadExternalSubtitles.setToolTipText(Messages.getString("TrTab2.78"));
		autoloadExternalSubtitles.setContentAreaFilled(false);
		autoloadExternalSubtitles.setEnabled(!configuration.isForceExternalSubtitles());
		autoloadExternalSubtitles.addItemListener(new ItemListener() {
			@Override
			public void itemStateChanged(ItemEvent e) {
				configuration.setAutoloadExternalSubtitles((e.getStateChange() == ItemEvent.SELECTED));
			}
		});
<<<<<<< HEAD
		if (configuration.isForceExternalSubtitles()) {
			subs.setEnabled(false);
		} else {
			subs.setEnabled(true);
		}
		builder.add(subs, FormLayoutUtil.flip(cc.xyw(1, 14, 11), colSpec, orientation));
=======
		builder.add(autoloadExternalSubtitles, FormLayoutUtil.flip(cc.xyw(1, 14, 11), colSpec, orientation));
>>>>>>> 09f34105

		subColor = new JButton();
		subColor.setText(Messages.getString("MEncoderVideo.31"));
		subColor.setBackground(new Color(configuration.getSubsColor()));
		subColor.addActionListener(new ActionListener() {
			@Override
			public void actionPerformed(ActionEvent e) {
				Color newColor = JColorChooser.showDialog(
					looksFrame,
					Messages.getString("MEncoderVideo.125"),
					subColor.getBackground()
				);

				if (newColor != null) {
					subColor.setBackground(newColor);
					configuration.setSubsColor(newColor.getRGB());
					FFMpegVideo.deleteSubs(); // Color has been changed so all FFmpeg temporary subs will be deleted and make new
				}
			}
		});
		builder.add(subColor, FormLayoutUtil.flip(cc.xyw(13, 14, 3), colSpec, orientation));

		forceExternalSubtitles = new JCheckBox(Messages.getString("TrTab2.87"), configuration.isForceExternalSubtitles());
		forceExternalSubtitles.setToolTipText(Messages.getString("TrTab2.88"));
		forceExternalSubtitles.setContentAreaFilled(false);
		forceExternalSubtitles.addItemListener(new ItemListener() {
			@Override
			public void itemStateChanged(ItemEvent e) {
				configuration.setForceExternalSubtitles((e.getStateChange() == ItemEvent.SELECTED));
				if (configuration.isForceExternalSubtitles()) {
<<<<<<< HEAD
					subs.setSelected(true);
				}
				subs.setEnabled(!configuration.isForceExternalSubtitles());
=======
					autoloadExternalSubtitles.setSelected(true);
				}
				autoloadExternalSubtitles.setEnabled(!configuration.isForceExternalSubtitles());
>>>>>>> 09f34105
			}
		});
		builder.add(forceExternalSubtitles, FormLayoutUtil.flip(cc.xyw(1, 16, 11), colSpec, orientation));

		useEmbeddedSubtitlesStyle = new JCheckBox(Messages.getString("MEncoderVideo.36"), configuration.isUseEmbeddedSubtitlesStyle());
		useEmbeddedSubtitlesStyle.setToolTipText(Messages.getString("TrTab2.89"));
		useEmbeddedSubtitlesStyle.setContentAreaFilled(false);
		useEmbeddedSubtitlesStyle.addItemListener(new ItemListener() {
			@Override
			public void itemStateChanged(ItemEvent e) {
				configuration.setUseEmbeddedSubtitlesStyle(e.getStateChange() == ItemEvent.SELECTED);
			}
		});
		builder.add(useEmbeddedSubtitlesStyle, FormLayoutUtil.flip(cc.xyw(1, 18, 11), colSpec, orientation));

		final JPanel panel = builder.getPanel();

		boolean enable = !configuration.isDisableSubtitles();
		for (Component component : panel.getComponents()) {
			component.setEnabled(enable);
		}

		disableSubs.addItemListener(new ItemListener() {
			@Override
			public void itemStateChanged(ItemEvent e) {
				// If "Disable Subtitles" is not selected, subtitles are enabled
				boolean enabled = e.getStateChange() != ItemEvent.SELECTED;
				for (Component component : panel.getComponents()) {
					component.setEnabled(enabled);
				}
			}
		});

		panel.applyComponentOrientation(orientation);

		return panel;
	}
}<|MERGE_RESOLUTION|>--- conflicted
+++ resolved
@@ -958,16 +958,7 @@
 				configuration.setAutoloadExternalSubtitles((e.getStateChange() == ItemEvent.SELECTED));
 			}
 		});
-<<<<<<< HEAD
-		if (configuration.isForceExternalSubtitles()) {
-			subs.setEnabled(false);
-		} else {
-			subs.setEnabled(true);
-		}
-		builder.add(subs, FormLayoutUtil.flip(cc.xyw(1, 14, 11), colSpec, orientation));
-=======
 		builder.add(autoloadExternalSubtitles, FormLayoutUtil.flip(cc.xyw(1, 14, 11), colSpec, orientation));
->>>>>>> 09f34105
 
 		subColor = new JButton();
 		subColor.setText(Messages.getString("MEncoderVideo.31"));
@@ -998,15 +989,9 @@
 			public void itemStateChanged(ItemEvent e) {
 				configuration.setForceExternalSubtitles((e.getStateChange() == ItemEvent.SELECTED));
 				if (configuration.isForceExternalSubtitles()) {
-<<<<<<< HEAD
-					subs.setSelected(true);
-				}
-				subs.setEnabled(!configuration.isForceExternalSubtitles());
-=======
 					autoloadExternalSubtitles.setSelected(true);
 				}
 				autoloadExternalSubtitles.setEnabled(!configuration.isForceExternalSubtitles());
->>>>>>> 09f34105
 			}
 		});
 		builder.add(forceExternalSubtitles, FormLayoutUtil.flip(cc.xyw(1, 16, 11), colSpec, orientation));
