--- conflicted
+++ resolved
@@ -41,12 +41,7 @@
 	private CustomJButton openZip;
 
 	public DbgPacker() {
-<<<<<<< HEAD
 		items = new LinkedHashMap<File, JCheckBox>();
-		debug_log = LoggingConfigFileLoader.getLogFilePaths().get("debug.log");
-		dbg_zip = debug_log.replace("debug.log", "ums_dbg.zip");
-=======
-		items = new LinkedHashMap<>();
 
 		HashMap<String, String> logFilePaths = LoggingConfig.getLogFilePaths();
 		if (!logFilePaths.isEmpty()) {
@@ -66,7 +61,6 @@
 		} else {
 			LOGGER.error("Could not find destination folder for packed debug files");
 		}
->>>>>>> 3612bcdd
 	}
 
 	public JComponent config() {
@@ -243,11 +237,7 @@
 			return;
 		}
 		try {
-<<<<<<< HEAD
-			ZipOutputStream zos = new ZipOutputStream(new FileOutputStream(dbg_zip));
-=======
-			try (ZipOutputStream zos = new ZipOutputStream(new FileOutputStream(zippedLogFile))) {
->>>>>>> 3612bcdd
+			ZipOutputStream zos = new ZipOutputStream(new FileOutputStream(zippedLogFile));
 				for (Map.Entry<File, JCheckBox> item : items.entrySet()) {
 					if (item.getValue().isSelected()) {
 						File file = item.getKey();
@@ -255,12 +245,8 @@
 						writeToZip(zos, file);
 					}
 				}
-<<<<<<< HEAD
 			zos.close();
-=======
-			}
 			openZip.setEnabled(true);
->>>>>>> 3612bcdd
 		} catch (Exception e) {
 			LOGGER.debug("Error packing zip file: {}", e.getLocalizedMessage());
 		}
