--- conflicted
+++ resolved
@@ -616,22 +616,11 @@
 		CustomJButton packDbg = new CustomJButton(Messages.getString("TracesTab.4"));
 		packDbg.setMnemonic(KeyEvent.VK_P);
 		packDbg.setToolTipText(Messages.getString("TracesTab.40"));
-<<<<<<< HEAD
 		packDbg.addActionListener((ActionEvent e) -> {
 			JComponent comp = PMS.get().dbgPack().config();
 			String[] cancelStr = {Messages.getString("Dialog.Close")};
 			JOptionPane.showOptionDialog(looksFrame,
-				comp, "Options", JOptionPane.CLOSED_OPTION, JOptionPane.PLAIN_MESSAGE, null, cancelStr, null);
-=======
-		packDbg.addActionListener(new ActionListener() {
-			@Override
-			public void actionPerformed(ActionEvent e) {
-				JComponent comp = PMS.get().dbgPack().config();
-				String[] cancelStr = {Messages.getString("Dialog.Close")};
-				JOptionPane.showOptionDialog(looksFrame,
-					comp, Messages.getString("Dialog.Options"), JOptionPane.CLOSED_OPTION, JOptionPane.PLAIN_MESSAGE, null, cancelStr, null);
-			}
->>>>>>> 05eff773
+				comp, Messages.getString("Dialog.Options"), JOptionPane.CLOSED_OPTION, JOptionPane.PLAIN_MESSAGE, null, cancelStr, null);
 		});
 		pLogPackButtons.add(packDbg);
 		builder.add(pLogPackButtons, cc.xy(1, 4));
