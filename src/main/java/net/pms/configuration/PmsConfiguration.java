--- conflicted
+++ resolved
@@ -2703,22 +2703,7 @@
 		if (!f.exists()) {
 			// Cred path is set but file isn't there
 			// Create empty file with some comments
-<<<<<<< HEAD
 			FileOutputStream fos = new FileOutputStream(f);
-			StringBuilder sb = new StringBuilder();
-			sb.append("# Add credentials to the file");
-			sb.append("\n");
-			sb.append("# on the format tag=user,pwd");
-			sb.append("\n");
-			sb.append("# For example:");
-			sb.append("\n");
-			sb.append("# channels.xxx=name,secret");
-			sb.append("\n");
-			fos.write(sb.toString().getBytes());
-			fos.flush();
-			fos.close();
-=======
-			try (FileOutputStream fos = new FileOutputStream(f)) {
 				StringBuilder sb = new StringBuilder();
 				sb.append("# Add credentials to the file");
 				sb.append("\n");
@@ -2730,8 +2715,7 @@
 				sb.append("\n");
 				fos.write(sb.toString().getBytes());
 				fos.flush();
-			}
->>>>>>> 25c49f47
+			fos.close();
 		}
 	}
 
