--- conflicted
+++ resolved
@@ -2756,7 +2756,12 @@
 	public String getDataFile(String str) {
 		return getDataDir() + File.separator + str;
 	}
-<<<<<<< HEAD
+
+	private String KEY_URL_RES_ORDER = "url_resolve_order";
+
+	public String[] getURLResolveOrder() {
+		return getString(KEY_URL_RES_ORDER, "").split(",");
+	}
 	
 	private static final String KEY_OPEN_SUBS = "open_subs";
 	private static final String KEY_OPEN_SUBS_LIM = "open_subs_limit";
@@ -2767,12 +2772,5 @@
 	
 	public int openSubsLimit() {
 		return getInt(KEY_OPEN_SUBS_LIM, 20);
-=======
-
-	private String KEY_URL_RES_ORDER = "url_resolve_order";
-
-	public String[] getURLResolveOrder() {
-		return getString(KEY_URL_RES_ORDER, "").split(",");
->>>>>>> 4b961ac0
 	}
 }