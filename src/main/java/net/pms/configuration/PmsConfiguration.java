/*
 * PS3 Media Server, for streaming any medias to your PS3.
 * Copyright (C) 2008  A.Brochard
 *
 * This program is free software; you can redistribute it and/or
 * modify it under the terms of the GNU General Public License
 * as published by the Free Software Foundation; version 2
 * of the License only.
 *
 * This program is distributed in the hope that it will be useful,
 * but WITHOUT ANY WARRANTY; without even the implied warranty of
 * MERCHANTABILITY or FITNESS FOR A PARTICULAR PURPOSE.  See the
 * GNU General Public License for more details.
 *
 * You should have received a copy of the GNU General Public License
 * along with this program; if not, write to the Free Software
 * Foundation, Inc., 51 Franklin Street, Fifth Floor, Boston, MA  02110-1301, USA.
 */
package net.pms.configuration;

import com.sun.jna.Platform;
import java.awt.Component;
import java.io.File;
import java.io.FileOutputStream;
import java.io.IOException;
import java.net.InetAddress;
import java.net.UnknownHostException;
import java.util.*;
import javax.swing.JFrame;
import javax.swing.JOptionPane;
import javax.swing.SwingUtilities;
import net.pms.Messages;
import net.pms.PMS;
import net.pms.dlna.MapFile;
import net.pms.io.SystemUtils;
import net.pms.util.FileUtil;
import net.pms.util.FileUtil.FileLocation;
import net.pms.util.PropertiesUtil;
import net.pms.util.UMSUtils;
import net.pms.util.WindowsRegistry;
import org.apache.commons.configuration.Configuration;
import org.apache.commons.configuration.ConfigurationException;
import org.apache.commons.configuration.PropertiesConfiguration;
import org.apache.commons.configuration.event.ConfigurationListener;
import org.apache.commons.io.FileUtils;
import org.apache.commons.io.FilenameUtils;
import org.apache.commons.lang3.StringUtils;
import org.slf4j.Logger;
import org.slf4j.LoggerFactory;

/**
 * Container for all configurable PMS settings. Settings are typically defined by three things:
 * a unique key for use in the configuration file "UMS.conf", a getter (and setter) method and
 * a default value. When a key cannot be found in the current configuration, the getter will
 * return a default value. Setters only store a value, they do not permanently save it to
 * file.
 */
public class PmsConfiguration {
	private static final Logger LOGGER = LoggerFactory.getLogger(PmsConfiguration.class);
	private static final int DEFAULT_PROXY_SERVER_PORT = -1;
	private static final int DEFAULT_SERVER_PORT = 5001;

	/*
	 * MEncoder has a hardwired maximum of 8 threads for -lavcopts and 16
	 * for -lavdopts.
	 * The Windows SubJunk Builds can take 16 for both, but we keep it at 8
	 * for compatibility with other operating systems.
	 */
	private static final int MENCODER_MAX_THREADS = 8;

	// TODO: Get this out of here
	private static boolean avsHackLogged = false;

	private static final String KEY_ALTERNATE_SUBTITLES_FOLDER = "alternate_subtitles_folder";
	private static final String KEY_ALTERNATE_THUMB_FOLDER = "alternate_thumb_folder";
	private static final String KEY_APPEND_PROFILE_NAME = "append_profile_name";
	private static final String KEY_AUTOMATIC_MAXIMUM_BITRATE = "automatic_maximum_bitrate";
	private static final String KEY_SHOW_APERTURE_LIBRARY = "show_aperture_library";
	private static final String KEY_ATZ_LIMIT = "atz_limit";
	private static final String KEY_AUDIO_BITRATE = "audio_bitrate";
	private static final String KEY_AUDIO_CHANNEL_COUNT = "audio_channels";
	private static final String KEY_AUDIO_LANGUAGES = "audio_languages";
	private static final String KEY_AUDIO_RESAMPLE = "audio_resample";
	private static final String KEY_AUDIO_SUB_LANGS = "audio_subtitles_languages";
	private static final String KEY_AUDIO_THUMBNAILS_METHOD = "audio_thumbnails_method";
	private static final String KEY_AUTO_UPDATE = "auto_update";
	private static final String KEY_AUTOLOAD_SUBTITLES = "autoload_external_subtitles";
	private static final String KEY_AVISYNTH_CONVERT_FPS = "avisynth_convert_fps";
	private static final String KEY_AVISYNTH_INTERFRAME = "avisynth_interframe";
	private static final String KEY_AVISYNTH_INTERFRAME_GPU = "avisynth_interframegpu";
	private static final String KEY_AVISYNTH_MULTITHREADING = "avisynth_multithreading";
	private static final String KEY_AVISYNTH_SCRIPT = "avisynth_script";
	private static final String KEY_ASS_MARGIN = "subtitles_ass_margin";
	private static final String KEY_ASS_OUTLINE = "subtitles_ass_outline";
	private static final String KEY_ASS_SCALE = "subtitles_ass_scale";
	private static final String KEY_ASS_SHADOW = "subtitles_ass_shadow";
	private static final String KEY_BUFFER_MAX = "buffer_max";
	private static final String KEY_CHAPTER_INTERVAL = "chapter_interval";
	private static final String KEY_CHAPTER_SUPPORT = "chapter_support";
	private static final String KEY_MENCODER_CODEC_SPECIFIC_SCRIPT = "mencoder_codec_specific_script";
	private static final String KEY_DISABLE_FAKESIZE = "disable_fakesize";
	public static final String KEY_DISABLE_SUBTITLES = "disable_subtitles";
	private static final String KEY_DVDISO_THUMBNAILS = "dvd_isos_thumbnails";
	private static final String KEY_AUDIO_EMBED_DTS_IN_PCM = "audio_embed_dts_in_pcm";
	private static final String KEY_ENCODED_AUDIO_PASSTHROUGH = "encoded_audio_passthrough";
	private static final String KEY_ENGINES = "engines";
	private static final String KEY_FFMPEG_ALTERNATIVE_PATH = "alternativeffmpegpath"; // TODO: FFmpegDVRMSRemux will be removed and DVR-MS will be transcoded
	private static final String KEY_FFMPEG_MULTITHREADING = "ffmpeg_multithreading";
	private static final String KEY_FFMPEG_AVISYNTH_MULTITHREADING = "ffmpeg_avisynth_multithreading";
	private static final String KEY_FFMPEG_AVISYNTH_CONVERT_FPS = "ffmpeg_avisynth_convertfps";
	private static final String KEY_FFMPEG_AVISYNTH_INTERFRAME = "ffmpeg_avisynth_interframe";
	private static final String KEY_FFMPEG_AVISYNTH_INTERFRAME_GPU = "ffmpeg_avisynth_interframegpu";
	private static final String KEY_FFMPEG_FONTCONFIG = "ffmpeg_fontconfig";
	private static final String KEY_FFMPEG_MUX_TSMUXER_COMPATIBLE = "ffmpeg_mux_tsmuxer_compatible";
	private static final String KEY_FIX_25FPS_AV_MISMATCH = "fix_25fps_av_mismatch";
	private static final String KEY_FOLDERS = "folders";
	private static final String KEY_FOLDERS_IGNORED = "folders_ignored";
	private static final String KEY_FOLDERS_MONITORED = "folders_monitored";
	private static final String KEY_FONT = "subtitles_font";
	private static final String KEY_FORCED_SUBTITLE_LANGUAGE = "forced_subtitle_language";
	private static final String KEY_FORCED_SUBTITLE_TAGS = "forced_subtitle_tags";
	private static final String KEY_FORCE_TRANSCODE_FOR_EXTENSIONS = "force_transcode_for_extensions";
	private static final String KEY_FOLDER_LIMIT = "folder_limit";
	public static final String KEY_GPU_ACCELERATION = "gpu_acceleration";
	private static final String KEY_HIDE_ADVANCED_OPTIONS = "hide_advanced_options";
	private static final String KEY_HIDE_EMPTY_FOLDERS = "hide_empty_folders";
	private static final String KEY_HIDE_ENGINENAMES = "hide_enginenames";
	private static final String KEY_HIDE_EXTENSIONS = "hide_extensions";
	private static final String KEY_HIDE_RECENTLY_PLAYED_FOLDER = "hide_recently_played_folder";
	private static final String KEY_HIDE_LIVE_SUBTITLES_FOLDER = "hide_live_subtitles_folder";
	private static final String KEY_HIDE_MEDIA_LIBRARY_FOLDER = "hide_media_library_folder";
	private static final String KEY_HIDE_SUBS_INFO = "hide_subs_info";
	private static final String KEY_HIDE_TRANSCODE_FOLDER = "hide_transcode_folder";
	private static final String KEY_HIDE_VIDEO_SETTINGS = "hide_video_settings";
	private static final String KEY_HTTP_ENGINE_V2 = "http_engine_v2";
	private static final String KEY_IGNORE_THE_WORD_THE = "ignore_the_word_the";
	private static final String KEY_IGNORED_RENDERERS = "ignored_renderers";
	private static final String KEY_IMAGE_THUMBNAILS_ENABLED = "image_thumbnails";
	private static final String KEY_IP_FILTER = "ip_filter";
	private static final String KEY_ITUNES_LIBRARY_PATH = "itunes_library_path";
	private static final String KEY_SHOW_IPHOTO_LIBRARY = "show_iphoto_library";
	private static final String KEY_SHOW_ITUNES_LIBRARY = "show_itunes_library";
	private static final String KEY_LANGUAGE = "language";
	private static final String KEY_MAX_AUDIO_BUFFER = "maximum_audio_buffer_size";
	private static final String KEY_MAX_BITRATE = "maximum_bitrate";
	private static final String KEY_MAX_MEMORY_BUFFER_SIZE = "maximum_video_buffer_size";
	private static final String KEY_MENCODER_ASS = "mencoder_ass";
	private static final String KEY_MENCODER_AC3_FIXED = "mencoder_ac3_fixed";
	private static final String KEY_MENCODER_ASS_DEFAULTSTYLE = "mencoder_ass_defaultstyle";
	private static final String KEY_MENCODER_CUSTOM_OPTIONS = "mencoder_custom_options";
	private static final String KEY_MENCODER_FONT_CONFIG = "mencoder_fontconfig";
	private static final String KEY_MENCODER_FORCE_FPS = "mencoder_forcefps";
	private static final String KEY_MENCODER_INTELLIGENT_SYNC = "mencoder_intelligent_sync";
	private static final String KEY_MENCODER_MAX_THREADS = "mencoder_max_threads";
	private static final String KEY_MENCODER_MT = "mencoder_mt";
	private static final String KEY_MENCODER_MUX_COMPATIBLE = "mencoder_mux_compatible";
	private static final String KEY_MENCODER_NOASS_BLUR = "mencoder_noass_blur";
	private static final String KEY_MENCODER_NOASS_OUTLINE = "mencoder_noass_outline";
	private static final String KEY_MENCODER_NOASS_SCALE = "mencoder_noass_scale";
	private static final String KEY_MENCODER_NOASS_SUBPOS = "mencoder_noass_subpos";
	private static final String KEY_MENCODER_NO_OUT_OF_SYNC = "mencoder_nooutofsync";
	private static final String KEY_MENCODER_NORMALIZE_VOLUME = "mencoder_normalize_volume";
	private static final String KEY_MENCODER_OVERSCAN_COMPENSATION_HEIGHT = "mencoder_overscan_compensation_height";
	private static final String KEY_MENCODER_OVERSCAN_COMPENSATION_WIDTH = "mencoder_overscan_compensation_width";
	private static final String KEY_AUDIO_REMUX_AC3 = "audio_remux_ac3";
	private static final String KEY_MENCODER_REMUX_MPEG2 = "mencoder_remux_mpeg2";
	private static final String KEY_MENCODER_SCALER = "mencoder_scaler";
	private static final String KEY_MENCODER_SCALEX = "mencoder_scalex";
	private static final String KEY_MENCODER_SCALEY = "mencoder_scaley";
	private static final String KEY_MENCODER_SUB_FRIBIDI = "mencoder_subfribidi";
	private static final String KEY_MENCODER_USE_PCM_FOR_HQ_AUDIO_ONLY = "mencoder_usepcm_for_hq_audio_only";
	private static final String KEY_MENCODER_VOBSUB_SUBTITLE_QUALITY = "mencoder_vobsub_subtitle_quality";
	private static final String KEY_MENCODER_YADIF = "mencoder_yadif";
	private static final String KEY_MIN_MEMORY_BUFFER_SIZE = "minimum_video_buffer_size";
	private static final String KEY_MIN_PLAY_TIME = "min_playtime";
	private static final String KEY_MIN_PLAY_TIME_WEB = "min_playtime_web";
	private static final String KEY_MIN_PLAY_TIME_FILE = "min_playtime_file";
	private static final String KEY_MIN_STREAM_BUFFER = "minimum_web_buffer_size";
	private static final String KEY_MINIMIZED = "minimized";
	private static final String KEY_MPEG2_MAIN_SETTINGS = "mpeg2_main_settings";
	private static final String KEY_MUX_ALLAUDIOTRACKS = "tsmuxer_mux_all_audiotracks";
	private static final String KEY_NETWORK_INTERFACE = "network_interface";
	private static final String KEY_HIDE_NEW_MEDIA_FOLDER = "hide_new_media_folder";
	private static final String KEY_DISABLE_TRANSCODE_FOR_EXTENSIONS = "disable_transcode_for_extensions";
	private static final String KEY_NUMBER_OF_CPU_CORES = "number_of_cpu_cores";
	private static final String KEY_OPEN_ARCHIVES = "enable_archive_browsing";
	private static final String KEY_LIVE_SUBTITLES_LIMIT = "live_subtitles_limit";
	private static final String KEY_LIVE_SUBTITLES_KEEP = "live_subtitles_keep";
	private static final String KEY_OVERSCAN = "mencoder_overscan";
	private static final String KEY_PING_PATH = "ping_path";
	private static final String KEY_PLUGIN_DIRECTORY = "plugins";
	private static final String KEY_PLUGIN_PURGE_ACTION = "plugin_purge";
	private static final String KEY_PREVENTS_SLEEP = "prevents_sleep_mode";
	private static final String KEY_PRETTIFY_FILENAMES = "prettify_filenames";
	private static final String KEY_PROFILE_NAME = "name";
	private static final String KEY_PROXY_SERVER_PORT = "proxy";
	private static final String KEY_RENDERER_DEFAULT = "renderer_default";
	private static final String KEY_RENDERER_FORCE_DEFAULT = "renderer_force_default";
	private static final String KEY_RESUME = "resume";
	private static final String KEY_RESUME_REWIND = "resume_rewind";
	private static final String KEY_RESUME_BACK = "resume_back";
	private static final String KEY_RESUME_KEEP_TIME = "resume_keep_time";
	private static final String KEY_RUN_WIZARD = "run_wizard";
	private static final String KEY_SCRIPT_DIR = "script_dir";
	private static final String KEY_SEARCH_FOLDER = "search_folder";
	private static final String KEY_SEARCH_IN_FOLDER = "search_in_folder";
	private static final String KEY_SEARCH_RECURSE = "search_recurse"; // legacy option
	private static final String KEY_SEARCH_RECURSE_DEPTH = "search_recurse_depth";
	private static final String KEY_SERVER_HOSTNAME = "hostname";
	private static final String KEY_SERVER_NAME = "server_name";
	private static final String KEY_SERVER_PORT = "port";
	private static final String KEY_SHARES = "shares";
	private static final String KEY_SINGLE = "single_instance";
	private static final String KEY_SKIP_LOOP_FILTER_ENABLED = "mencoder_skip_loop_filter";
	private static final String KEY_SKIP_NETWORK_INTERFACES = "skip_network_interfaces";
	private static final String KEY_SORT_METHOD = "sort_method";
	private static final String KEY_SORT_PATHS = "sort_paths";
	private static final String KEY_SPEED_DBG = "speed_debug";
	private static final String KEY_SUBS_COLOR = "subtitles_color";
	private static final String KEY_SUBTITLES_CODEPAGE = "subtitles_codepage";
	private static final String KEY_SUBTITLES_LANGUAGES = "subtitles_languages";
	private static final String KEY_TEMP_FOLDER_PATH = "temp_directory";
	private static final String KEY_THUMBNAIL_GENERATION_ENABLED = "generate_thumbnails";
	private static final String KEY_THUMBNAIL_SEEK_POS = "thumbnail_seek_position";
	private static final String KEY_TRANSCODE_BLOCKS_MULTIPLE_CONNECTIONS = "transcode_block_multiple_connections";
	private static final String KEY_TRANSCODE_FOLDER_NAME = "transcode_folder_name";
	private static final String KEY_TRANSCODE_KEEP_FIRST_CONNECTION = "transcode_keep_first_connection";
	private static final String KEY_TSMUXER_FORCEFPS = "tsmuxer_forcefps";
	private static final String KEY_UPNP_PORT = "upnp_port";
	private static final String KEY_USE_CACHE = "use_cache";
	private static final String KEY_USE_MPLAYER_FOR_THUMBS = "use_mplayer_for_video_thumbs";
	private static final String KEY_AUDIO_USE_PCM = "audio_use_pcm";
	private static final String KEY_UUID = "uuid";
	private static final String KEY_VIDEOTRANSCODE_START_DELAY = "videotranscode_start_delay";
	private static final String KEY_VIRTUAL_FOLDERS = "virtual_folders";
	private static final String KEY_VIRTUAL_FOLDERS_FILE = "virtual_folders_file";
	private static final String KEY_VLC_USE_HW_ACCELERATION = "vlc_use_hw_acceleration";
	private static final String KEY_VLC_USE_EXPERIMENTAL_CODECS = "vlc_use_experimental_codecs";
	private static final String KEY_VLC_AUDIO_SYNC_ENABLED = "vlc_audio_sync_enabled";
	private static final String KEY_VLC_SUBTITLE_ENABLED = "vlc_subtitle_enabled";
	private static final String KEY_VLC_SCALE = "vlc_scale";
	private static final String KEY_VLC_SAMPLE_RATE_OVERRIDE = "vlc_sample_rate_override";
	private static final String KEY_VLC_SAMPLE_RATE = "vlc_sample_rate";
	private static final String KEY_WEB_AUTHENTICATE = "web_authenticate";
	private static final String KEY_WEB_CONF_PATH = "web_conf";
	private static final String KEY_WEB_MP4_TRANS = "web_mp4_trans";
	private static final String KEY_WEB_THREADS = "web_threads";
	private static final String KEY_WEB_PATH = "web_path";
	private static final String KEY_X264_CONSTANT_RATE_FACTOR = "x264_constant_rate_factor";
	private static final String KEY_BUMP_ADDRESS = "bump";
	private static final String KEY_BUMP_JS = "bump.js";
	private static final String KEY_BUMP_SKIN_DIR = "bump.skin";

	// The name of the subdirectory under which UMS config files are stored for this build (default: UMS).
	// See Build for more details
	private static final String PROFILE_DIRECTORY_NAME = Build.getProfileDirectoryName();

	// The default profile name displayed on the renderer
	private static String HOSTNAME;

	private static String DEFAULT_AVI_SYNTH_SCRIPT;
	private static final int MAX_MAX_MEMORY_DEFAULT_SIZE = 400;
	private static final int BUFFER_MEMORY_FACTOR = 368;
	private static int MAX_MAX_MEMORY_BUFFER_SIZE = MAX_MAX_MEMORY_DEFAULT_SIZE;
	private static final char LIST_SEPARATOR = ',';
	private final PropertiesConfiguration configuration;
	private final ConfigurationReader configurationReader;
	private final TempFolder tempFolder;
	private final ProgramPaths programPaths;

	private final IpFilter filter = new IpFilter();

	/**
	 * The set of keys defining when the HTTP server has to restarted due to a configuration change
	 */
	public static final Set<String> NEED_RELOAD_FLAGS = new HashSet<>(
		Arrays.asList(
			KEY_ALTERNATE_THUMB_FOLDER,
			KEY_ATZ_LIMIT,
			KEY_AUDIO_THUMBNAILS_METHOD,
			KEY_CHAPTER_SUPPORT,
			KEY_DISABLE_TRANSCODE_FOR_EXTENSIONS,
			KEY_ENGINES,
			KEY_FOLDERS,
			KEY_FORCE_TRANSCODE_FOR_EXTENSIONS,
			KEY_HIDE_EMPTY_FOLDERS,
			KEY_HIDE_ENGINENAMES,
			KEY_HIDE_EXTENSIONS,
			KEY_HIDE_LIVE_SUBTITLES_FOLDER,
			KEY_HIDE_MEDIA_LIBRARY_FOLDER,
			KEY_HIDE_TRANSCODE_FOLDER,
			KEY_HIDE_VIDEO_SETTINGS,
			KEY_IGNORE_THE_WORD_THE,
			KEY_IP_FILTER,
			KEY_NETWORK_INTERFACE,
			KEY_OPEN_ARCHIVES,
			KEY_PRETTIFY_FILENAMES,
			KEY_SERVER_HOSTNAME,
			KEY_SERVER_NAME,
			KEY_SERVER_PORT,
			KEY_SHOW_APERTURE_LIBRARY,
			KEY_SHOW_IPHOTO_LIBRARY,
			KEY_SHOW_ITUNES_LIBRARY,
			KEY_SORT_METHOD,
			KEY_USE_CACHE
		)
	);

	/*
		The following code enables a single setting - UMS_PROFILE - to be used to
		initialize PROFILE_PATH i.e. the path to the current session's profile (AKA UMS.conf).
		It also initializes PROFILE_DIRECTORY - i.e. the directory the profile is located in -
		which is needed to detect the default WEB.conf location (anything else?).

		While this convention - and therefore PROFILE_DIRECTORY - will remain,
		adding more configurables - e.g. web_conf = ... - is on the TODO list.

		UMS_PROFILE is read (in this order) from the property ums.profile.path or the
		environment variable UMS_PROFILE. If UMS is launched with the command-line option
		"profiles" (e.g. from a shortcut), it displays a file chooser dialog that
		allows the ums.profile.path property to be set. This makes it easy to run UMS
		under multiple profiles without fiddling with environment variables, properties or
		command-line arguments.

		1) if UMS_PROFILE is not set, UMS.conf is located in: 

			Windows:             %ALLUSERSPROFILE%\$build
			Mac OS X:            $HOME/Library/Application Support/$build
			Everything else:     $HOME/.config/$build

		- where $build is a subdirectory that ensures incompatible UMS builds don't target/clobber
		the same configuration files. The default value for $build is "UMS". Other builds might use e.g.
		"UMS Rendr Edition" or "ums-mlx".

		2) if a relative or absolute *directory path* is supplied (the directory must exist),
		it is used as the profile directory and the profile is located there under the default profile name (UMS.conf):

			UMS_PROFILE = /absolute/path/to/dir
			UMS_PROFILE = relative/path/to/dir # relative to the working directory

		Amongst other things, this can be used to restore the legacy behaviour of locating UMS.conf in the current
		working directory e.g.:

			UMS_PROFILE=. ./UMS.sh

		3) if a relative or absolute *file path* is supplied (the file doesn't have to exist),
		it is taken to be the profile, and its parent dir is taken to be the profile (i.e. config file) dir:

			UMS_PROFILE = UMS.conf            # profile dir = .
			UMS_PROFILE = folder/dev.conf     # profile dir = folder
			UMS_PROFILE = /path/to/some.file  # profile dir = /path/to/
	 */
	private static final String DEFAULT_PROFILE_FILENAME = "UMS.conf";
	private static final String ENV_PROFILE_PATH = "UMS_PROFILE";
	private static final String DEFAULT_WEB_CONF_FILENAME = "WEB.conf";

	// Path to directory containing UMS config files
	private static final String PROFILE_DIRECTORY;

	// Absolute path to profile file e.g. /path/to/UMS.conf
	private static final String PROFILE_PATH;

	// Absolute path to WEB.conf file e.g. /path/to/WEB.conf
	private static String WEB_CONF_PATH;

	// Absolute path to skel (default) profile file e.g. /etc/skel/.config/universalmediaserver/UMS.conf
	// "project.skelprofile.dir" project property
	private static final String SKEL_PROFILE_PATH; 

	private static final String PROPERTY_PROFILE_PATH = "ums.profile.path";
	private static final String SYSTEM_PROFILE_DIRECTORY;

	static {
		// first of all, set up the path to the default system profile directory
		if (Platform.isWindows()) {
			String programData = System.getenv("ALLUSERSPROFILE");

			if (programData != null) {
				SYSTEM_PROFILE_DIRECTORY = String.format("%s\\%s", programData, PROFILE_DIRECTORY_NAME);
			} else {
				SYSTEM_PROFILE_DIRECTORY = ""; // i.e. current (working) directory
			}
		} else if (Platform.isMac()) {
			SYSTEM_PROFILE_DIRECTORY = String.format(
				"%s/%s/%s",
				System.getProperty("user.home"),
				"/Library/Application Support",
				PROFILE_DIRECTORY_NAME
			);
		} else {
			String xdgConfigHome = System.getenv("XDG_CONFIG_HOME");

			if (xdgConfigHome == null) {
				SYSTEM_PROFILE_DIRECTORY = String.format("%s/.config/%s", System.getProperty("user.home"), PROFILE_DIRECTORY_NAME);
			} else {
				SYSTEM_PROFILE_DIRECTORY = String.format("%s/%s", xdgConfigHome, PROFILE_DIRECTORY_NAME);
			}
		}

		// now set the profile path. first: check for a custom setting.
		// try the system property, typically set via the profile chooser
		String customProfilePath = System.getProperty(PROPERTY_PROFILE_PATH);

		// failing that, try the environment variable
		if (StringUtils.isBlank(customProfilePath)) {
			customProfilePath = System.getenv(ENV_PROFILE_PATH);
		}

		// if customProfilePath is still blank, the default profile dir/filename is used
		FileLocation profileLocation = FileUtil.getFileLocation(
			customProfilePath,
			SYSTEM_PROFILE_DIRECTORY,
			DEFAULT_PROFILE_FILENAME
		);
		PROFILE_PATH = profileLocation.getFilePath();
		PROFILE_DIRECTORY = profileLocation.getDirectoryPath();

		// Set SKEL_PROFILE_PATH for Linux systems
		String skelDir = PropertiesUtil.getProjectProperties().get("project.skelprofile.dir");
		if (Platform.isLinux() && StringUtils.isNotBlank(skelDir)) {
			SKEL_PROFILE_PATH = FilenameUtils.normalize(
				new File(
					new File(
						skelDir,
						PROFILE_DIRECTORY_NAME
					).getAbsolutePath(),
					DEFAULT_PROFILE_FILENAME
				).getAbsolutePath()
			);
		} else {
			SKEL_PROFILE_PATH = null;
		}
	}

	/**
	 * Default constructor that will attempt to load the PMS configuration file
	 * from the profile path.
	 *
	 * @throws org.apache.commons.configuration.ConfigurationException
	 */
	public PmsConfiguration() throws ConfigurationException {
		this(true);
	}

	/**
	 * Constructor that will initialize the PMS configuration.
	 *
	 * @param loadFile Set to true to attempt to load the PMS configuration
	 *                 file from the profile path. Set to false to skip
	 *                 loading.
	 * @throws org.apache.commons.configuration.ConfigurationException
	 */
	public PmsConfiguration(boolean loadFile) throws ConfigurationException {
		configuration = new PropertiesConfiguration();
		configurationReader = new ConfigurationReader(configuration, true); // true: log
		configuration.setListDelimiter((char) 0);

		if (loadFile) {
			File pmsConfFile = new File(PROFILE_PATH);

			if (pmsConfFile.isFile()) {
				if (FileUtil.isFileReadable(pmsConfFile)) {
					configuration.load(PROFILE_PATH);
				} else {
					LOGGER.warn("Can't load {}", PROFILE_PATH);
				}
			} else if (SKEL_PROFILE_PATH != null) {
				File pmsSkelConfFile = new File(SKEL_PROFILE_PATH);

				if (pmsSkelConfFile.isFile()) {
					if (FileUtil.isFileReadable(pmsSkelConfFile)) {
						// Load defaults from skel file, save them later to PROFILE_PATH
						configuration.load(pmsSkelConfFile);
						LOGGER.info("Default configuration loaded from " + SKEL_PROFILE_PATH);
					} else {
						LOGGER.warn("Can't load {}", SKEL_PROFILE_PATH);
					}
				}
			}
		}

		configuration.setPath(PROFILE_PATH);

		tempFolder = new TempFolder(getString(KEY_TEMP_FOLDER_PATH, null));
		programPaths = createProgramPathsChain(configuration);
		Locale.setDefault(new Locale(getLanguage()));

		// Set DEFAULT_AVI_SYNTH_SCRIPT according to language
		DEFAULT_AVI_SYNTH_SCRIPT = "<movie>\n<sub>\n";

		long usableMemory = (Runtime.getRuntime().maxMemory() / 1048576) - BUFFER_MEMORY_FACTOR;
		if (usableMemory > MAX_MAX_MEMORY_DEFAULT_SIZE) {
			MAX_MAX_MEMORY_BUFFER_SIZE = (int) usableMemory;
		}
	}

	/**
	 * Check if we have disabled something first, then check the config file,
	 * then the Windows registry, then check for a platform-specific
	 * default.
	 */
	private static ProgramPaths createProgramPathsChain(Configuration configuration) {
		return new ConfigurationProgramPaths(
			configuration,
			new WindowsRegistryProgramPaths(
				new PlatformSpecificDefaultPathsFactory().get()
			)
		);
	}

	/**
	 * Return the <code>int</code> value for a given configuration key. First, the key
	 * is looked up in the current configuration settings. If it exists and contains a
	 * valid value, that value is returned. If the key contains an invalid value or
	 * cannot be found, the specified default value is returned.
	 * @param key The key to look up.
	 * @param def The default value to return when no valid key value can be found.
	 * @return The value configured for the key.
	 */
	private int getInt(String key, int def) {
		return configurationReader.getInt(key, def);
	}

	/**
	 * Return the <code>boolean</code> value for a given configuration key. First, the
	 * key is looked up in the current configuration settings. If it exists and contains
	 * a valid value, that value is returned. If the key contains an invalid value or
	 * cannot be found, the specified default value is returned.
	 * @param key The key to look up.
	 * @param def The default value to return when no valid key value can be found.
	 * @return The value configured for the key.
	 */
	private boolean getBoolean(String key, boolean def) {
		return configurationReader.getBoolean(key, def);
	}

	/**
	 * Return the <code>String</code> value for a given configuration key if the
	 * value is non-blank (i.e. not null, not an empty string, not all whitespace).
	 * Otherwise return the supplied default value.
	 * The value is returned with leading and trailing whitespace removed in both cases.
	 * @param key The key to look up.
	 * @param def The default value to return when no valid key value can be found.
	 * @return The value configured for the key.
	 */
	private String getString(String key, String def) {
		return configurationReader.getNonBlankConfigurationString(key, def);
	}

	/**
	 * Return a <code>List</code> of <code>String</code> values for a given configuration
	 * key. First, the key is looked up in the current configuration settings. If it
	 * exists and contains a valid value, that value is returned. If the key contains an
	 * invalid value or cannot be found, a list with the specified default values is
	 * returned.
	 * @param key The key to look up.
	 * @param def The default values to return when no valid key value can be found.
	 *            These values should be entered as a comma-separated string. Whitespace
	 *            will be trimmed. For example: <code>"gnu,    gnat  ,moo "</code> will be
	 *            returned as <code>{ "gnu", "gnat", "moo" }</code>.
	 * @return The list of value strings configured for the key.
	 */
	private List<String> getStringList(String key, String def) {
		return configurationReader.getStringList(key, def);
	}

	public File getTempFolder() throws IOException {
		return tempFolder.getTempFolder();
	}

	public String getVlcPath() {
		return programPaths.getVlcPath();
	}

	public String getMencoderPath() {
		return programPaths.getMencoderPath();
	}

	public int getMencoderMaxThreads() {
		return Math.min(getInt(KEY_MENCODER_MAX_THREADS, getNumberOfCpuCores()), MENCODER_MAX_THREADS);
	}

	public String getDCRawPath() {
		return programPaths.getDCRaw();
	}

	public String getFfmpegPath() {
		return programPaths.getFfmpegPath();
	}

	public String getMplayerPath() {
		return programPaths.getMplayerPath();
	}

	public String getTsmuxerPath() {
		return programPaths.getTsmuxerPath();
	}

	public String getTsmuxerNewPath() {
		return programPaths.getTsmuxerNewPath();
	}

	public String getFlacPath() {
		return programPaths.getFlacPath();
	}

	public String getInterFramePath() {
		return programPaths.getInterFramePath();
	}

	/**
	 * If the framerate is not recognized correctly and the video runs too fast or too
	 * slow, tsMuxeR can be forced to parse the fps from FFmpeg. Default value is true.
	 * @return True if tsMuxeR should parse fps from FFmpeg.
	 */
	public boolean isTsmuxerForceFps() {
		return getBoolean(KEY_TSMUXER_FORCEFPS, true);
	}

	/**
	 * The AC-3 audio bitrate determines the quality of digital audio sound. An AV-receiver
	 * or amplifier has to be capable of playing this quality. Default value is 640.
	 * @return The AC-3 audio bitrate.
	 */
	public int getAudioBitrate() {
		return getInt(KEY_AUDIO_BITRATE, 640);
	}

	/**
	 * If the framerate is not recognized correctly and the video runs too fast or too
	 * slow, tsMuxeR can be forced to parse the fps from FFmpeg.
	 * @param value Set to true if tsMuxeR should parse fps from FFmpeg.
	 */
	public void setTsmuxerForceFps(boolean value) {
		configuration.setProperty(KEY_TSMUXER_FORCEFPS, value);
	}

	/**
	 * The server port where PMS listens for TCP/IP traffic. Default value is 5001.
	 * @return The port number.
	 */
	public int getServerPort() {
		return getInt(KEY_SERVER_PORT, DEFAULT_SERVER_PORT);
	}

	/**
	 * Set the server port where PMS must listen for TCP/IP traffic.
	 * @param value The TCP/IP port number.
	 */
	public void setServerPort(int value) {
		configuration.setProperty(KEY_SERVER_PORT, value);
	}

	/**
	 * The hostname of the server.
	 * @return The hostname if it is defined, otherwise <code>null</code>.
	 */
	public String getServerHostname() {
		return getString(KEY_SERVER_HOSTNAME, null);
	}

	/**
	 * Set the hostname of the server.
	 * @param value The hostname.
	 */
	public void setHostname(String value) {
		configuration.setProperty(KEY_SERVER_HOSTNAME, value);
	}

	/**
	 * The name of the server.
	 *
	 * @return The name of the server.
	 */
	public String getServerName() {
		return getString(KEY_SERVER_NAME, "Universal Media Server");
	}

	/**
	 * Set the name of the server.
	 *
	 * @param value The name.
	 */
	public void setServerName(String value) {
		configuration.setProperty(KEY_SERVER_NAME, value);
	}

	/**
	 * The TCP/IP port number for a proxy server. Default value is -1.
	 *
	 * @return The proxy port number.
	 */
	// no longer used
	@Deprecated
	public int getProxyServerPort() {
		return getInt(KEY_PROXY_SERVER_PORT, DEFAULT_PROXY_SERVER_PORT);
	}

	/**
	 * Get the code of the preferred language for the PMS user interface. Default
	 * is based on the locale.
	 * @return The ISO 639 language code.
	 */
	public String getLanguage() {
		String def = Locale.getDefault().getLanguage();

		if (def == null) {
			def = "en";
		}

		return getString(KEY_LANGUAGE, def);
	}

	/**
	 * Returns the preferred minimum size for the transcoding memory buffer in megabytes.
	 * Default value is 12.
	 * @return The minimum memory buffer size.
	 */
	public int getMinMemoryBufferSize() {
		return getInt(KEY_MIN_MEMORY_BUFFER_SIZE, 12);
	}

	/**
	 * Returns the preferred maximum size for the transcoding memory buffer in megabytes.
	 * The value returned has a top limit of {@link #MAX_MAX_MEMORY_BUFFER_SIZE}. Default
	 * value is 200.
	 *
	 * @return The maximum memory buffer size.
	 */
	public int getMaxMemoryBufferSize() {
		return Math.max(0, Math.min(MAX_MAX_MEMORY_BUFFER_SIZE, getInt(KEY_MAX_MEMORY_BUFFER_SIZE, 200)));
	}

	/**
	 * Set the preferred maximum for the transcoding memory buffer in megabytes. The top
	 * limit for the value is {@link #MAX_MAX_MEMORY_BUFFER_SIZE}.
	 *
	 * @param value The maximum buffer size.
	 */
	public void setMaxMemoryBufferSize(int value) {
		configuration.setProperty(KEY_MAX_MEMORY_BUFFER_SIZE, Math.max(0, Math.min(MAX_MAX_MEMORY_BUFFER_SIZE, value)));
	}

	/**
	 * Returns the font scale used for ASS subtitling. Default value is 1.4.
	 * @return The ASS font scale.
	 */
	public String getAssScale() {
		return getString(KEY_ASS_SCALE, "1.4");
	}

	/**
	 * Some versions of MEncoder produce garbled audio because the "ac3" codec is used
	 * instead of the "ac3_fixed" codec. Returns true if "ac3_fixed" should be used.
	 * Default is false.
	 * See https://code.google.com/p/ps3mediaserver/issues/detail?id=1092#c1
	 * @return True if "ac3_fixed" should be used.
	 */
	public boolean isMencoderAc3Fixed() {
		return getBoolean(KEY_MENCODER_AC3_FIXED, false);
	}

	/**
	 * Returns the margin used for ASS subtitling. Default value is 10.
	 * @return The ASS margin.
	 */
	public String getAssMargin() {
		return getString(KEY_ASS_MARGIN, "10");
	}

	/**
	 * Returns the outline parameter used for ASS subtitling. Default value is 1.
	 * @return The ASS outline parameter.
	 */
	public String getAssOutline() {
		return getString(KEY_ASS_OUTLINE, "1");
	}

	/**
	 * Returns the shadow parameter used for ASS subtitling. Default value is 1.
	 * @return The ASS shadow parameter.
	 */
	public String getAssShadow() {
		return getString(KEY_ASS_SHADOW, "1");
	}

	/**
	 * Returns the subfont text scale parameter used for subtitling without ASS.
	 * Default value is 3.
	 * @return The subfont text scale parameter.
	 */
	public String getMencoderNoAssScale() {
		return getString(KEY_MENCODER_NOASS_SCALE, "3");
	}

	/**
	 * Returns the subpos parameter used for subtitling without ASS.
	 * Default value is 2.
	 * @return The subpos parameter.
	 */
	public String getMencoderNoAssSubPos() {
		return getString(KEY_MENCODER_NOASS_SUBPOS, "2");
	}

	/**
	 * Returns the subfont blur parameter used for subtitling without ASS.
	 * Default value is 1.
	 * @return The subfont blur parameter.
	 */
	public String getMencoderNoAssBlur() {
		return getString(KEY_MENCODER_NOASS_BLUR, "1");
	}

	/**
	 * Returns the subfont outline parameter used for subtitling without ASS.
	 * Default value is 1.
	 * @return The subfont outline parameter.
	 */
	public String getMencoderNoAssOutline() {
		return getString(KEY_MENCODER_NOASS_OUTLINE, "1");
	}

	/**
	 * Set the subfont outline parameter used for subtitling without ASS.
	 * @param value The subfont outline parameter value to set.
	 */
	public void setMencoderNoAssOutline(String value) {
		configuration.setProperty(KEY_MENCODER_NOASS_OUTLINE, value);
	}

	/**
	 * Some versions of MEncoder produce garbled audio because the "ac3" codec is used
	 * instead of the "ac3_fixed" codec.
	 * See https://code.google.com/p/ps3mediaserver/issues/detail?id=1092#c1
	 * @param value Set to true if "ac3_fixed" should be used.
	 */
	public void setMencoderAc3Fixed(boolean value) {
		configuration.setProperty(KEY_MENCODER_AC3_FIXED, value);
	}

	/**
	 * Set the margin used for ASS subtitling.
	 * @param value The ASS margin value to set.
	 */
	public void setAssMargin(String value) {
		configuration.setProperty(KEY_ASS_MARGIN, value);
	}

	/**
	 * Set the outline parameter used for ASS subtitling.
	 * @param value The ASS outline parameter value to set.
	 */
	public void setAssOutline(String value) {
		configuration.setProperty(KEY_ASS_OUTLINE, value);
	}

	/**
	 * Set the shadow parameter used for ASS subtitling.
	 * @param value The ASS shadow parameter value to set.
	 */
	public void setAssShadow(String value) {
		configuration.setProperty(KEY_ASS_SHADOW, value);
	}

	/**
	 * Set the font scale used for ASS subtitling.
	 * @param value The ASS font scale value to set.
	 */
	public void setAssScale(String value) {
		configuration.setProperty(KEY_ASS_SCALE, value);
	}

	/**
	 * Set the subfont text scale parameter used for subtitling without ASS.
	 * @param value The subfont text scale parameter value to set.
	 */
	public void setMencoderNoAssScale(String value) {
		configuration.setProperty(KEY_MENCODER_NOASS_SCALE, value);
	}

	/**
	 * Set the subfont blur parameter used for subtitling without ASS.
	 * @param value The subfont blur parameter value to set.
	 */
	public void setMencoderNoAssBlur(String value) {
		configuration.setProperty(KEY_MENCODER_NOASS_BLUR, value);
	}

	/**
	 * Set the subpos parameter used for subtitling without ASS.
	 * @param value The subpos parameter value to set.
	 */
	public void setMencoderNoAssSubPos(String value) {
		configuration.setProperty(KEY_MENCODER_NOASS_SUBPOS, value);
	}

	/**
	 * Set the maximum number of concurrent MEncoder threads.
	 * XXX Currently unused.
	 * @param value The maximum number of concurrent threads.
	 */
	public void setMencoderMaxThreads(int value) {
		configuration.setProperty(KEY_MENCODER_MAX_THREADS, value);
	}

	/**
	 * Set the preferred language for the PMS user interface.
	 * @param value The ISO 639 language code.
	 */
	public void setLanguage(String value) {
		configuration.setProperty(KEY_LANGUAGE, value);
		Locale.setDefault(new Locale(getLanguage()));
	}

	/**
	 * Returns the number of seconds from the start of a video file (the seek
	 * position) where the thumbnail image for the movie should be extracted
	 * from. Default is 2 seconds.
	 * @return The seek position in seconds.
	 */
	public int getThumbnailSeekPos() {
		return getInt(KEY_THUMBNAIL_SEEK_POS, 2);
	}

	/**
	 * Sets the number of seconds from the start of a video file (the seek
	 * position) where the thumbnail image for the movie should be extracted
	 * from.
	 * @param value The seek position in seconds.
	 */
	public void setThumbnailSeekPos(int value) {
		configuration.setProperty(KEY_THUMBNAIL_SEEK_POS, value);
	}

	/**
	 * Returns whether the user wants ASS/SSA subtitle support. Default is
	 * true.
	 *
	 * @return True if MEncoder should use ASS/SSA support.
	 */
	public boolean isMencoderAss() {
		return getBoolean(KEY_MENCODER_ASS, true);
	}

	/**
	 * Returns whether or not subtitles should be disabled for all
	 * transcoding engines. Default is false, meaning subtitles should not
	 * be disabled.
	 *
	 * @return True if subtitles should be disabled, false otherwise.
	 */
	public boolean isDisableSubtitles() {
		return getBoolean(KEY_DISABLE_SUBTITLES, false);
	}

	/**
	 * Set whether or not subtitles should be disabled for
	 * all transcoding engines.
	 *
	 * @param value Set to true if subtitles should be disabled.
	 */
	public void setDisableSubtitles(boolean value) {
		configuration.setProperty(KEY_DISABLE_SUBTITLES, value);
	}

	/**
	 * Returns whether or not the Pulse Code Modulation audio format should be
	 * forced. The default is false.
	 * @return True if PCM should be forced, false otherwise.
	 */
	public boolean isAudioUsePCM() {
		return getBoolean(KEY_AUDIO_USE_PCM, false);
	}

	/**
	 * Returns whether or not the Pulse Code Modulation audio format should be
	 * used only for HQ audio codecs. The default is false.
	 * @return True if PCM should be used only for HQ audio codecs, false otherwise.
	 */
	public boolean isMencoderUsePcmForHQAudioOnly() {
		return getBoolean(KEY_MENCODER_USE_PCM_FOR_HQ_AUDIO_ONLY, false);
	}

	/**
	 * Returns the name of a TrueType font to use for subtitles.
	 * Default is <code>""</code>.
	 * @return The font name.
	 */
	public String getFont() {
		return getString(KEY_FONT, "");
	}

	/**
	 * Returns the audio language priority as a comma separated
	 * string. For example: <code>"eng,fre,jpn,ger,und"</code>, where "und"
	 * stands for "undefined".
	 * Can be a blank string.
	 * Default value is "loc,eng,fre,jpn,ger,und".
	 *
	 * @return The audio language priority string.
	 */
	public String getAudioLanguages() {
		return configurationReader.getPossiblyBlankConfigurationString(
				KEY_AUDIO_LANGUAGES,
				Messages.getString("MEncoderVideo.126")
		);
	}

	/**
	 * Returns the subtitle language priority as a comma-separated
	 * string. For example: <code>"eng,fre,jpn,ger,und"</code>, where "und"
	 * stands for "undefined".
	 * Can be a blank string.
	 * Default value is a localized list (e.g. "eng,fre,jpn,ger,und").
	 *
	 * @return The subtitle language priority string.
	 */
	public String getSubtitlesLanguages() {
		return configurationReader.getPossiblyBlankConfigurationString(
				KEY_SUBTITLES_LANGUAGES,
				Messages.getString("MEncoderVideo.127")
		);
	}

	/**
	 * Returns the ISO 639 language code for the subtitle language that should
	 * be forced.
	 * Can be a blank string.
	 * @return The subtitle language code.
	 */
	public String getForcedSubtitleLanguage() {
		return configurationReader.getPossiblyBlankConfigurationString(
				KEY_FORCED_SUBTITLE_LANGUAGE,
				getLanguage()
		);
	}

	/**
	 * Returns the tag string that identifies the subtitle language that
	 * should be forced.
	 * @return The tag string.
	 */
	public String getForcedSubtitleTags() {
		return getString(KEY_FORCED_SUBTITLE_TAGS, "forced");
	}

	/**
	 * Returns a string of audio language and subtitle language pairs
	 * ordered by priority to try to match. Audio language
	 * and subtitle language should be comma separated as a pair,
	 * individual pairs should be semicolon separated. "*" can be used to
	 * match any language. Subtitle language can be defined as "off".
	 * Default value is <code>"*,*"</code>.
	 *
	 * @return The audio and subtitle languages priority string.
	 */
	public String getAudioSubLanguages() {
		return configurationReader.getPossiblyBlankConfigurationString(
				KEY_AUDIO_SUB_LANGS,
				Messages.getString("MEncoderVideo.128")
		);
	}

	/**
	 * Returns whether or not MEncoder should use FriBiDi mode, which
	 * is needed to display subtitles in languages that read from right to
	 * left, like Arabic, Farsi, Hebrew, Urdu, etc. Default value is false.
	 * @return True if FriBiDi mode should be used, false otherwise.
	 */
	public boolean isMencoderSubFribidi() {
		return getBoolean(KEY_MENCODER_SUB_FRIBIDI, false);
	}

	/**
	 * Returns the character encoding (or code page) that should used
	 * for displaying non-Unicode external subtitles. Default is empty string
	 * (do not force encoding with -subcp key).
	 * @return The character encoding.
	 */
	public String getSubtitlesCodepage() {
		return getString(KEY_SUBTITLES_CODEPAGE, "");
	}

	/**
	 * Returns whether or not MEncoder should use fontconfig for displaying
	 * subtitles. Default is false.
	 * @return True if fontconfig should be used, false otherwise.
	 */
	public boolean isMencoderFontConfig() {
		return getBoolean(KEY_MENCODER_FONT_CONFIG, true);
	}

	/**
	 * Set to true if MEncoder should be forced to use the framerate that is
	 * parsed by FFmpeg.
	 * @param value Set to true if the framerate should be forced, false
	 *              otherwise.
	 */
	public void setMencoderForceFps(boolean value) {
		configuration.setProperty(KEY_MENCODER_FORCE_FPS, value);
	}

	/**
	 * Returns true if MEncoder should be forced to use the framerate that is
	 * parsed by FFmpeg.
	 * @return True if the framerate should be forced, false otherwise.
	 */
	public boolean isMencoderForceFps() {
		return getBoolean(KEY_MENCODER_FORCE_FPS, false);
	}

	/**
	 * Sets the audio language priority as a comma separated
	 * string. For example: <code>"eng,fre,jpn,ger,und"</code>, where "und"
	 * stands for "undefined".
	 * @param value The audio language priority string.
	 */
	public void setAudioLanguages(String value) {
		configuration.setProperty(KEY_AUDIO_LANGUAGES, value);
	}

	/**
	 * Sets the subtitle language priority as a comma
	 * separated string. For example: <code>"eng,fre,jpn,ger,und"</code>,
	 * where "und" stands for "undefined".
	 * @param value The subtitle language priority string.
	 */
	public void setSubtitlesLanguages(String value) {
		configuration.setProperty(KEY_SUBTITLES_LANGUAGES, value);
	}

	/**
	 * Sets the ISO 639 language code for the subtitle language that should
	 * be forced.
	 * @param value The subtitle language code.
	 */
	public void setForcedSubtitleLanguage(String value) {
		configuration.setProperty(KEY_FORCED_SUBTITLE_LANGUAGE, value);
	}

	/**
	 * Sets the tag string that identifies the subtitle language that
	 * should be forced.
	 * @param value The tag string.
	 */
	public void setForcedSubtitleTags(String value) {
		configuration.setProperty(KEY_FORCED_SUBTITLE_TAGS, value);
	}

	/**
	 * Sets a string of audio language and subtitle language pairs
	 * ordered by priority to try to match. Audio language
	 * and subtitle language should be comma separated as a pair,
	 * individual pairs should be semicolon separated. "*" can be used to
	 * match any language. Subtitle language can be defined as "off". For
	 * example: <code>"en,off;jpn,eng;*,eng;*;*"</code>.
	 * @param value The audio and subtitle languages priority string.
	 */
	public void setAudioSubLanguages(String value) {
		configuration.setProperty(KEY_AUDIO_SUB_LANGS, value);
	}

	/**
	 * Returns custom commandline options to pass on to MEncoder.
	 * @return The custom options string.
	 */
	public String getMencoderCustomOptions() {
		return getString(KEY_MENCODER_CUSTOM_OPTIONS, "");
	}

	/**
	 * Sets custom commandline options to pass on to MEncoder.
	 * @param value The custom options string.
	 */
	public void setMencoderCustomOptions(String value) {
		configuration.setProperty(KEY_MENCODER_CUSTOM_OPTIONS, value);
	}

	/**
	 * Sets the character encoding (or code page) that should be used
	 * for displaying non-Unicode external subtitles. Default is empty (autodetect).
	 * @param value The character encoding.
	 */
	public void setSubtitlesCodepage(String value) {
		configuration.setProperty(KEY_SUBTITLES_CODEPAGE, value);
	}

	/**
	 * Sets whether or not MEncoder should use FriBiDi mode, which
	 * is needed to display subtitles in languages that read from right to
	 * left, like Arabic, Farsi, Hebrew, Urdu, etc. Default value is false.
	 * @param value Set to true if FriBiDi mode should be used.
	 */
	public void setMencoderSubFribidi(boolean value) {
		configuration.setProperty(KEY_MENCODER_SUB_FRIBIDI, value);
	}

	/**
	 * Sets the name of a TrueType font to use for subtitles.
	 * @param value The font name.
	 */
	public void setFont(String value) {
		configuration.setProperty(KEY_FONT, value);
	}

	/**
	 * Older versions of MEncoder do not support ASS/SSA subtitles on all
	 * platforms. Set to true if MEncoder supports them. Default should be
	 * true on Windows and OS X, false otherwise.
	 * See https://code.google.com/p/ps3mediaserver/issues/detail?id=1097
	 * @param value Set to true if MEncoder supports ASS/SSA subtitles.
	 */
	public void setMencoderAss(boolean value) {
		configuration.setProperty(KEY_MENCODER_ASS, value);
	}

	/**
	 * Sets whether or not MEncoder should use fontconfig for displaying
	 * subtitles.
	 * @param value Set to true if fontconfig should be used.
	 */
	public void setMencoderFontConfig(boolean value) {
		configuration.setProperty(KEY_MENCODER_FONT_CONFIG, value);
	}

	/**
	 * Sets whether or not the Pulse Code Modulation audio format should be
	 * forced.
	 * @param value Set to true if PCM should be forced.
	 */
	public void setAudioUsePCM(boolean value) {
		configuration.setProperty(KEY_AUDIO_USE_PCM, value);
	}

	/**
	 * Sets whether or not the Pulse Code Modulation audio format should be
	 * used only for HQ audio codecs.
	 * @param value Set to true if PCM should be used only for HQ audio.
	 */
	public void setMencoderUsePcmForHQAudioOnly(boolean value) {
		configuration.setProperty(KEY_MENCODER_USE_PCM_FOR_HQ_AUDIO_ONLY, value);
	}

	/**
	 * Returns true if archives (e.g. .zip or .rar) should be browsable by
	 * PMS, false otherwise.
	 * @return True if archives should be browsable.
	 */
	public boolean isArchiveBrowsing() {
		return getBoolean(KEY_OPEN_ARCHIVES, false);
	}

	/**
	 * Set to true if archives (e.g. .zip or .rar) should be browsable by
	 * PMS, false otherwise.
	 * @param value Set to true if archives should be browsable.
	 */
	public void setArchiveBrowsing(boolean value) {
		configuration.setProperty(KEY_OPEN_ARCHIVES, value);
	}

	/**
	 * Returns true if MEncoder should use the deinterlace filter, false
	 * otherwise.
	 * @return True if the deinterlace filter should be used.
	 */
	public boolean isMencoderYadif() {
		return getBoolean(KEY_MENCODER_YADIF, false);
	}

	/**
	 * Set to true if MEncoder should use the deinterlace filter, false
	 * otherwise.
	 * @param value Set ot true if the deinterlace filter should be used.
	 */
	public void setMencoderYadif(boolean value) {
		configuration.setProperty(KEY_MENCODER_YADIF, value);
	}

	/**
	 * Returns true if MEncoder should be used to upscale the video to an
	 * optimal resolution. Default value is false, meaning the renderer will
	 * upscale the video itself.
	 *
	 * @return True if MEncoder should be used, false otherwise.
	 * @see #getMencoderScaleX()
	 * @see #getMencoderScaleY()
	 */
	public boolean isMencoderScaler() {
		return getBoolean(KEY_MENCODER_SCALER, false);
	}

	/**
	 * Set to true if MEncoder should be used to upscale the video to an
	 * optimal resolution. Set to false to leave upscaling to the renderer.
	 *
	 * @param value Set to true if MEncoder should be used to upscale.
	 * @see #setMencoderScaleX(int)
	 * @see #setMencoderScaleY(int)
	 */
	public void setMencoderScaler(boolean value) {
		configuration.setProperty(KEY_MENCODER_SCALER, value);
	}

	/**
	 * Returns the width in pixels to which a video should be scaled when
	 * {@link #isMencoderScaler()} returns true.
	 *
	 * @return The width in pixels.
	 */
	public int getMencoderScaleX() {
		return getInt(KEY_MENCODER_SCALEX, 0);
	}

	/**
	 * Sets the width in pixels to which a video should be scaled when
	 * {@link #isMencoderScaler()} returns true.
	 *
	 * @param value The width in pixels.
	 */
	public void setMencoderScaleX(int value) {
		configuration.setProperty(KEY_MENCODER_SCALEX, value);
	}

	/**
	 * Returns the height in pixels to which a video should be scaled when
	 * {@link #isMencoderScaler()} returns true.
	 *
	 * @return The height in pixels.
	 */
	public int getMencoderScaleY() {
		return getInt(KEY_MENCODER_SCALEY, 0);
	}

	/**
	 * Sets the height in pixels to which a video should be scaled when
	 * {@link #isMencoderScaler()} returns true.
	 *
	 * @param value The height in pixels.
	 */
	public void setMencoderScaleY(int value) {
		configuration.setProperty(KEY_MENCODER_SCALEY, value);
	}

	/**
	 * Returns the number of audio channels that should be used for
	 * transcoding. Default value is 6 (for 5.1 audio).
	 *
	 * @return The number of audio channels.
	 */
	public int getAudioChannelCount() {
		int valueFromUserConfig = getInt(KEY_AUDIO_CHANNEL_COUNT, 6);

		if (valueFromUserConfig != 6 && valueFromUserConfig != 2) {
			return 6;
		}

		return valueFromUserConfig;
	}

	/**
	 * Sets the number of audio channels that MEncoder should use for
	 * transcoding.
	 *
	 * @param value The number of audio channels.
	 */
	public void setAudioChannelCount(int value) {
		if (value != 6 && value != 2) {
			value = 6;
		}
		configuration.setProperty(KEY_AUDIO_CHANNEL_COUNT, value);
	}

	/**
	 * Sets the AC3 audio bitrate, which determines the quality of digital
	 * audio sound. An AV-receiver or amplifier has to be capable of playing
	 * this quality.
	 *
	 * @param value The AC3 audio bitrate.
	 */
	public void setAudioBitrate(int value) {
		configuration.setProperty(KEY_AUDIO_BITRATE, value);
	}

	/**
	 * Returns the maximum video bitrate to be used by MEncoder and FFmpeg.
	 *
	 * @return The maximum video bitrate.
	 */
	public String getMaximumBitrate() {
		String maximumBitrate = getString(KEY_MAX_BITRATE, "110");
		if ("0".equals(maximumBitrate)) {
			maximumBitrate = "1000";
		}
		return maximumBitrate;
	}

	/**
	 * The same as getMaximumBitrate() but this value is displayed to the user
	 * because for our own uses we turn the value "0" into the value "1000" but
	 * that can be confusing for the user.
	 *
	 * @return The maximum video bitrate to display in the GUI.
	 */
	public String getMaximumBitrateDisplay() {
		return getString(KEY_MAX_BITRATE, "110");
	}

	/**
	 * Sets the maximum video bitrate to be used by MEncoder.
	 *
	 * @param value The maximum video bitrate.
	 */
	public void setMaximumBitrate(String value) {
		configuration.setProperty(KEY_MAX_BITRATE, value);
	}

	/**
	 * @return The ignored renderers as a list.
	 */
	public List<String> getIgnoredRenderers() {
		return getStringList(KEY_IGNORED_RENDERERS, "");
	}

	/**
	 * @param value The comma-separated list of ignored renderers.
	 */
	public void setIgnoredRenderers(String value) {
		configuration.setProperty(KEY_IGNORED_RENDERERS, value);
	}

	/**
	 * Returns true if thumbnail generation is enabled, false otherwise.
	 *
	 * @return boolean indicating whether thumbnail generation is enabled.
	 */
	public boolean isThumbnailGenerationEnabled() {
		return getBoolean(KEY_THUMBNAIL_GENERATION_ENABLED, true);
	}

	/**
	 * Sets the thumbnail generation option.
	 */
	public void setThumbnailGenerationEnabled(boolean value) {
		configuration.setProperty(KEY_THUMBNAIL_GENERATION_ENABLED, value);
	}

	/**
	 * Returns true if PMS should generate thumbnails for images. Default value
	 * is true.
	 *
	 * @return True if image thumbnails should be generated.
	 */
	public boolean getImageThumbnailsEnabled() {
		return getBoolean(KEY_IMAGE_THUMBNAILS_ENABLED, true);
	}

	/**
	 * Set to true if PMS should generate thumbnails for images.
	 *
	 * @param value True if image thumbnails should be generated.
	 */
	public void setImageThumbnailsEnabled(boolean value) {
		configuration.setProperty(KEY_IMAGE_THUMBNAILS_ENABLED, value);
	}

	/**
	 * Returns the number of CPU cores that should be used for transcoding.
	 *
	 * @return The number of CPU cores.
	 */
	public int getNumberOfCpuCores() {
		int nbcores = Runtime.getRuntime().availableProcessors();
		if (nbcores < 1) {
			nbcores = 1;
		}
		return getInt(KEY_NUMBER_OF_CPU_CORES, nbcores);
	}

	/**
	 * Sets the number of CPU cores that should be used for transcoding. The
	 * maximum value depends on the physical available count of "real processor
	 * cores". That means hyperthreading virtual CPU cores do not count! If you
	 * are not sure, analyze your CPU with the free tool CPU-z on Windows
	 * systems. On Linux have a look at the virtual proc-filesystem: in the
	 * file "/proc/cpuinfo" you will find more details about your CPU. You also
	 * get much information about CPUs from AMD and Intel from their Wikipedia
	 * articles.
	 * <p>
	 * PMS will detect and set the correct amount of cores as the default value.
	 *
	 * @param value The number of CPU cores.
	 */
	public void setNumberOfCpuCores(int value) {
		configuration.setProperty(KEY_NUMBER_OF_CPU_CORES, value);
	}

	/**
	 * Returns true if PMS should start minimized, i.e. without its window
	 * opened. Default value false: to start with a window.
	 *
	 * @return True if PMS should start minimized, false otherwise.
	 */
	public boolean isMinimized() {
		return getBoolean(KEY_MINIMIZED, false);
	}

	/**
	 * Set to true if PMS should start minimized, i.e. without its window
	 * opened.
	 *
	 * @param value True if PMS should start minimized, false otherwise.
	 */
	public void setMinimized(boolean value) {
		configuration.setProperty(KEY_MINIMIZED, value);
	}

	/**
	 * Returns true if UMS should automatically start on Windows.
	 *
	 * @return True if UMS should start automatically, false otherwise.
	 */
	public boolean isAutoStart() {
		File f = new File(WindowsRegistry.readRegistry("HKLM\\SOFTWARE\\Microsoft\\Windows\\CurrentVersion\\Explorer\\Shell Folders", "Common Startup") + "\\Universal Media Server.lnk");

		if (f.exists()) {
			return true;
		}

		return false;
	}

	/**
	 * Set to true if UMS should automatically start on Windows.
	 *
	 * @param value True if UMS should start automatically, false otherwise.
	 */
	public void setAutoStart(boolean value) {
		File sourceFile = new File(WindowsRegistry.readRegistry("HKLM\\SOFTWARE\\Microsoft\\Windows\\CurrentVersion\\Explorer\\Shell Folders", "Common Programs") + "\\Universal Media Server.lnk");
		File destinationFile = new File(WindowsRegistry.readRegistry("HKLM\\SOFTWARE\\Microsoft\\Windows\\CurrentVersion\\Explorer\\Shell Folders", "Common Startup") + "\\Universal Media Server.lnk");

		if (value) {
			try {
				FileUtils.copyFile(sourceFile, destinationFile);
				if (destinationFile.exists()) {
					LOGGER.info("UMS will start automatically with Windows");
				} else {
					LOGGER.info("An error occurred while trying to make UMS start automatically with Windows");
				}
			} catch (IOException e) {
				if (!isAdmin()) {
					try {
						JOptionPane.showMessageDialog(
							(JFrame) (SwingUtilities.getWindowAncestor((Component) PMS.get().getFrame())),
							Messages.getString("NetworkTab.58"),
							Messages.getString("Dialog.PermissionsError"),
							JOptionPane.ERROR_MESSAGE
						);
					} catch (NullPointerException e2) {
						// This happens on the initial program load, ignore it
					}
				} else {
					LOGGER.info("An error occurred while trying to make UMS start automatically with Windows");
				}
			}
		} else {
			if (destinationFile.delete()) {
				LOGGER.info("UMS will not start automatically with Windows");
			} else {
				LOGGER.info("An error occurred while trying to make UMS not start automatically with Windows");
			}
		}
	}

	/**
	 * Returns true when PMS should check for external subtitle files with the
	 * same name as the media (*.srt, *.sub, *.ass, etc.). The default value is
	 * true.
	 *
	 * @return True if PMS should check for external subtitle files, false if
	 * 		they should be ignored.
	 */
	public boolean isAutoloadExternalSubtitles() {
		return getBoolean(KEY_AUTOLOAD_SUBTITLES, true);
	}

	/**
	 * Set to true if PMS should check for external subtitle files with the
	 * same name as the media (*.srt, *.sub, *.ass etc.).
	 *
	 * @param value True if PMS should check for external subtitle files.
	 */
	public void setAutoloadExternalSubtitles(boolean value) {
		configuration.setProperty(KEY_AUTOLOAD_SUBTITLES, value);
	}

	/**
	 * Returns true if PMS should hide the "# Videosettings #" folder on the
	 * DLNA device. The default value is false: PMS will display the folder.
	 *
	 * @return True if PMS should hide the folder, false othewise.
	 */
	public boolean getHideVideoSettings() {
		return getBoolean(KEY_HIDE_VIDEO_SETTINGS, true);
	}

	/**
	 * Set to true if PMS should hide the "# Videosettings #" folder on the
	 * DLNA device, or set to false to make PMS display the folder.
	 *
	 * @param value True if PMS should hide the folder.
	 */
	public void setHideVideoSettings(boolean value) {
		configuration.setProperty(KEY_HIDE_VIDEO_SETTINGS, value);
	}

	/**
	 * Returns true if PMS should cache scanned media in its internal database,
	 * speeding up later retrieval. When false is returned, PMS will not use
	 * cache and media will have to be rescanned.
	 *
	 * @return True if PMS should cache media.
	 */
	public boolean getUseCache() {
		return getBoolean(KEY_USE_CACHE, false);
	}

	/**
	 * Set to true if PMS should cache scanned media in its internal database,
	 * speeding up later retrieval.
	 *
	 * @param value True if PMS should cache media.
	 */
	public void setUseCache(boolean value) {
		configuration.setProperty(KEY_USE_CACHE, value);
	}

	/**
	 * Whether we should pass the flag "convertfps=true" to AviSynth.
	 *
	 * @param value True if we should pass the flag.
	 */
	public void setAvisynthConvertFps(boolean value) {
		configuration.setProperty(KEY_AVISYNTH_CONVERT_FPS, value);
	}

	/**
	 * Returns true if we should pass the flag "convertfps=true" to AviSynth.
	 *
	 * @return True if we should pass the flag.
	 */
	public boolean getAvisynthConvertFps() {
		return getBoolean(KEY_AVISYNTH_CONVERT_FPS, true);
	}

	public void setAvisynthInterFrame(boolean value) {
		configuration.setProperty(KEY_AVISYNTH_INTERFRAME, value);
	}

	public boolean getAvisynthInterFrame() {
		return getBoolean(KEY_AVISYNTH_INTERFRAME, false);
	}

	public void setAvisynthInterFrameGPU(boolean value) {
		configuration.setProperty(KEY_AVISYNTH_INTERFRAME_GPU, value);
	}

	public boolean getAvisynthInterFrameGPU() {
		return getBoolean(KEY_AVISYNTH_INTERFRAME_GPU, false);
	}

	public void setAvisynthMultiThreading(boolean value) {
		configuration.setProperty(KEY_AVISYNTH_MULTITHREADING, value);
	}

	public boolean getAvisynthMultiThreading() {
		return getBoolean(KEY_AVISYNTH_MULTITHREADING, false);
	}

	/**
	 * Returns the template for the AviSynth script. The script string can
	 * contain the character "\u0001", which should be treated as the newline
	 * separator character.
	 *
	 * @return The AviSynth script template.
	 */
	public String getAvisynthScript() {
		return getString(KEY_AVISYNTH_SCRIPT, DEFAULT_AVI_SYNTH_SCRIPT);
	}

	/**
	 * Sets the template for the AviSynth script. The script string may contain
	 * the character "\u0001", which will be treated as newline character.
	 *
	 * @param value The AviSynth script template.
	 */
	public void setAvisynthScript(String value) {
		configuration.setProperty(KEY_AVISYNTH_SCRIPT, value);
	}

	/**
	 * Returns additional codec specific configuration options for MEncoder.
	 *
	 * @return The configuration options.
	 */
	public String getMencoderCodecSpecificConfig() {
		return getString(KEY_MENCODER_CODEC_SPECIFIC_SCRIPT, "");
	}

	/**
	 * Sets additional codec specific configuration options for MEncoder.
	 *
	 * @param value The additional configuration options.
	 */
	public void setMencoderCodecSpecificConfig(String value) {
		configuration.setProperty(KEY_MENCODER_CODEC_SPECIFIC_SCRIPT, value);
	}

	/**
	 * Returns the maximum size (in MB) that PMS should use for buffering
	 * audio.
	 *
	 * @return The maximum buffer size.
	 */
	public int getMaxAudioBuffer() {
		return getInt(KEY_MAX_AUDIO_BUFFER, 100);
	}

	/**
	 * Returns the minimum size (in MB) that PMS should use for the buffer used
	 * for streaming media.
	 *
	 * @return The minimum buffer size.
	 */
	public int getMinStreamBuffer() {
		return getInt(KEY_MIN_STREAM_BUFFER, 1);
	}

	/**
	 * Converts the getMPEG2MainSettings() from MEncoder's format to FFmpeg's.
	 *
	 * @return MPEG-2 settings formatted for FFmpeg.
	 */
	public String getMPEG2MainSettingsFFmpeg() {
		String mpegSettings = getMPEG2MainSettings();

		if (mpegSettings.contains("Automatic")) {
			return mpegSettings;
		}

		String mpegSettingsArray[] = mpegSettings.split(":");

		String pairArray[];
		StringBuilder returnString = new StringBuilder();
		for (String pair : mpegSettingsArray) {
			pairArray = pair.split("=");
			switch (pairArray[0]) {
				case "keyint":
					returnString.append("-g ").append(pairArray[1]).append(" ");
					break;
				case "vqscale":
					returnString.append("-q:v ").append(pairArray[1]).append(" ");
					break;
				case "vqmin":
					returnString.append("-qmin ").append(pairArray[1]).append(" ");
					break;
				case "vqmax":
					returnString.append("-qmax ").append(pairArray[1]).append(" ");
					break;
				default:
					break;
			}
		}

		return returnString.toString();
	}

	public void setFfmpegMultithreading(boolean value) {
		configuration.setProperty(KEY_FFMPEG_MULTITHREADING, value);
	}

	public boolean isFfmpegMultithreading() {
		boolean isMultiCore = getNumberOfCpuCores() > 1;
		return getBoolean(KEY_FFMPEG_MULTITHREADING, isMultiCore);
	}

	public void setFfmpegAviSynthMultithreading(boolean value) {
		configuration.setProperty(KEY_FFMPEG_AVISYNTH_MULTITHREADING, value);
	}

	public boolean isFfmpegAviSynthMultithreading() {
		boolean isMultiCore = getNumberOfCpuCores() > 1;
		return getBoolean(KEY_FFMPEG_AVISYNTH_MULTITHREADING, isMultiCore);
	}

	/**
	 * Whether we should pass the flag "convertfps=true" to AviSynth.
	 *
	 * @param value True if we should pass the flag.
	 */
	public void setFfmpegAvisynthConvertFps(boolean value) {
		configuration.setProperty(KEY_AVISYNTH_CONVERT_FPS, value);
	}

	/**
	 * Returns true if we should pass the flag "convertfps=true" to AviSynth.
	 *
	 * @return True if we should pass the flag.
	 */
	public boolean getFfmpegAvisynthConvertFps() {
		return getBoolean(KEY_FFMPEG_AVISYNTH_CONVERT_FPS, true);
	}

	public void setFfmpegAvisynthInterFrame(boolean value) {
		configuration.setProperty(KEY_FFMPEG_AVISYNTH_INTERFRAME, value);
	}

	public boolean getFfmpegAvisynthInterFrame() {
		return getBoolean(KEY_FFMPEG_AVISYNTH_INTERFRAME, false);
	}

	public void setFfmpegAvisynthInterFrameGPU(boolean value) {
		configuration.setProperty(KEY_FFMPEG_AVISYNTH_INTERFRAME_GPU, value);
	}

	public boolean getFfmpegAvisynthInterFrameGPU() {
		return getBoolean(KEY_FFMPEG_AVISYNTH_INTERFRAME_GPU, false);
	}

	public boolean isMencoderNoOutOfSync() {
		return getBoolean(KEY_MENCODER_NO_OUT_OF_SYNC, true);
	}

	public void setMencoderNoOutOfSync(boolean value) {
		configuration.setProperty(KEY_MENCODER_NO_OUT_OF_SYNC, value);
	}

	public boolean getTrancodeBlocksMultipleConnections() {
		return getBoolean(KEY_TRANSCODE_BLOCKS_MULTIPLE_CONNECTIONS, false);
	}

	public void setTranscodeBlocksMultipleConnections(boolean value) {
		configuration.setProperty(KEY_TRANSCODE_BLOCKS_MULTIPLE_CONNECTIONS, value);
	}

	public boolean getTrancodeKeepFirstConnections() {
		return getBoolean(KEY_TRANSCODE_KEEP_FIRST_CONNECTION, true);
	}

	public void setTrancodeKeepFirstConnections(boolean value) {
		configuration.setProperty(KEY_TRANSCODE_KEEP_FIRST_CONNECTION, value);
	}

	public boolean isMencoderIntelligentSync() {
		return getBoolean(KEY_MENCODER_INTELLIGENT_SYNC, true);
	}

	public void setMencoderIntelligentSync(boolean value) {
		configuration.setProperty(KEY_MENCODER_INTELLIGENT_SYNC, value);
	}

	@Deprecated
	public String getFfmpegAlternativePath() {
		return getString(KEY_FFMPEG_ALTERNATIVE_PATH, null);
	}

	@Deprecated
	public void setFfmpegAlternativePath(String value) {
		configuration.setProperty(KEY_FFMPEG_ALTERNATIVE_PATH, value);
	}

	public boolean getSkipLoopFilterEnabled() {
		return getBoolean(KEY_SKIP_LOOP_FILTER_ENABLED, false);
	}

	/**
	 * The list of network interfaces that should be skipped when checking
	 * for an available network interface. Entries should be comma separated
	 * and typically exclude the number at the end of the interface name.
	 * <p>
	 * Default is to skip the interfaces created by Virtualbox, OpenVPN and
	 * Parallels: "tap,vmnet,vnic,virtualbox".
	 * @return The string of network interface names to skip.
	 */
	public List<String> getSkipNetworkInterfaces() {
		return getStringList(KEY_SKIP_NETWORK_INTERFACES, "tap,vmnet,vnic,virtualbox");
	}

	public void setSkipLoopFilterEnabled(boolean value) {
		configuration.setProperty(KEY_SKIP_LOOP_FILTER_ENABLED, value);
	}

	public String getMPEG2MainSettings() {
		return getString(KEY_MPEG2_MAIN_SETTINGS, "Automatic (Wired)");
	}

	public void setMPEG2MainSettings(String value) {
		configuration.setProperty(KEY_MPEG2_MAIN_SETTINGS, value);
	}

	public String getx264ConstantRateFactor() {
		return getString(KEY_X264_CONSTANT_RATE_FACTOR, "Automatic");
	}

	public void setx264ConstantRateFactor(String value) {
		configuration.setProperty(KEY_X264_CONSTANT_RATE_FACTOR, value);
	}

	public String getMencoderVobsubSubtitleQuality() {
		return getString(KEY_MENCODER_VOBSUB_SUBTITLE_QUALITY, "3");
	}

	public void setMencoderVobsubSubtitleQuality(String value) {
		configuration.setProperty(KEY_MENCODER_VOBSUB_SUBTITLE_QUALITY, value);
	}

	public String getMencoderOverscanCompensationWidth() {
		return getString(KEY_MENCODER_OVERSCAN_COMPENSATION_WIDTH, "0");
	}

	public void setMencoderOverscanCompensationWidth(String value) {
		if (value.trim().length() == 0) {
			value = "0";
		}
		configuration.setProperty(KEY_MENCODER_OVERSCAN_COMPENSATION_WIDTH, value);
	}

	public String getMencoderOverscanCompensationHeight() {
		return getString(KEY_MENCODER_OVERSCAN_COMPENSATION_HEIGHT, "0");
	}

	public void setMencoderOverscanCompensationHeight(String value) {
		if (value.trim().length() == 0) {
			value = "0";
		}
		configuration.setProperty(KEY_MENCODER_OVERSCAN_COMPENSATION_HEIGHT, value);
	}

	public void setEnginesAsList(ArrayList<String> enginesAsList) {
		configuration.setProperty(KEY_ENGINES, listToString(enginesAsList));
	}

	/**
	 * TODO look at the changes that were made to this in PMS and if they seem
	 * stable, merge them.
	 */
	public List<String> getEnginesAsList(SystemUtils registry) {
		String defaultEngines = StringUtils.join(
			new String[] {
				"ffmpegvideo",
				"mencoder",
				"tsmuxer",
				"ffmpegaudio",
				"tsmuxeraudio",
				"ffmpegwebvideo",
				"vlcwebvideo", // (VLCWebVideo)
				"vlcvideo", // (VideoLanVideoStreaming) TODO (legacy web video engine): remove
				"mencoderwebvideo",
				"vlcaudio", // (VideoLanAudioStreaming) TODO (legacy web audio engine): remove
				"ffmpegdvrmsremux",
				"rawthumbs"
			},
			","
		);
		List<String> engines = stringToList(
			// Possibly blank: An empty string means: disable all engines
			// http://www.ps3mediaserver.org/forum/viewtopic.php?f=6&t=15416
			configurationReader.getPossiblyBlankConfigurationString(
				KEY_ENGINES,
				defaultEngines
			)
		);

		engines = hackAvs(registry, engines);
		return engines;
	}

	private static String listToString(List<String> enginesAsList) {
		return StringUtils.join(enginesAsList, LIST_SEPARATOR);
	}

	private static List<String> stringToList(String input) {
		List<String> output = new ArrayList<>();
		Collections.addAll(output, StringUtils.split(input, LIST_SEPARATOR));
		return output;
	}

	// TODO: Get this out of here
	private static List<String> hackAvs(SystemUtils registry, List<String> input) {
		List<String> toBeRemoved = new ArrayList<>();
		for (String engineId : input) {
			if (engineId.startsWith("avs") && !registry.isAvis() && Platform.isWindows()) {
				if (!avsHackLogged) {
					LOGGER.info("AviSynth is not installed. You cannot use " + engineId + " as a transcoding engine.");
					avsHackLogged = true;
				}

				toBeRemoved.add(engineId);
			}
		}

		List<String> output = new ArrayList<>();
		output.addAll(input);
		output.removeAll(toBeRemoved);
		return output;
	}

	public void save() throws ConfigurationException {
		configuration.save();
		LOGGER.info("Configuration saved to: " + PROFILE_PATH);
	}

	public String getFolders(ArrayList<String> tags) {
		return tagLoop(tags, ".folders", KEY_FOLDERS);
	}

	public String getFoldersIgnored(ArrayList<String> tags) {
		return tagLoop(tags, ".ignore", KEY_FOLDERS_IGNORED);
	}

	public void setFolders(String value) {
		configuration.setProperty(KEY_FOLDERS, value);
	}

	public String getFoldersMonitored() {
		return getString(KEY_FOLDERS_MONITORED, "");
	}

	public void setFoldersMonitored(String value) {
		configuration.setProperty(KEY_FOLDERS_MONITORED, value);
	}

	public String getNetworkInterface() {
		return getString(KEY_NETWORK_INTERFACE, "");
	}

	public void setNetworkInterface(String value) {
		configuration.setProperty(KEY_NETWORK_INTERFACE, value);
	}

	public boolean isHideEngineNames() {
		return getBoolean(KEY_HIDE_ENGINENAMES, true);
	}

	public void setHideEngineNames(boolean value) {
		configuration.setProperty(KEY_HIDE_ENGINENAMES, value);
	}

	public boolean isHideExtensions() {
		return getBoolean(KEY_HIDE_EXTENSIONS, true);
	}

	public void setHideExtensions(boolean value) {
		configuration.setProperty(KEY_HIDE_EXTENSIONS, value);
	}

	public String getShares() {
		return getString(KEY_SHARES, "");
	}

	public void setShares(String value) {
		configuration.setProperty(KEY_SHARES, value);
	}

	public String getDisableTranscodeForExtensions() {
		return getString(KEY_DISABLE_TRANSCODE_FOR_EXTENSIONS, "");
	}

	public void setDisableTranscodeForExtensions(String value) {
		configuration.setProperty(KEY_DISABLE_TRANSCODE_FOR_EXTENSIONS, value);
	}

	public String getForceTranscodeForExtensions() {
		return getString(KEY_FORCE_TRANSCODE_FOR_EXTENSIONS, "");
	}

	public void setForceTranscodeForExtensions(String value) {
		configuration.setProperty(KEY_FORCE_TRANSCODE_FOR_EXTENSIONS, value);
	}

	public void setMencoderMT(boolean value) {
		configuration.setProperty(KEY_MENCODER_MT, value);
	}

	public boolean getMencoderMT() {
		boolean isMultiCore = getNumberOfCpuCores() > 1;
		return getBoolean(KEY_MENCODER_MT, isMultiCore);
	}

	public void setAudioRemuxAC3(boolean value) {
		configuration.setProperty(KEY_AUDIO_REMUX_AC3, value);
	}

	public boolean isAudioRemuxAC3() {
		return getBoolean(KEY_AUDIO_REMUX_AC3, true);
	}

	public void setMencoderRemuxMPEG2(boolean value) {
		configuration.setProperty(KEY_MENCODER_REMUX_MPEG2, value);
	}

	public boolean isMencoderRemuxMPEG2() {
		return getBoolean(KEY_MENCODER_REMUX_MPEG2, true);
	}

	public void setDisableFakeSize(boolean value) {
		configuration.setProperty(KEY_DISABLE_FAKESIZE, value);
	}

	public boolean isDisableFakeSize() {
		return getBoolean(KEY_DISABLE_FAKESIZE, false);
	}

	public void setMencoderAssDefaultStyle(boolean value) {
		configuration.setProperty(KEY_MENCODER_ASS_DEFAULTSTYLE, value);
	}

	public boolean isMencoderAssDefaultStyle() {
		return getBoolean(KEY_MENCODER_ASS_DEFAULTSTYLE, true);
	}

	public int getMEncoderOverscan() {
		return getInt(KEY_OVERSCAN, 0);
	}

	public void setMEncoderOverscan(int value) {
		configuration.setProperty(KEY_OVERSCAN, value);
	}

	/**
	 * Returns sort method to use for ordering lists of files. One of the
	 * following values is returned:
	 * <ul>
	 * <li>0: Locale-sensitive A-Z</li>
	 * <li>1: Sort by modified date, newest first</li>
	 * <li>2: Sort by modified date, oldest first</li>
	 * <li>3: Case-insensitive ASCIIbetical sort</li>
	 * <li>4: Locale-sensitive natural sort</li>
	 * <li>5: Random</li>
	 * </ul>
	 * Default value is 4.
	 * @return The sort method
	 */
	private int findPathSort(String[] paths, String path) throws NumberFormatException{
		for (int i = 0; i < paths.length; i++) {
			String[] kv = paths[i].split(",");
			if (kv.length < 2) {
				continue;
			}
			if (kv[0].equals(path)) {
				return Integer.parseInt(kv[1]);
			}
		}
		return -1;
	}

	public int getSortMethod(File path) {
		int cnt = 0;
		String raw = getString(KEY_SORT_PATHS, null);
		if (StringUtils.isEmpty(raw)) {
			return getInt(KEY_SORT_METHOD, UMSUtils.SORT_LOC_NAT);
		}
		if (Platform.isWindows()) {
			// windows is crap
			raw = raw.toLowerCase();
		}
		String[] paths = raw.split(" ");

		while(path != null && (cnt++ < 100)) {
			String key = path.getAbsolutePath();
			if (Platform.isWindows()) {
				key = key.toLowerCase();
			}
			try {
				int ret = findPathSort(paths, key);
				if (ret != -1) {
					return ret;
				}
			} catch (NumberFormatException e) {
				// just ignore
			}
			path = path.getParentFile();
		}
		return getInt(KEY_SORT_METHOD, UMSUtils.SORT_LOC_NAT);
	}

	/**
	 * Set the sort method to use for ordering lists of files. The following
	 * values are recognized:
	 * <ul>
	 * <li>0: Locale-sensitive A-Z</li>
	 * <li>1: Sort by modified date, newest first</li>
	 * <li>2: Sort by modified date, oldest first</li>
	 * <li>3: Case-insensitive ASCIIbetical sort</li>
	 * <li>4: Locale-sensitive natural sort</li>
	 * <li>5: Random</li>
	 * </ul>
	 * @param value The sort method to use
	 */
	public void setSortMethod(int value) {
		configuration.setProperty(KEY_SORT_METHOD, value);
	}

	public int getAudioThumbnailMethod() {
		return getInt(KEY_AUDIO_THUMBNAILS_METHOD, 0);
	}

	public void setAudioThumbnailMethod(int value) {
		configuration.setProperty(KEY_AUDIO_THUMBNAILS_METHOD, value);
	}

	public String getAlternateThumbFolder() {
		return getString(KEY_ALTERNATE_THUMB_FOLDER, "");
	}

	public void setAlternateThumbFolder(String value) {
		configuration.setProperty(KEY_ALTERNATE_THUMB_FOLDER, value);
	}

	public String getAlternateSubtitlesFolder() {
		return getString(KEY_ALTERNATE_SUBTITLES_FOLDER, "");
	}

	public void setAlternateSubtitlesFolder(String value) {
		configuration.setProperty(KEY_ALTERNATE_SUBTITLES_FOLDER, value);
	}

	public void setAudioEmbedDtsInPcm(boolean value) {
		configuration.setProperty(KEY_AUDIO_EMBED_DTS_IN_PCM, value);
	}

	public boolean isAudioEmbedDtsInPcm() {
		return getBoolean(KEY_AUDIO_EMBED_DTS_IN_PCM, false);
	}

	public void setEncodedAudioPassthrough(boolean value) {
		configuration.setProperty(KEY_ENCODED_AUDIO_PASSTHROUGH, value);
	}

	public boolean isEncodedAudioPassthrough() {
		return getBoolean(KEY_ENCODED_AUDIO_PASSTHROUGH, false);
	}

	public void setMencoderMuxWhenCompatible(boolean value) {
		configuration.setProperty(KEY_MENCODER_MUX_COMPATIBLE, value);
	}

	public boolean isMencoderMuxWhenCompatible() {
		return getBoolean(KEY_MENCODER_MUX_COMPATIBLE, true);
	}

	public void setMEncoderNormalizeVolume(boolean value) {
		configuration.setProperty(KEY_MENCODER_NORMALIZE_VOLUME, value);
	}

	public boolean isMEncoderNormalizeVolume() {
		return getBoolean(KEY_MENCODER_NORMALIZE_VOLUME, false);
	}

	public void setFFmpegMuxWithTsMuxerWhenCompatible(boolean value) {
		configuration.setProperty(KEY_FFMPEG_MUX_TSMUXER_COMPATIBLE, value);
	}

	public boolean isFFmpegMuxWithTsMuxerWhenCompatible() {
		return getBoolean(KEY_FFMPEG_MUX_TSMUXER_COMPATIBLE, true);
	}

	public void setFFmpegFontConfig(boolean value) {
		configuration.setProperty(KEY_FFMPEG_FONTCONFIG, value);
	}

	public boolean isFFmpegFontConfig() {
		return getBoolean(KEY_FFMPEG_FONTCONFIG, false);
	}

	public void setMuxAllAudioTracks(boolean value) {
		configuration.setProperty(KEY_MUX_ALLAUDIOTRACKS, value);
	}

	public boolean isMuxAllAudioTracks() {
		return getBoolean(KEY_MUX_ALLAUDIOTRACKS, false);
	}

	public void setUseMplayerForVideoThumbs(boolean value) {
		configuration.setProperty(KEY_USE_MPLAYER_FOR_THUMBS, value);
	}

	public boolean isUseMplayerForVideoThumbs() {
		return getBoolean(KEY_USE_MPLAYER_FOR_THUMBS, false);
	}

	public String getIpFilter() {
		return getString(KEY_IP_FILTER, "");
	}

	public synchronized IpFilter getIpFiltering() {
	    filter.setRawFilter(getIpFilter());
	    return filter;
	}

	public void setIpFilter(String value) {
		configuration.setProperty(KEY_IP_FILTER, value);
	}

	public void setPreventsSleep(boolean value) {
		configuration.setProperty(KEY_PREVENTS_SLEEP, value);
	}

	public boolean isPreventsSleep() {
		return getBoolean(KEY_PREVENTS_SLEEP, false);
	}

	public void setHTTPEngineV2(boolean value) {
		configuration.setProperty(KEY_HTTP_ENGINE_V2, value);
	}

	public boolean isHTTPEngineV2() {
		return getBoolean(KEY_HTTP_ENGINE_V2, true);
	}

	public boolean isShowIphotoLibrary() {
		return getBoolean(KEY_SHOW_IPHOTO_LIBRARY, false);
	}

	public void setShowIphotoLibrary(boolean value) {
		configuration.setProperty(KEY_SHOW_IPHOTO_LIBRARY, value);
	}

	public boolean isShowApertureLibrary() {
		return getBoolean(KEY_SHOW_APERTURE_LIBRARY, false);
	}

	public void setShowApertureLibrary(boolean value) {
		configuration.setProperty(KEY_SHOW_APERTURE_LIBRARY, value);
	}

	public boolean isShowItunesLibrary() {
		return getBoolean(KEY_SHOW_ITUNES_LIBRARY, false);
	}

	public String getItunesLibraryPath() {
		return getString(KEY_ITUNES_LIBRARY_PATH, "");
	}

	public void setShowItunesLibrary(boolean value) {
		configuration.setProperty(KEY_SHOW_ITUNES_LIBRARY, value);
	}

	public boolean isHideAdvancedOptions() {
		return getBoolean(PmsConfiguration.KEY_HIDE_ADVANCED_OPTIONS, true);
	}

	public void setHideAdvancedOptions(final boolean value) {
		this.configuration.setProperty(PmsConfiguration.KEY_HIDE_ADVANCED_OPTIONS, value);
	}

	public boolean isHideEmptyFolders() {
		return getBoolean(PmsConfiguration.KEY_HIDE_EMPTY_FOLDERS, false);
	}

	public void setHideEmptyFolders(final boolean value) {
		this.configuration.setProperty(PmsConfiguration.KEY_HIDE_EMPTY_FOLDERS, value);
	}

	public boolean isHideMediaLibraryFolder() {
		return getBoolean(PmsConfiguration.KEY_HIDE_MEDIA_LIBRARY_FOLDER, true);
	}

	public void setHideMediaLibraryFolder(final boolean value) {
		this.configuration.setProperty(PmsConfiguration.KEY_HIDE_MEDIA_LIBRARY_FOLDER, value);
	}

	// TODO (breaking change): rename to e.g. isTranscodeFolderEnabled
	// (and return true by default)
	public boolean getHideTranscodeEnabled() {
		return getBoolean(KEY_HIDE_TRANSCODE_FOLDER, false);
	}

	// TODO (breaking change): rename to e.g. setTranscodeFolderEnabled
	// (and negate the value in the caller)
	public void setHideTranscodeEnabled(boolean value) {
		configuration.setProperty(KEY_HIDE_TRANSCODE_FOLDER, value);
	}

	public boolean isDvdIsoThumbnails() {
		return getBoolean(KEY_DVDISO_THUMBNAILS, false);
	}

	public void setDvdIsoThumbnails(boolean value) {
		configuration.setProperty(KEY_DVDISO_THUMBNAILS, value);
	}

	public Object getCustomProperty(String property) {
		return configurationReader.getCustomProperty(property);
	}

	public void setCustomProperty(String property, Object value) {
		configuration.setProperty(property, value);
	}

	public boolean isChapterSupport() {
		return getBoolean(KEY_CHAPTER_SUPPORT, false);
	}

	public void setChapterSupport(boolean value) {
		configuration.setProperty(KEY_CHAPTER_SUPPORT, value);
	}

	public int getChapterInterval() {
		return getInt(KEY_CHAPTER_INTERVAL, 5);
	}

	public void setChapterInterval(int value) {
		configuration.setProperty(KEY_CHAPTER_INTERVAL, value);
	}

	public int getSubsColor() {
		return getInt(KEY_SUBS_COLOR, 0xffffffff);
	}

	public void setSubsColor(int value) {
		configuration.setProperty(KEY_SUBS_COLOR, value);
	}

	public boolean isFix25FPSAvMismatch() {
		return getBoolean(KEY_FIX_25FPS_AV_MISMATCH, false);
	}

	public void setFix25FPSAvMismatch(boolean value) {
		configuration.setProperty(KEY_FIX_25FPS_AV_MISMATCH, value);
	}

	public int getVideoTranscodeStartDelay() {
		return getInt(KEY_VIDEOTRANSCODE_START_DELAY, 6);
	}

	public void setVideoTranscodeStartDelay(int value) {
		configuration.setProperty(KEY_VIDEOTRANSCODE_START_DELAY, value);
	}

	public boolean isAudioResample() {
		return getBoolean(KEY_AUDIO_RESAMPLE, true);
	}

	public void setAudioResample(boolean value) {
		configuration.setProperty(KEY_AUDIO_RESAMPLE, value);
	}

	public boolean isIgnoreTheWordThe() {
		return getBoolean(KEY_IGNORE_THE_WORD_THE, true);
	}

	public void setIgnoreTheWordThe(boolean value) {
		configuration.setProperty(KEY_IGNORE_THE_WORD_THE, value);
	}

	public boolean isPrettifyFilenames() {
		return getBoolean(KEY_PRETTIFY_FILENAMES, false);
	}

	public void setPrettifyFilenames(boolean value) {
		configuration.setProperty(KEY_PRETTIFY_FILENAMES, value);
	}

	public boolean isRunWizard() {
		return getBoolean(KEY_RUN_WIZARD, true);
	}

	public void setRunWizard(boolean value) {
		configuration.setProperty(KEY_RUN_WIZARD, value);
	}

	public boolean isHideNewMediaFolder() {
		return getBoolean(KEY_HIDE_NEW_MEDIA_FOLDER, false);
	}

	public void setHideNewMediaFolder(final boolean value) {
		this.configuration.setProperty(KEY_HIDE_NEW_MEDIA_FOLDER, value);
	}

	public boolean isHideRecentlyPlayedFolder() {
		return getBoolean(PmsConfiguration.KEY_HIDE_RECENTLY_PLAYED_FOLDER, false);
	}

	public void setHideRecentlyPlayedFolder(final boolean value) {
		this.configuration.setProperty(PmsConfiguration.KEY_HIDE_RECENTLY_PLAYED_FOLDER, value);
	}

	/**
	 * Returns the name of the renderer to fall back on when header matching
	 * fails. PMS will recognize the configured renderer instead of "Unknown
	 * renderer". Default value is "", which means PMS will return the unknown
	 * renderer when no match can be made.
	 *
	 * @return The name of the renderer PMS should fall back on when header
	 *         matching fails.
	 * @see #isRendererForceDefault()
	 */
	public String getRendererDefault() {
		return getString(KEY_RENDERER_DEFAULT, "");
	}

	/**
	 * Sets the name of the renderer to fall back on when header matching
	 * fails. PMS will recognize the configured renderer instead of "Unknown
	 * renderer". Set to "" to make PMS return the unknown renderer when no
	 * match can be made.
	 *
	 * @param value The name of the renderer to fall back on. This has to be
	 *              <code>""</code> or a case insensitive match with the name
	 *              used in any render configuration file.
	 * @see #setRendererForceDefault(boolean)
	 */
	public void setRendererDefault(String value) {
		configuration.setProperty(KEY_RENDERER_DEFAULT, value);
	}

	/**
	 * Returns true when PMS should not try to guess connecting renderers
	 * and instead force picking the defined fallback renderer. Default
	 * value is false, which means PMS will attempt to recognize connecting
	 * renderers by their headers.
	 *
	 * @return True when the fallback renderer should always be picked.
	 * @see #getRendererDefault()
	 */
	public boolean isRendererForceDefault() {
		return getBoolean(KEY_RENDERER_FORCE_DEFAULT, false);
	}

	/**
	 * Set to true when PMS should not try to guess connecting renderers
	 * and instead force picking the defined fallback renderer. Set to false
	 * to make PMS attempt to recognize connecting renderers by their headers.
	 *
	 * @param value True when the fallback renderer should always be picked.
	 * @see #setRendererDefault(String)
	 */
	public void setRendererForceDefault(boolean value) {
		configuration.setProperty(KEY_RENDERER_FORCE_DEFAULT, value);
	}

	public String getVirtualFolders(ArrayList<String> tags) {
		return tagLoop(tags, ".vfolders", KEY_VIRTUAL_FOLDERS);
	}

	public String getVirtualFoldersFile(ArrayList<String> tags) {
		return tagLoop(tags, ".vfolders.file", KEY_VIRTUAL_FOLDERS_FILE);
	}

	public String getProfilePath() {
		return PROFILE_PATH;
	}

	public String getProfileDirectory() {
		return PROFILE_DIRECTORY;
	}

	/**
	 * Returns the absolute path to the WEB.conf file. By default
	 * this is <pre>PROFILE_DIRECTORY + File.pathSeparator + WEB.conf</pre>,
	 * but it can be overridden via the <pre>web_conf</pre> profile option.
	 * The existence of the file is not checked.
	 *
	 * @return the path to the WEB.conf file.
	 */
	public String getWebConfPath() {
		// Initialise this here rather than in the constructor
		// or statically so that custom settings are logged
		// to the debug.log/Logs tab.
		if (WEB_CONF_PATH == null) {
			WEB_CONF_PATH = FileUtil.getFileLocation(
				getString(KEY_WEB_CONF_PATH, null),
				PROFILE_DIRECTORY,
				DEFAULT_WEB_CONF_FILENAME
			).getFilePath();
		}

		return WEB_CONF_PATH;
	}

	public String getPluginDirectory() {
		return getString(KEY_PLUGIN_DIRECTORY, "plugins");
	}

	public void setPluginDirectory(String value) {
		configuration.setProperty(KEY_PLUGIN_DIRECTORY, value);
	}

	public String getProfileName() {
		if (HOSTNAME == null) { // Initialise this lazily
			try {
				HOSTNAME = InetAddress.getLocalHost().getHostName();
			} catch (UnknownHostException e) {
				LOGGER.info("Can't determine hostname");
				HOSTNAME = "unknown host";
			}
		}

		return getString(KEY_PROFILE_NAME, HOSTNAME);
	}

	public boolean isAutoUpdate() {
		return Build.isUpdatable() && getBoolean(KEY_AUTO_UPDATE, false);
	}

	public void setAutoUpdate(boolean value) {
		configuration.setProperty(KEY_AUTO_UPDATE, value);
	}

	public int getUpnpPort() {
		return getInt(KEY_UPNP_PORT, 1900);
	}

	public String getUuid() {
		return getString(KEY_UUID, null);
	}

	public void setUuid(String value){
		configuration.setProperty(KEY_UUID, value);
	}

	public void addConfigurationListener(ConfigurationListener l) {
		configuration.addConfigurationListener(l);
	}

	public void removeConfigurationListener(ConfigurationListener l) {
		configuration.removeConfigurationListener(l);
	}

	public boolean getFolderLimit() {
		return getBoolean(KEY_FOLDER_LIMIT, false);
	}

	// FIXME this is undocumented and misnamed
	@Deprecated
	public boolean initBufferMax() {
		return getBoolean(KEY_BUFFER_MAX, false);
	}

	public String getScriptDir() {
		return getString(KEY_SCRIPT_DIR, null);
	}

	public String getPluginPurgeAction() {
		return getString(KEY_PLUGIN_PURGE_ACTION, "delete");
	}

	public boolean getSearchFolder() {
		return getBoolean(KEY_SEARCH_FOLDER, false);
	}

	public boolean getSearchInFolder() {
		return getBoolean(KEY_SEARCH_IN_FOLDER, false) && getSearchFolder();
	}

	public int getSearchDepth() {
		int ret = (getBoolean(KEY_SEARCH_RECURSE, true) ? 100 : 2);
	   	return getInt(KEY_SEARCH_RECURSE_DEPTH, ret);
	}

	public void reload() {
		try {
			configuration.refresh();
		} catch (ConfigurationException e) {
			LOGGER.error(null, e);
		}
	}

	/**
	 * Retrieve the name of the folder used to select subtitles, audio channels, chapters, engines &amp;c.
	 * Defaults to the localized version of <pre>#--TRANSCODE--#</pre>.
	 * @return The folder name.
	 */
	public String getTranscodeFolderName() {
		return getString(KEY_TRANSCODE_FOLDER_NAME, Messages.getString("TranscodeVirtualFolder.0"));
	}

	/**
	 * Set a custom name for the <pre>#--TRANSCODE--#</pre> folder.
	 * @param name The folder name.
	 */
	public void setTranscodeFolderName(String name) {
		configuration.setProperty(KEY_TRANSCODE_FOLDER_NAME, name);
	}

	/**
	 * State if the video hardware acceleration is allowed
	 * @return true if hardware acceleration is allowed, false otherwise
	 */
	public boolean isGPUAcceleration() {
		return getBoolean(KEY_GPU_ACCELERATION, false);
	}

	/**
	 * Set the video hardware acceleration enable/disable
	 * @param value true if hardware acceleration is allowed, false otherwise
	 */
	public void setGPUAcceleration(boolean value) {
		configuration.setProperty(KEY_GPU_ACCELERATION, value);
	}

	/**
	 * Finds out whether the program has admin rights.
	 * It only checks on Windows and returns true if on a non-Windows OS.
	 *
	 * Note: Detection of Windows 8 depends on the user having a version of
	 * JRE newer than 1.6.0_31 installed.
	 *
	 * TODO: We should make it check for rights on other operating systems.
	 */
	public boolean isAdmin() {
		if (
			"Windows 8".equals(System.getProperty("os.name")) ||
			"Windows 7".equals(System.getProperty("os.name")) ||
			"Windows Vista".equals(System.getProperty("os.name"))
		) {
			try {
				String command = "reg query \"HKU\\S-1-5-19\"";
				Process p = Runtime.getRuntime().exec(command);
				p.waitFor();
				int exitValue = p.exitValue();

				if (0 == exitValue) {
					return true;
				}

				return false;
			} catch (IOException | InterruptedException e) {
				LOGGER.error("Something prevented UMS from checking Windows permissions", e);
			}
		}

		return true;
	}

	/* Start without external netowrk (increase startup speed) */
	public static final String KEY_EXTERNAL_NETWORK = "external_network";

	public boolean getExternalNetwork() {
		return getBoolean(KEY_EXTERNAL_NETWORK, true);
	}

	public void setExternalNetwork(boolean b) {
		configuration.setProperty(KEY_EXTERNAL_NETWORK, b);
	}

	/* Credential path handling */
	public static final String KEY_CRED_PATH = "cred.path";

	public void initCred() throws IOException {
		String cp = getCredPath();
		if (StringUtils.isEmpty(cp)) {
			// need to make sure we got a cred path here
			cp = new File(getProfileDirectory() + File.separator + "UMS.cred").getAbsolutePath();
			configuration.setProperty(KEY_CRED_PATH, cp);
			try {
				configuration.save();
			} catch (ConfigurationException e) {
			}
		}

		// Now we know cred path is set
		File f = new File(cp);
		if (!f.exists()) {
			// Cred path is set but file isn't there
			// Create empty file with some comments
			try (FileOutputStream fos = new FileOutputStream(f)) {
				StringBuilder sb = new StringBuilder();
				sb.append("# Add credentials to the file");
				sb.append("\n");
				sb.append("# on the format tag=user,pwd");
				sb.append("\n");
				sb.append("# For example:");
				sb.append("\n");
				sb.append("# channels.xxx=name,secret");
				sb.append("\n");
				fos.write(sb.toString().getBytes());
				fos.flush();
			}
		}
	}

	public String getCredPath() {
		return getString(KEY_CRED_PATH, "");
	}

	public File getCredFile() {
		return new File(getCredPath());
	}

	public int getATZLimit() {
		int tmp = getInt(KEY_ATZ_LIMIT, 10000);
		if (tmp <= 2) {
			// this is silly, ignore
			tmp = 10000;
		}
		return tmp;
	}

	public void setATZLimit(int val) {
		if (val <= 2) {
			// clear prop
			configuration.clearProperty(KEY_ATZ_LIMIT);
			return;
		}
		configuration.setProperty(KEY_ATZ_LIMIT, val);
	}

	public void setATZLimit(String str) {
		try {
			setATZLimit(Integer.parseInt(str));
		} catch (Exception e) {
			setATZLimit(0);
		}
	}

	public String getDataDir() {
		return getProfileDirectory() + File.separator + "data";
	}

	public String getDataFile(String str) {
		return getDataDir() + File.separator + str;
	}

	private String KEY_URL_RES_ORDER = "url_resolve_order";

	public String[] getURLResolveOrder() {
		return getString(KEY_URL_RES_ORDER, "").split(",");
	}

	public boolean isHideLiveSubtitlesFolder() {
		return getBoolean(KEY_HIDE_LIVE_SUBTITLES_FOLDER, true);
	}

	public void setHideLiveSubtitlesFolder(boolean value) {
		configuration.setProperty(KEY_HIDE_LIVE_SUBTITLES_FOLDER, value);
	}

	public int liveSubtitlesLimit() {
		return getInt(KEY_LIVE_SUBTITLES_LIMIT, 20);
	}
	
	public boolean isLiveSubtitlesKeep() {
		return getBoolean(KEY_LIVE_SUBTITLES_KEEP, false);
	}

	public boolean isVlcUseHardwareAccel() {
		return getBoolean(KEY_VLC_USE_HW_ACCELERATION, false);
	}

	public void setVlcUseHardwareAccel(boolean value) {
		configuration.setProperty(KEY_VLC_USE_HW_ACCELERATION, value);
	}

	public boolean isVlcExperimentalCodecs() {
		return getBoolean(KEY_VLC_USE_EXPERIMENTAL_CODECS, false);
	}

	public void setVlcExperimentalCodecs(boolean value) {
		configuration.setProperty(KEY_VLC_USE_EXPERIMENTAL_CODECS, value);
	}

	public boolean isVlcAudioSyncEnabled() {
		return getBoolean(KEY_VLC_AUDIO_SYNC_ENABLED, false);
	}

	public void setVlcAudioSyncEnabled(boolean value) {
		configuration.setProperty(KEY_VLC_AUDIO_SYNC_ENABLED, value);
	}

	public boolean isVlcSubtitleEnabled() {
		return getBoolean(KEY_VLC_SUBTITLE_ENABLED, true);
	}

	public void setVlcSubtitleEnabled(boolean value) {
		configuration.setProperty(KEY_VLC_SUBTITLE_ENABLED, value);
	}

	public String getVlcScale() {
		return getString(KEY_VLC_SCALE, "1.0");
	}

	public void setVlcScale(String value) {
		configuration.setProperty(KEY_VLC_SCALE, value);
	}

	public boolean getVlcSampleRateOverride() {
		return getBoolean(KEY_VLC_SAMPLE_RATE_OVERRIDE, false);
	}

	public void setVlcSampleRateOverride(boolean value) {
		configuration.setProperty(KEY_VLC_SAMPLE_RATE_OVERRIDE, value);
	}

	public String getVlcSampleRate() {
		return getString(KEY_VLC_SAMPLE_RATE, "48000");
	}

	public void setVlcSampleRate(String value) {
		configuration.setProperty(KEY_VLC_SAMPLE_RATE, value);
	}

	public boolean isResumeEnabled()  {
		return getBoolean(KEY_RESUME, true);
	}

	public void setResume(boolean value) {
		configuration.setProperty(KEY_RESUME, value);
	}

	public int getMinPlayTime() {
		return getInt(KEY_MIN_PLAY_TIME, 10000);
	}

	public int getMinPlayTimeWeb() {
		return getInt(KEY_MIN_PLAY_TIME_WEB, getMinPlayTime());
	}

	public int getMinPlayTimeFile() {
		return getInt(KEY_MIN_PLAY_TIME_FILE, getMinPlayTime());
	}

	public int getResumeRewind() {
		return getInt(KEY_RESUME_REWIND, 17000);
	}

	public double getResumeBackFactor() {
		int percent = getInt(KEY_RESUME_BACK, 92);
		if (percent > 97) {
			percent = 97;
		}
		if (percent < 10) {
			percent = 10;
		}
		return (percent / 100.0);
	}

	public int getResumeKeepTime() {
		return getInt(KEY_RESUME_KEEP_TIME, 0);
	}

	public boolean hideSubsInfo() {
		return getBoolean(KEY_HIDE_SUBS_INFO, false);
	}

	public String getPlugins(ArrayList<String> tags) {
		return tagLoop(tags, ".plugins", "dummy");
	}

	public boolean isHideWebFolder(ArrayList<String> tags) {
		return tagLoopBool(tags, ".web", "dummy", false);
	}

	private String tagLoop(ArrayList<String> tags, String suff, String fallback) {
		if (tags == null || tags.isEmpty()) {
			// no tags use fallback
			return getString(fallback, "");
		}

		for (String tag : tags) {
			String x = (tag.toLowerCase() + suff).replaceAll(" ", "_");
			String res = getString(x, "");
			if (StringUtils.isNotBlank(res)) {
				// use first tag found
				return res;
			}
		}

		// down here no matching tag was found
		// return fallback
		return getString(fallback, "");
	}

	private boolean tagLoopBool(ArrayList<String> tags, String suff, String fallback, boolean def) {
		String b = tagLoop(tags, suff, fallback);
		if (StringUtils.isBlank(b)) {
			return def;
		}

		return b.trim().equalsIgnoreCase("true");
	}

	/**
	 * Whether the profile name should be appended to the server name when
	 * displayed on the renderer
	 *
	 * @return True if the profile name should be appended.
	 */
	public boolean isAppendProfileName() {
		return getBoolean(KEY_APPEND_PROFILE_NAME, false);
	}

	/**
	 * Set whether the profile name should be appended to the server name
	 * when displayed on the renderer
	 *
	 * @param value Set to true if the profile name should be appended.
	 */
	public void setAppendProfileName(boolean value) {
		configuration.setProperty(KEY_APPEND_PROFILE_NAME, value);
	}

	/**
	 * Set whether UMS should kill an old running instance
	 *
	 * @param val Set to true it should kill the old instance
	 */
	public void setSingle(boolean val) {
		configuration.setProperty(KEY_SINGLE, val);
	}

	public boolean getSingle() {
		return getBoolean(KEY_SINGLE, true);
	}

	/**
	 * Web stuff
	 */
	private static final String KEY_NO_FOLDERS = "no_shared";
	private static final String KEY_WEB_HTTPS = "use_https";
	private static final int WEB_MAX_THREADS = 100;

	public boolean getNoFolders(String tag) {
		if (tag == null) {
			return getBoolean(KEY_NO_FOLDERS, false);
		}
		String x = (tag.toLowerCase() + ".no_shared").replaceAll(" ", "_");
		return getBoolean(x, false);
	}

	public boolean getWebHttps() {
		return getBoolean(KEY_WEB_HTTPS, false);
	}

	public File getWebPath() {
		File path = new File(getString(KEY_WEB_PATH, "web"));
		if (!path.exists()) {
			path.mkdirs();
		}
		return path;
	}

	public File getWebFile(String file) {
		return new File(getWebPath().getAbsolutePath() + File.separator + file);
	}

	public boolean isWebAuthenticate() {
		return getBoolean(KEY_WEB_AUTHENTICATE, false);
	}

	public int getWebThreads() {
		int x = getInt(KEY_WEB_THREADS, 30);
		return (x > WEB_MAX_THREADS ? WEB_MAX_THREADS : x);
	}

	public boolean isWebMp4Trans() {
		return getBoolean(KEY_WEB_MP4_TRANS, false);
	}

<<<<<<< HEAD
=======
	public String getBumpAddress() {
		return getString(KEY_BUMP_ADDRESS, "");
	}

	public void setBumpAddress(String value) {
		configuration.setProperty(KEY_BUMP_ADDRESS, value);
	}

	public String getBumpJS(String fallback) {
		return getString(KEY_BUMP_JS, fallback);
	}

	public String getBumpSkinDir(String fallback) {
		return getString(KEY_BUMP_SKIN_DIR, fallback);
	}

>>>>>>> 41a6a222
	public boolean isAutomaticMaximumBitrate() {
		return getBoolean(KEY_AUTOMATIC_MAXIMUM_BITRATE, false);
	}

	public void setAutomaticMaximumBitrate(boolean b) {
		if (!isAutomaticMaximumBitrate() && b) {
			// get all bitrates from renders
			RendererConfiguration.calculateAllSpeeds();
		}
		configuration.setProperty(KEY_AUTOMATIC_MAXIMUM_BITRATE, b);
	}

	public String pingPath() {
		return getString(KEY_PING_PATH, null);
	}

	public boolean isSpeedDbg() {
		return getBoolean(KEY_SPEED_DBG, false);
	}
}<|MERGE_RESOLUTION|>--- conflicted
+++ resolved
@@ -3058,8 +3058,6 @@
 		return getBoolean(KEY_WEB_MP4_TRANS, false);
 	}
 
-<<<<<<< HEAD
-=======
 	public String getBumpAddress() {
 		return getString(KEY_BUMP_ADDRESS, "");
 	}
@@ -3076,7 +3074,6 @@
 		return getString(KEY_BUMP_SKIN_DIR, fallback);
 	}
 
->>>>>>> 41a6a222
 	public boolean isAutomaticMaximumBitrate() {
 		return getBoolean(KEY_AUTOMATIC_MAXIMUM_BITRATE, false);
 	}
