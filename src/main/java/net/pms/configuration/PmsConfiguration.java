--- conflicted
+++ resolved
@@ -70,9 +70,9 @@
 	protected static final int MENCODER_MAX_THREADS = 8;
 
 	// TODO: Get this out of here
-<<<<<<< HEAD
 	protected static boolean avsHackLogged = false;
 
+	protected static final String KEY_3D_SUBTITLES_DEPTH = "3D_subtitles_depth";
 	protected static final String KEY_ALTERNATE_SUBTITLES_FOLDER = "alternate_subtitles_folder";
 	protected static final String KEY_ALTERNATE_THUMB_FOLDER = "alternate_thumb_folder";
 	protected static final String KEY_APPEND_PROFILE_NAME = "append_profile_name";
@@ -107,39 +107,6 @@
 	protected static final String KEY_CODE_USE = "code_enable";
 	protected static final String KEY_MENCODER_CODEC_SPECIFIC_SCRIPT = "mencoder_codec_specific_script";
 	protected static final String KEY_DISABLE_FAKESIZE = "disable_fakesize";
-=======
-	private static boolean avsHackLogged = false;
-
-	private static final String KEY_3D_SUBTITLES_DEPTH = "3D_subtitles_depth";
-	private static final String KEY_ALTERNATE_SUBTITLES_FOLDER = "alternate_subtitles_folder";
-	private static final String KEY_ALTERNATE_THUMB_FOLDER = "alternate_thumb_folder";
-	private static final String KEY_APPEND_PROFILE_NAME = "append_profile_name";
-	private static final String KEY_AUTOMATIC_MAXIMUM_BITRATE = "automatic_maximum_bitrate";
-	private static final String KEY_SHOW_APERTURE_LIBRARY = "show_aperture_library";
-	private static final String KEY_ATZ_LIMIT = "atz_limit";
-	private static final String KEY_AUDIO_BITRATE = "audio_bitrate";
-	private static final String KEY_AUDIO_CHANNEL_COUNT = "audio_channels";
-	private static final String KEY_AUDIO_LANGUAGES = "audio_languages";
-	private static final String KEY_AUDIO_RESAMPLE = "audio_resample";
-	private static final String KEY_AUDIO_SUB_LANGS = "audio_subtitles_languages";
-	private static final String KEY_AUDIO_THUMBNAILS_METHOD = "audio_thumbnails_method";
-	private static final String KEY_AUTO_UPDATE = "auto_update";
-	private static final String KEY_AUTOLOAD_SUBTITLES = "autoload_external_subtitles";
-	private static final String KEY_AVISYNTH_CONVERT_FPS = "avisynth_convert_fps";
-	private static final String KEY_AVISYNTH_INTERFRAME = "avisynth_interframe";
-	private static final String KEY_AVISYNTH_INTERFRAME_GPU = "avisynth_interframegpu";
-	private static final String KEY_AVISYNTH_MULTITHREADING = "avisynth_multithreading";
-	private static final String KEY_AVISYNTH_SCRIPT = "avisynth_script";
-	private static final String KEY_ASS_MARGIN = "subtitles_ass_margin";
-	private static final String KEY_ASS_OUTLINE = "subtitles_ass_outline";
-	private static final String KEY_ASS_SCALE = "subtitles_ass_scale";
-	private static final String KEY_ASS_SHADOW = "subtitles_ass_shadow";
-	private static final String KEY_BUFFER_MAX = "buffer_max";
-	private static final String KEY_CHAPTER_INTERVAL = "chapter_interval";
-	private static final String KEY_CHAPTER_SUPPORT = "chapter_support";
-	private static final String KEY_MENCODER_CODEC_SPECIFIC_SCRIPT = "mencoder_codec_specific_script";
-	private static final String KEY_DISABLE_FAKESIZE = "disable_fakesize";
->>>>>>> 2345ad42
 	public static final String KEY_DISABLE_SUBTITLES = "disable_subtitles";
 	protected static final String KEY_DVDISO_THUMBNAILS = "dvd_isos_thumbnails";
 	protected static final String KEY_AUDIO_EMBED_DTS_IN_PCM = "audio_embed_dts_in_pcm";
