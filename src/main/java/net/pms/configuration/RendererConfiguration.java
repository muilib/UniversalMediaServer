--- conflicted
+++ resolved
@@ -933,8 +933,6 @@
 			loaded = load(f);
 		}
 
-<<<<<<< HEAD
-=======
 		if (isUpnpAllowed() && uuid == null) {
 			String id = getDeviceId();
 			if (StringUtils.isNotBlank(id)) {
@@ -942,7 +940,6 @@
 			}
 		}
 
->>>>>>> d5676837
 		mimes = new HashMap<String, String>();
 		String mimeTypes = getString(MIME_TYPES_CHANGES, "");
 
