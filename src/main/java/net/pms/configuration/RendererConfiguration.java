package net.pms.configuration;

import com.sun.jna.Platform;
import java.awt.Color;
import java.awt.event.ActionEvent;
import java.awt.event.ActionListener;
import java.io.File;
import java.io.IOException;
import java.io.Reader;
import java.net.InetAddress;
import java.util.*;
import java.util.concurrent.Future;
import java.util.regex.Matcher;
import java.util.regex.Pattern;
import net.pms.Messages;
import net.pms.PMS;
import net.pms.dlna.*;
import net.pms.encoders.Player;
import net.pms.formats.Format;
import net.pms.io.OutputParams;
import net.pms.network.HTTPResource;
import net.pms.network.SpeedStats;
import net.pms.network.UPNPHelper;
import net.pms.newgui.StatusTab;
import net.pms.util.BasicPlayer;
import net.pms.util.FileWatcher;
import net.pms.util.PropertiesUtil;
import net.pms.util.StringUtil;
import org.apache.commons.configuration.Configuration;
import org.apache.commons.configuration.ConfigurationException;
import org.apache.commons.configuration.PropertiesConfiguration;
import org.apache.commons.io.Charsets;
import org.apache.commons.io.FileUtils;
import org.apache.commons.lang.WordUtils;
import org.apache.commons.lang3.StringUtils;
import org.apache.commons.lang3.text.translate.UnicodeUnescaper;
import org.apache.commons.lang3.time.DurationFormatUtils;
import org.slf4j.Logger;
import org.slf4j.LoggerFactory;

public class RendererConfiguration extends UPNPHelper.Renderer {
	private static final Logger LOGGER = LoggerFactory.getLogger(RendererConfiguration.class);
	protected static TreeSet<RendererConfiguration> enabledRendererConfs;
	protected static final ArrayList<String> allRenderersNames = new ArrayList<>();
	protected static PmsConfiguration _pmsConfiguration = PMS.getConfiguration();
	protected static RendererConfiguration defaultConf;
	protected static final Map<InetAddress, RendererConfiguration> addressAssociation = new HashMap<>();

	protected RootFolder rootFolder;
	protected File file;
	protected Configuration configuration;
	protected PmsConfiguration pmsConfiguration = _pmsConfiguration;
	protected ConfigurationReader configurationReader;
	protected FormatConfiguration formatConfiguration;
	protected int rank;
	protected Matcher sortedHeaderMatcher;
	protected List<String> identifiers = null;

	public StatusTab.RendererItem gui;
	public boolean loaded, fileless = false;
	protected BasicPlayer player;

	public static final File NOFILE = new File("NOFILE");

	public interface OutputOverride {
		/**
		 * Override a player's default output formatting.
		 * To be invoked by the player after input and filter options are complete.
		 *
		 * @param cmdList the command so far
		 * @param dlna the media item
		 * @param player the player
		 * @param params the output parameters
		 *
		 * @return whether the options have been finalized
		 */
		public boolean getOutputOptions(List<String> cmdList, DLNAResource dlna, Player player, OutputParams params);

		public boolean addSubtitles();
	}

	// Holds MIME type aliases
	protected Map<String, String> mimes;

	protected Map<String, String> charMap;
	protected Map<String, String> DLNAPN;

	// Cache for the tree
	protected Map<String, DLNAResource> renderCache;

	// TextWrap parameters
	protected int line_w, line_h, indent;
	protected String inset, dots;

	// property values
	protected static final String LPCM = "LPCM";
	protected static final String MP3 = "MP3";
	protected static final String WAV = "WAV";
	protected static final String WMV = "WMV";

	// Old video transcoding options
	@Deprecated
	protected static final String DEPRECATED_MPEGAC3 = "MPEGAC3";

	@Deprecated
	protected static final String DEPRECATED_MPEGPSAC3 = "MPEGPSAC3";

	@Deprecated
	protected static final String DEPRECATED_MPEGTSAC3 = "MPEGTSAC3";

	@Deprecated
	protected static final String DEPRECATED_H264TSAC3 = "H264TSAC3";

	// Current video transcoding options
	protected static final String MPEGTSH264AAC = "MPEGTS-H264-AAC";
	protected static final String MPEGTSH264AC3 = "MPEGTS-H264-AC3";
	protected static final String MPEGTSH265AAC = "MPEGTS-H265-AAC";
	protected static final String MPEGTSH265AC3 = "MPEGTS-H265-AC3";
	protected static final String MPEGPSMPEG2AC3 = "MPEGPS-MPEG2-AC3";
	protected static final String MPEGTSMPEG2AC3 = "MPEGTS-MPEG2-AC3";

	// property names
	protected static final String ACCURATE_DLNA_ORGPN = "AccurateDLNAOrgPN";
	protected static final String AUDIO = "Audio";
	protected static final String AUTO_EXIF_ROTATE = "AutoExifRotate";
	protected static final String AUTO_PLAY_TMO = "AutoPlayTmo";
	protected static final String BYTE_TO_TIMESEEK_REWIND_SECONDS = "ByteToTimeseekRewindSeconds"; // Ditlew
	protected static final String CBR_VIDEO_BITRATE = "CBRVideoBitrate"; // Ditlew
	protected static final String CHARMAP = "CharMap";
	protected static final String CHUNKED_TRANSFER = "ChunkedTransfer";
	protected static final String CUSTOM_FFMPEG_OPTIONS = "CustomFFmpegOptions";
	protected static final String CUSTOM_MENCODER_OPTIONS = "CustomMencoderOptions";
	protected static final String CUSTOM_MENCODER_MPEG2_OPTIONS = "CustomMencoderQualitySettings"; // TODO (breaking change): value should be CustomMEncoderMPEG2Options
	protected static final String DEFAULT_VBV_BUFSIZE = "DefaultVBVBufSize";
	protected static final String DEVICE_ID = "Device";
	protected static final String DISABLE_MENCODER_NOSKIP = "DisableMencoderNoskip";
	protected static final String DLNA_LOCALIZATION_REQUIRED = "DLNALocalizationRequired";
	protected static final String DLNA_ORGPN_USE = "DLNAOrgPN";
	protected static final String DLNA_PN_CHANGES = "DLNAProfileChanges";
	protected static final String DLNA_TREE_HACK = "CreateDLNATreeFaster";
	protected static final String EMBEDDED_SUBS_SUPPORTED = "InternalSubtitlesSupported";
	protected static final String FORCE_JPG_THUMBNAILS = "ForceJPGThumbnails"; // Sony devices require JPG thumbnails
	protected static final String H264_L41_LIMITED = "H264Level41Limited";
	protected static final String IGNORE_TRANSCODE_BYTE_RANGE_REQUEST = "IgnoreTranscodeByteRangeRequests";
	protected static final String IMAGE = "Image";
	protected static final String KEEP_ASPECT_RATIO = "KeepAspectRatio";
	protected static final String LIMIT_FOLDERS = "LimitFolders";
	protected static final String LOADING_PRIORITY = "LoadingPriority";
	protected static final String MAX_VIDEO_BITRATE = "MaxVideoBitrateMbps";
	protected static final String MAX_VIDEO_HEIGHT = "MaxVideoHeight";
	protected static final String MAX_VIDEO_WIDTH = "MaxVideoWidth";
	protected static final String MAX_VOLUME = "MaxVolume";
	protected static final String MEDIAPARSERV2 = "MediaInfo";
	protected static final String MEDIAPARSERV2_THUMB = "MediaParserV2_ThumbnailGeneration";
	protected static final String MIME_TYPES_CHANGES = "MimeTypesChanges";
	protected static final String MUX_DTS_TO_MPEG = "MuxDTSToMpeg";
	protected static final String MUX_H264_WITH_MPEGTS = "MuxH264ToMpegTS";
	protected static final String MUX_LPCM_TO_MPEG = "MuxLPCMToMpeg";
	protected static final String MUX_NON_MOD4_RESOLUTION = "MuxNonMod4Resolution";
	protected static final String NOT_AGGRESSIVE_BROWSING = "NotAggressiveBrowsing";
	protected static final String OUTPUT_3D_FORMAT = "Output3DFormat";
	protected static final String OVERRIDE_FFMPEG_VF = "OverrideFFmpegVideoFilter";
	protected static final String PREPEND_TRACK_NUMBERS = "PrependTrackNumbers";
	protected static final String RENDERER_ICON = "RendererIcon";
	protected static final String RENDERER_NAME = "RendererName";
	protected static final String RESCALE_BY_RENDERER = "RescaleByRenderer";
	protected static final String SEEK_BY_TIME = "SeekByTime";
	protected static final String SEND_DATE_METADATA = "SendDateMetadata";
	protected static final String SEND_FOLDER_THUMBNAILS = "SendFolderThumbnails";
	protected static final String SHOW_AUDIO_METADATA = "ShowAudioMetadata";
	protected static final String SHOW_DVD_TITLE_DURATION = "ShowDVDTitleDuration"; // Ditlew
	protected static final String SHOW_SUB_METADATA = "ShowSubMetadata";
	protected static final String SQUARE_AUDIO_THUMBNAILS = "SquareAudioThumbnails";
	protected static final String SQUARE_IMAGE_THUMBNAILS = "SquareImageThumbnails";
	protected static final String STREAM_EXT = "StreamExtensions";
	protected static final String SUBTITLE_HTTP_HEADER = "SubtitleHttpHeader";
	protected static final String SUPPORTED = "Supported";
	protected static final String SUPPORTED_EXTERNAL_SUBTITLES_FORMATS = "SupportedExternalSubtitlesFormats";
	protected static final String SUPPORTED_INTERNAL_SUBTITLES_FORMATS = "SupportedInternalSubtitlesFormats";
	protected static final String SUPPORTED_SUBTITLES_FORMATS = "SupportedSubtitlesFormats";
	protected static final String TEXTWRAP = "TextWrap";
	protected static final String THUMBNAIL_AS_RESOURCE = "ThumbnailAsResource";
	protected static final String THUMBNAIL_HEIGHT = "ThumbnailHeight";
	protected static final String THUMBNAIL_WIDTH = "ThumbnailWidth";
	protected static final String THUMBNAILS = "Thumbnails";
	protected static final String TRANSCODE_AUDIO = "TranscodeAudio";
	protected static final String TRANSCODE_AUDIO_441KHZ = "TranscodeAudioTo441kHz";
	protected static final String TRANSCODE_EXT = "TranscodeExtensions";
	protected static final String TRANSCODE_FAST_START = "TranscodeFastStart";
	protected static final String TRANSCODE_VIDEO = "TranscodeVideo";
	protected static final String TRANSCODED_SIZE = "TranscodedVideoFileSize";
	protected static final String TRANSCODED_VIDEO_AUDIO_SAMPLE_RATE = "TranscodedVideoAudioSampleRate";
	protected static final String UPNP_DETAILS = "UpnpDetailsSearch";
	protected static final String UPNP_ALLOW = "UpnpAllow";
	protected static final String USER_AGENT = "UserAgentSearch";
	protected static final String USER_AGENT_ADDITIONAL_HEADER = "UserAgentAdditionalHeader";
	protected static final String USER_AGENT_ADDITIONAL_SEARCH = "UserAgentAdditionalHeaderSearch";
	protected static final String USE_CLOSED_CAPTION = "UseClosedCaption";
	protected static final String USE_SAME_EXTENSION = "UseSameExtension";
	protected static final String VIDEO = "Video";
	protected static final String WRAP_DTS_INTO_PCM = "WrapDTSIntoPCM";
	protected static final String WRAP_ENCODED_AUDIO_INTO_PCM = "WrapEncodedAudioIntoPCM";

	// Deprecated property names
	@Deprecated
	protected static final String THUMBNAIL_BG = "ThumbnailBackground";
	@Deprecated
	protected static final String THUMBNAIL_SIZE = "ThumbnailSize";

	private static int maximumBitrateTotal = 0;
	public static final String UNKNOWN_ICON = "unknown.png";

	public static RendererConfiguration getDefaultConf() {
		return defaultConf;
	}

	public ConfigurationReader getConfigurationReader() {
		return configurationReader;
	}

	/**
	 * Load all renderer configuration files and set up the default renderer.
	 *
	 * @param pmsConf
	 */
	public static void loadRendererConfigurations(PmsConfiguration pmsConf) {
		_pmsConfiguration = pmsConf;
		enabledRendererConfs = new TreeSet<>(rendererLoadingPriorityComparator);

		try {
			defaultConf = new RendererConfiguration();
		} catch (ConfigurationException e) {
			LOGGER.debug("Caught exception", e);
		}

		File renderersDir = getRenderersDir();

		if (renderersDir != null) {
			LOGGER.info("Loading renderer configurations from " + renderersDir.getAbsolutePath());

			File[] confs = renderersDir.listFiles();
			Arrays.sort(confs);
			int rank = 1;

			List<String> selectedRenderers = pmsConf.getSelectedRenderers();
			for (File f : confs) {
				if (f.getName().endsWith(".conf")) {
					try {
						RendererConfiguration r = new RendererConfiguration(f);
						r.rank = rank++;
						String rendererName = r.getConfName();
						allRenderersNames.add(rendererName);
						String renderersGroup = null;
						if (rendererName.indexOf(" ") > 0) {
							renderersGroup = rendererName.substring(0, rendererName.indexOf(" "));
						}

						if (selectedRenderers.contains(rendererName) || selectedRenderers.contains(renderersGroup) || selectedRenderers.contains(pmsConf.ALL_RENDERERS)) {
							enabledRendererConfs.add(r);
						} else {
							LOGGER.debug("Ignored " + rendererName + " configuration");
						}
					} catch (ConfigurationException ce) {
						LOGGER.info("Error in loading configuration of: " + f.getAbsolutePath());
					}
				}
			}
		}

		LOGGER.info("Enabled " + enabledRendererConfs.size() + " configurations, listed in order of loading priority:");
		for (RendererConfiguration r : enabledRendererConfs) {
			LOGGER.info(":   " + r);
		}

		if (enabledRendererConfs.size() > 0) {
			// See if a different default configuration was configured
			String rendererFallback = pmsConf.getRendererDefault();

			if (StringUtils.isNotBlank(rendererFallback)) {
				RendererConfiguration fallbackConf = getRendererConfigurationByName(rendererFallback);

				if (fallbackConf != null) {
					// A valid fallback configuration was set, use it as default.
					defaultConf = fallbackConf;
				}
			}
		}
		Collections.sort(allRenderersNames, String.CASE_INSENSITIVE_ORDER);
		DeviceConfiguration.loadDeviceConfigurations(pmsConf);
	}

	public int getInt(String key, int def) {
		return configurationReader.getInt(key, def);
	}

	public long getLong(String key, long def) {
		return configurationReader.getLong(key, def);
	}

	public double getDouble(String key, double def) {
		return configurationReader.getDouble(key, def);
	}

	public boolean getBoolean(String key, boolean def) {
		return configurationReader.getBoolean(key, def);
	}

	public String getString(String key, String def) {
		return configurationReader.getNonBlankConfigurationString(key, def);
	}

	public List<String> getStringList(String key, String def) {
		List<String> result = configurationReader.getStringList(key, def);
		if (result.size() == 1 && result.get(0).equalsIgnoreCase("None")) {
			return new ArrayList<>();
		} else {
			return result;
		}
	}

	public void setStringList(String key, List<String> value) {
		String result = "";
		for (String element : value) {
			if (!result.isEmpty()) {
				result += ", ";
			}
			result += element;
		}
		if (result.isEmpty()) {
			result = "None";
		}
		configuration.setProperty(key, result);
	}

	public Color getColor(String key, String defaultValue) {
		String colorString = getString(key, defaultValue);
		Color color = StringUtil.parseColor(colorString);
		return color != null ? color : ! colorString.equals(defaultValue) ? StringUtil.parseColor(defaultValue) : null;
	}

	@Deprecated
	public static ArrayList<RendererConfiguration> getAllRendererConfigurations() {
		return getEnabledRenderersConfigurations();
	}

	public boolean nox264() {
		return false;
	}

	/**
	 * Returns the list of enabled renderer configurations.
	 *
	 * @return The list of enabled renderers.
	 */
	public static ArrayList<RendererConfiguration> getEnabledRenderersConfigurations() {
		return enabledRendererConfs != null ? new ArrayList(enabledRendererConfs) : null;
	}

	/**
	 * Returns the list of all connected renderer devices.
	 *
	 * @return The list of connected renderers.
	 */
	public static Collection<RendererConfiguration> getConnectedRenderersConfigurations() {
		// We need to check both UPnP and http sides to ensure a complete list
		HashSet<RendererConfiguration> renderers = new HashSet<>(UPNPHelper.getRenderers(UPNPHelper.ANY));
		renderers.addAll(addressAssociation.values());
		// Ensure any remaining secondary common-ip renderers (which are no longer in address association) are added
		renderers.addAll(PMS.get().getFoundRenderers());
		return renderers;
	}

	public static boolean hasConnectedAVTransportPlayers() {
		return UPNPHelper.hasRenderer(UPNPHelper.AVT);
	}

	public static List<RendererConfiguration> getConnectedAVTransportPlayers() {
		return UPNPHelper.getRenderers(UPNPHelper.AVT);
	}

	public static boolean hasConnectedRenderer(int type) {
		for (RendererConfiguration r : getConnectedRenderersConfigurations()) {
			if ((r.controls & type) != 0) {
				return true;
			}
		}
		return false;
	}

	public static List<RendererConfiguration> getConnectedRenderers(int type) {
		ArrayList<RendererConfiguration> renderers = new ArrayList<>();
		for (RendererConfiguration r : getConnectedRenderersConfigurations()) {
			if (r.active && (r.controls & type) != 0) {
				renderers.add(r);
			}
		}
		return renderers;
	}

	public static boolean hasConnectedControlPlayers() {
		return hasConnectedRenderer(UPNPHelper.ANY);
	}

	public static List<RendererConfiguration> getConnectedControlPlayers() {
		return getConnectedRenderers(UPNPHelper.ANY);
	}

	/**
	 * Searches for an instance of this renderer connected at the given address.
	 *
	 * @param r the renderer.
	 * @param ia the address.
	 * @return the matching renderer or null.
	 */
	public static RendererConfiguration find(RendererConfiguration r, InetAddress ia) {
		return find(r.getConfName(), ia);
	}

	/**
	 * Searches for a renderer of this name connected at the given address.
	 *
	 * @param name the renderer name.
	 * @param ia the address.
	 * @return the matching renderer or null.
	 */
	public static RendererConfiguration find(String name, InetAddress ia) {
		for (RendererConfiguration r : getConnectedRenderersConfigurations()) {
			if (ia.equals(r.getAddress()) && name.equals(r.getConfName())) {
				return r;
			}
		}
		return null;
	}

	public static File getRenderersDir() {
		final String[] pathList = PropertiesUtil.getProjectProperties().get("project.renderers.dir").split(",");

		for (String path : pathList) {
			if (path.trim().length() > 0) {
				File file = new File(path.trim());

				if (file.isDirectory()) {
					if (file.canRead()) {
						return file;
					} else {
						LOGGER.warn("Can't read directory: {}", file.getAbsolutePath());
					}
				}
			}
		}

		return null;
	}

	public static void resetAllRenderers() {
		for (RendererConfiguration r : getConnectedRenderersConfigurations()) {
			r.rootFolder = null;
		}
		// Resetting enabledRendererConfs isn't strictly speaking necessary any more, since
		// these are now for reference only and never actually populate their root folders.
		for (RendererConfiguration r : enabledRendererConfs) {
			r.rootFolder = null;
		}
	}

	public RootFolder getRootFolder() {
		if (rootFolder == null) {
			ArrayList<String> tags = new ArrayList<>();
			tags.add(getRendererName());
			for (InetAddress sa : addressAssociation.keySet()) {
				if (addressAssociation.get(sa) == this) {
					tags.add(sa.getHostAddress());
				}
			}

			rootFolder = new RootFolder(tags);
			if (pmsConfiguration.getUseCache()) {
				rootFolder.discoverChildren();
			}
		}

		return rootFolder;
	}

	public void addFolderLimit(DLNAResource res) {
		if (rootFolder != null) {
			rootFolder.setFolderLim(res);
		}
	}

	public void setRootFolder(RootFolder r) {
		rootFolder = r;
	}

	/**
	 * Associate an IP address with this renderer. The association will
	 * persist between requests, allowing the renderer to be recognized
	 * by its address in later requests.
	 *
	 * @param sa The IP address to associate.
	 * @return whether the device at this address is a renderer.
	 * @see #getRendererConfigurationBySocketAddress(InetAddress)
	 */
	public boolean associateIP(InetAddress sa) {
		if (UPNPHelper.isNonRenderer(sa)) {
			// TODO: remove it if already added unknowingly
			return false;
		}

		// FIXME: handle multiple clients with same ip properly, now newer overwrites older

		RendererConfiguration prev = addressAssociation.put(sa, this);
		if (prev != null) {
			// We've displaced a previous renderer at this address, so
			// check  if it's a ghost instance that should be deleted.
			verify(prev);
		}
		resetUpnpMode();

		if (
			(
				pmsConfiguration.isAutomaticMaximumBitrate() ||
				pmsConfiguration.isSpeedDbg()
			) &&
			!(
				sa.isLoopbackAddress() ||
				sa.isAnyLocalAddress()
			)
		) {
			SpeedStats.getInstance().getSpeedInMBits(sa, getRendererName());
		}
		return true;
	}

	public static void calculateAllSpeeds() {
		for (InetAddress sa : addressAssociation.keySet()) {
			if (sa.isLoopbackAddress() || sa.isAnyLocalAddress()) {
				continue;
			}
			RendererConfiguration r = addressAssociation.get(sa);
			SpeedStats.getInstance().getSpeedInMBits(sa, r.getRendererName());
		}
	}

	public static RendererConfiguration getRendererConfigurationBySocketAddress(InetAddress sa) {
		RendererConfiguration r = addressAssociation.get(sa);
		if (r != null) {
			LOGGER.debug("Matched media renderer \"" + r.getRendererName() + "\" based on address " + sa);
		}
		return r;
	}

	/**
	 * Tries to find a matching renderer configuration based on the given collection of
	 * request headers
	 *
	 * @param headers The headers.
	 * @param ia The request's origin address.
	 * @return The matching renderer configuration or <code>null</code>
	 */
	public static RendererConfiguration getRendererConfigurationByHeaders(Collection<Map.Entry<String, String>> headers, InetAddress ia) {
		return getRendererConfigurationByHeaders(new SortedHeaderMap(headers), ia);
	}

	public static RendererConfiguration getRendererConfigurationByHeaders(SortedHeaderMap sortedHeaders, InetAddress ia) {
		RendererConfiguration r = null;
		RendererConfiguration ref = getRendererConfigurationByHeaders(sortedHeaders);
		if (ref != null) {
			boolean isNew = !addressAssociation.containsKey(ia);
			r = resolve(ia, ref);
			if (r != null) {
				LOGGER.debug("Matched " + (isNew ? "new " : "") + "media renderer \"" + r.getRendererName() + "\" based on headers " + sortedHeaders);
			}
		}
		return r;
	}

	public static RendererConfiguration getRendererConfigurationByHeaders(SortedHeaderMap sortedHeaders) {
		if (_pmsConfiguration.isRendererForceDefault()) {
			// Force default renderer
			LOGGER.debug("Forcing renderer match to \"" + defaultConf.getRendererName() + "\"");
			return defaultConf;
		}
		for (RendererConfiguration r : enabledRendererConfs) {
			if (r.match(sortedHeaders)) {
				LOGGER.debug("Matched media renderer \"" + r.getRendererName() + "\" based on headers " + sortedHeaders);
				return r;
			}
		}
		return null;
	}

	/**
	 * Tries to find a matching renderer configuration based on the name of
	 * the renderer. Returns true if the provided name is equal to or a
	 * substring of the renderer name defined in a configuration, where case
	 * does not matter.
	 *
	 * @param name The renderer name to match.
	 * @return The matching renderer configuration or <code>null</code>
	 *
	 * @since 1.50.1
	 */
	public static RendererConfiguration getRendererConfigurationByName(String name) {
		for (RendererConfiguration conf : enabledRendererConfs) {
			if (conf.getConfName().toLowerCase().contains(name.toLowerCase())) {
				return conf;
			}
		}

		return null;
	}

	public static RendererConfiguration getRendererConfigurationByUUID(String uuid) {
		for (RendererConfiguration conf : getConnectedRenderersConfigurations()) {
			if (uuid.equals(conf.getUUID())) {
				return conf;
			}
		}

		return null;
	}

	public static RendererConfiguration getRendererConfigurationByUPNPDetails(String details) {
		for (RendererConfiguration r : enabledRendererConfs) {
			if (r.matchUPNPDetails(details)) {
				LOGGER.debug("Matched media renderer \"" + r.getRendererName() + "\" based on dlna details \"" + details + "\"");
				return r;
			}
		}
		return null;
	}

	public static RendererConfiguration resolve(InetAddress ia, RendererConfiguration ref) {
		DeviceConfiguration r = null;
		boolean recognized = ref != null;
		if (! recognized) {
			ref = getDefaultConf();
		}
		try {
			if (addressAssociation.containsKey(ia)) {
				// Already seen, finish configuration if required
				r = (DeviceConfiguration) addressAssociation.get(ia);
				boolean higher = ref.getLoadingPriority() > r.getLoadingPriority() && recognized;
				if (!r.loaded || higher) {
					LOGGER.debug("Finishing configuration for {}", r);
					if (higher) {
						LOGGER.debug("Switching to higher priority renderer: {}", ref);
					}
					r.inherit(ref);
					// update gui
					PMS.get().updateRenderer(r);
				}
			} else if (!UPNPHelper.isNonRenderer(ia)) {
				// It's brand new
				r = new DeviceConfiguration(ref, ia);
				if (r.associateIP(ia)) {
					PMS.get().setRendererFound(r);
				}
				r.active = true;
				if (r.isUpnpPostponed()) {
					r.setUpnpMode(ALLOW);
				}
			}
		} catch (Exception e) {
		}
		if (! recognized) {
			// Mark it as unloaded so actual recognition can happen later if UPnP sees it.
			LOGGER.debug("Marking renderer \"{}\" at {} as unrecognized", r, ia);
			r.loaded = false;
		}
		return r;
	}

	public FormatConfiguration getFormatConfiguration() {
		return formatConfiguration;
	}

	public Configuration getConfiguration() {
		return configuration;
	}

	public PmsConfiguration getPmsConfiguration() {
		return pmsConfiguration;
	}

	public File getFile() {
		return file;
	}

	public String getId() {
		return uuid != null ? uuid : getAddress().toString().substring(1);
	}

	public static String getSimpleName(RendererConfiguration r) {
		return StringUtils.substringBefore(r.getRendererName(), "(").trim();
	}

	public static String getDefaultFilename(RendererConfiguration r) {
		String id = r.getId();
		return (getSimpleName(r) + "-" + (id.startsWith("uuid:") ? id.substring(5, 11) : id)).replace(" ", "") + ".conf";
	}

	public File getUsableFile() {
		File f = getFile();
		if (f == null || f.equals(NOFILE)) {
			String name = getSimpleName(this);
			f = new File(getRenderersDir(), name.equals(getSimpleName(defaultConf)) ? getDefaultFilename(this) :  (name.replace(" ", "") + ".conf"));
		}
		return f;
	}

	public static void createNewFile(RendererConfiguration r, File file, boolean load, File ref) {
		try {
			ArrayList<String> conf = new ArrayList<>();
			String name = getSimpleName(r);
			Map<String, String> details = r.getUpnpDetails();
			List<String> headers = r.getIdentifiers();
			boolean hasRef = ref != null && ref != NOFILE;

			// Add the header and identifiers
			conf.add("#----------------------------------------------------------------------------");
			conf.add("# Auto-generated profile for " + name);
			conf.add("#" + (hasRef ? " Based on " + ref.getName() : ""));
			conf.add("# See DefaultRenderer.conf for a description of all possible configuration options.");
			conf.add("#");
			conf.add("");
			conf.add(RENDERER_NAME + " = " + name);
			if (headers != null || details != null) {
				conf.add("");
				conf.add("# ============================================================================");
				conf.add("# This renderer has sent the following string/s:");
				if (headers != null && headers.size() > 0) {
					conf.add("#");
					for (String h : headers) {
						conf.add("# " + h);
					}
				}
				if (details != null) {
					details.remove("address");
					details.remove("udn");
					conf.add("#");
					conf.add("# " + details);
				}
				conf.add("# ============================================================================");
				conf.add("");
			}
			conf.add(USER_AGENT + " = ");
			if (headers != null && headers.size() > 1) {
				conf.add(USER_AGENT_ADDITIONAL_HEADER + " = ");
				conf.add(USER_AGENT_ADDITIONAL_SEARCH + " = ");
			}
			if (details != null) {
				conf.add(UPNP_DETAILS + " = " + details.get("manufacturer") + " , " + details.get("modelName"));
			}
			conf.add("");
			// TODO: Set more properties automatically from UPNP info

			if (hasRef) {
				// Copy the reference file, skipping its header and identifiers
				Matcher skip = Pattern.compile(".*(" + RENDERER_ICON + "|" + RENDERER_NAME + "|" +
					UPNP_DETAILS + "|" + USER_AGENT + "|" + USER_AGENT_ADDITIONAL_HEADER + "|" +
					USER_AGENT_ADDITIONAL_SEARCH + ").*").matcher("");
				boolean header = true;
				for (String line : FileUtils.readLines(ref, Charsets.UTF_8)) {
					if (
						skip.reset(line).matches() ||
						(
							header &&
							(
								line.startsWith("#") ||
								StringUtils.isBlank(line)
							)
						)
					) {
						continue;
					}
					header = false;
					conf.add(line);
				}
			}

			FileUtils.writeLines(file, "utf-8", conf, "\r\n");

			if (load) {
				try {
					RendererConfiguration renderer = new RendererConfiguration(file);
					enabledRendererConfs.add(renderer);
					if (r instanceof DeviceConfiguration) {
						((DeviceConfiguration)r).inherit(renderer);
					}
				} catch (ConfigurationException ce) {
					LOGGER.debug("Error initializing renderer configuration: " + ce);
				}
			}
		} catch (IOException ie) {
			LOGGER.debug("Error creating renderer configuration file: " + ie);
		}
	}

	public boolean isFileless() {
		return fileless;
	}

	public void setFileless(boolean b) {
		fileless = b;
	}

	public int getRank() {
		return rank;
	}

	/**
	 * @see #getThumbnailWidth()
	 * @see #getThumbnailHeight()
	 * @deprecated
	 */
	@Deprecated
	public String getThumbSize() {
		return getString(THUMBNAIL_SIZE, "");
	}

	@Deprecated
	public String getThumbBG() {
		return getString(THUMBNAIL_BG, "");
	}

	public int getThumbnailWidth() {
		return getInt(THUMBNAIL_WIDTH, 320);
	}

	public int getThumbnailHeight() {
		return getInt(THUMBNAIL_HEIGHT, 180);
	}

	/**
	 * @return the desired aspect ratio for thumbnails to two decimal places
	 */
	// TODO: Cache this
	public double getThumbnailRatio() {
		return Math.round(((double) getThumbnailWidth() / getThumbnailHeight()) * 100.0) / 100.0;
	}

	/**
	 * @see #isXbox360()
	 * @deprecated
	 */
	@Deprecated
	public boolean isXBOX() {
		return isXbox360();
	}

	/**
	 * @return whether this renderer is an Xbox 360
	 */
	public boolean isXbox360() {
		return getConfName().toUpperCase().contains("XBOX 360");
	}

	/**
	 * @return whether this renderer is an Xbox One
	 */
	public boolean isXboxOne() {
		return getConfName().toUpperCase().contains("XBOX ONE");
	}

	public boolean isXBMC() {
		return getConfName().toUpperCase().contains("KODI") || getConfName().toUpperCase().contains("XBMC");
	}

	public boolean isPS3() {
		return getConfName().toUpperCase().contains("PLAYSTATION 3") || getConfName().toUpperCase().contains("PS3");
	}

	public boolean isPS4() {
		return getConfName().toUpperCase().contains("PLAYSTATION 4");
	}

	public boolean isBRAVIA() {
		return getConfName().toUpperCase().contains("BRAVIA");
	}

	public boolean isFDSSDP() {
		return getConfName().toUpperCase().contains("FDSSDP");
	}

	public boolean isLG() {
		return getConfName().toUpperCase().contains("LG ");
	}

	// Ditlew
	public int getByteToTimeseekRewindSeconds() {
		return getInt(BYTE_TO_TIMESEEK_REWIND_SECONDS, 0);
	}

	// Ditlew
	public int getCBRVideoBitrate() {
		return getInt(CBR_VIDEO_BITRATE, 0);
	}

	// Ditlew
	public boolean isShowDVDTitleDuration() {
		return getBoolean(SHOW_DVD_TITLE_DURATION, false);
	}

	public RendererConfiguration() throws ConfigurationException {
		this(null, null);
	}

	public RendererConfiguration(String uuid) throws ConfigurationException {
		this(null, uuid);
	}

	public RendererConfiguration(int ignored) {
		// Just instantiate minimally, full initialization will happen later
		configuration = createPropertiesConfiguration();
		configurationReader = new ConfigurationReader(configuration, true); // true: log
	}

	static UnicodeUnescaper unicodeUnescaper = new UnicodeUnescaper();

	public RendererConfiguration(File f) throws ConfigurationException {
		this(f, null);
	}

	public RendererConfiguration(File f, String uuid) throws ConfigurationException {
		super(uuid);

		configuration = createPropertiesConfiguration();

		// false: don't log overrides (every renderer conf
		// overrides multiple settings)
		configurationReader = new ConfigurationReader(configuration, false);
		pmsConfiguration = _pmsConfiguration;

		renderCache = new HashMap<>();
		player = null;
		buffer = 0;

		init(f);
	}

	static StringUtil.LaxUnicodeUnescaper laxUnicodeUnescaper = new StringUtil.LaxUnicodeUnescaper();

	public static PropertiesConfiguration createPropertiesConfiguration() {
		PropertiesConfiguration conf = new PropertiesConfiguration();
		conf.setListDelimiter((char) 0);
		// Treat backslashes in the conf as literal while also supporting double-backslash syntax, i.e.
		// ensure that typical raw regex strings (and unescaped Windows file paths) are read correctly.
		conf.setIOFactory(new PropertiesConfiguration.DefaultIOFactory() {
			@Override
			public PropertiesConfiguration.PropertiesReader createPropertiesReader(final Reader in, final char delimiter) {
				return new PropertiesConfiguration.PropertiesReader(in, delimiter) {
					@Override
					protected void parseProperty(final String line) {
						// Decode any backslashed unicode escapes, e.g. '\u005c', from the
						// ISO 8859-1 (aka Latin 1) encoded java Properties file, then
						// unescape any double-backslashes, then escape all backslashes before parsing
						super.parseProperty(laxUnicodeUnescaper.translate(line).replace("\\\\", "\\").replace("\\", "\\\\"));
					}
				};
			}
		});
		return conf;
	}

	public boolean load(File f) throws ConfigurationException {
		if (f != null && !f.equals(NOFILE) && (configuration instanceof PropertiesConfiguration)) {
			((PropertiesConfiguration) configuration).load(f);

			// Set up the header matcher
			SortedHeaderMap searchMap = new SortedHeaderMap();
			searchMap.put("User-Agent", getUserAgent());
			searchMap.put(getUserAgentAdditionalHttpHeader(), getUserAgentAdditionalHttpHeaderSearch());
			String re = searchMap.toRegex();
			sortedHeaderMatcher = StringUtils.isNotBlank(re) ? Pattern.compile(re, Pattern.CASE_INSENSITIVE).matcher("") : null;

			boolean addWatch = file != f;
			file = f;
			if (addWatch) {
				PMS.getFileWatcher().add(new FileWatcher.Watch(getFile().getPath(), reloader, this));
			}
			return true;
		}
		return false;
	}

	public void init(File f) throws ConfigurationException {
		rootFolder = null;
		if (!loaded) {
			configuration.clear();
			loaded = load(f);
		}

		if (isUpnpAllowed() && uuid == null) {
			String id = getDeviceId();
			if (StringUtils.isNotBlank(id) && !id.contains(",")) {
				uuid = id;
			}
		}

		mimes = new HashMap<>();
		String mimeTypes = getString(MIME_TYPES_CHANGES, "");

		if (StringUtils.isNotBlank(mimeTypes)) {
			StringTokenizer st = new StringTokenizer(mimeTypes, "|");

			while (st.hasMoreTokens()) {
				String mime_change = st.nextToken().trim();
				int equals = mime_change.indexOf('=');

				if (equals > -1) {
					String old = mime_change.substring(0, equals).trim().toLowerCase();
					String nw = mime_change.substring(equals + 1).trim().toLowerCase();
					mimes.put(old, nw);
				}
			}
		}

		String s = getString(TEXTWRAP, "").toLowerCase();
		line_w = getIntAt(s, "width:", 0);
		if (line_w > 0) {
			line_h = getIntAt(s, "height:", 0);
			indent = getIntAt(s, "indent:", 0);
			int ws = getIntAt(s, "whitespace:", 9);
			int dotct = getIntAt(s, "dots:", 0);
			inset = new String(new byte[indent]).replaceAll(".", Character.toString((char) ws));
			dots = new String(new byte[dotct]).replaceAll(".", ".");
		}

		charMap = new HashMap<>();
		String ch = getString(CHARMAP, null);
		if (StringUtils.isNotBlank(ch)) {
			StringTokenizer st = new StringTokenizer(ch, " ");
			String org = "";

			while (st.hasMoreTokens()) {
				String tok = st.nextToken().trim();
				if (StringUtils.isBlank(tok)) {
					continue;
				}
				tok = tok.replaceAll("###0", " ").replaceAll("###n", "\n").replaceAll("###r", "\r");
				if (StringUtils.isBlank(org)) {
					org = tok;
				} else {
					charMap.put(org, tok);
					org = "";
				}
			}
		}

		DLNAPN = new HashMap<>();
		String DLNAPNchanges = getString(DLNA_PN_CHANGES, "");

		if (StringUtils.isNotBlank(DLNAPNchanges)) {
			LOGGER.trace("Config DLNAPNchanges: " + DLNAPNchanges);
			StringTokenizer st = new StringTokenizer(DLNAPNchanges, "|");
			while (st.hasMoreTokens()) {
				String DLNAPN_change = st.nextToken().trim();
				int equals = DLNAPN_change.indexOf('=');
				if (equals > -1) {
					String old = DLNAPN_change.substring(0, equals).trim().toUpperCase();
					String nw = DLNAPN_change.substring(equals + 1).trim().toUpperCase();
					DLNAPN.put(old, nw);
				}
			}
		}

		if (f == null) {
			// The default renderer supports everything!
			configuration.addProperty(MEDIAPARSERV2, true);
			configuration.addProperty(MEDIAPARSERV2_THUMB, true);
			configuration.addProperty(SUPPORTED, "f:.+");
		}

		if (isUseMediaInfo()) {
			formatConfiguration = new FormatConfiguration(configuration.getList(SUPPORTED));
		}
	}

	public void reset() {
		File f = getFile();
		try {
			LOGGER.info("Reloading renderer configuration: {}", f);
			loaded = false;
			init(f);
			// update gui
			for (RendererConfiguration d : DeviceConfiguration.getInheritors(this)) {
				PMS.get().updateRenderer(d);
			}
		} catch (Exception e) {
			LOGGER.debug("Error reloading renderer configuration {}: {}", f, e);
			e.printStackTrace();
		}
	}

	public String getDLNAPN(String old) {
		if (DLNAPN.containsKey(old)) {
			return DLNAPN.get(old);
		}

		return old;
	}

	public boolean supportsFormat(Format f) {
		switch (f.getType()) {
			case Format.VIDEO:
				return isVideoSupported();
			case Format.AUDIO:
				return isAudioSupported();
			case Format.IMAGE:
				return isImageSupported();
			default:
				break;
		}

		return false;
	}

	public boolean isVideoSupported() {
		return getBoolean(VIDEO, true);
	}

	public boolean isAudioSupported() {
		return getBoolean(AUDIO, true);
	}

	public boolean isImageSupported() {
		return getBoolean(IMAGE, true);
	}

	public boolean isTranscodeToWMV() {
		return getVideoTranscode().equals(WMV);
	}

	public boolean isTranscodeToMPEGPSMPEG2AC3() {
		String videoTranscode = getVideoTranscode();
		return videoTranscode.equals(MPEGPSMPEG2AC3) || videoTranscode.equals(DEPRECATED_MPEGAC3) || videoTranscode.equals(DEPRECATED_MPEGPSAC3);
	}

	public boolean isTranscodeToMPEGTSMPEG2AC3() {
		String videoTranscode = getVideoTranscode();
		return videoTranscode.equals(MPEGTSMPEG2AC3) || videoTranscode.equals(DEPRECATED_MPEGTSAC3);
	}

	public boolean isTranscodeToMPEGTSH264AC3() {
		String videoTranscode = getVideoTranscode();
		return videoTranscode.equals(MPEGTSH264AC3) || videoTranscode.equals(DEPRECATED_H264TSAC3);
	}

	public boolean isTranscodeToMPEGTSH264AAC() {
		return getVideoTranscode().equals(MPEGTSH264AAC);
	}

	public boolean isTranscodeToMPEGTSH265AAC() {
		return getVideoTranscode().equals(MPEGTSH265AAC);
	}

	public boolean isTranscodeToMPEGTSH265AC3() {
		return getVideoTranscode().equals(MPEGTSH265AC3);
	}

	/**
	 * @return whether to use the AC-3 audio codec for transcoded video
	 */
	public boolean isTranscodeToAC3() {
		return isTranscodeToMPEGPSMPEG2AC3() || isTranscodeToMPEGTSMPEG2AC3() || isTranscodeToMPEGTSH264AC3() || isTranscodeToMPEGTSH265AC3();
	}

	/**
	 * @return whether to use the AAC audio codec for transcoded video
	 */
	public boolean isTranscodeToAAC() {
		return isTranscodeToMPEGTSH264AAC() || isTranscodeToMPEGTSH265AAC();
	}

	/**
	 * @return whether to use the H.264 video codec for transcoded video
	 */
	public boolean isTranscodeToH264() {
		return isTranscodeToMPEGTSH264AAC() || isTranscodeToMPEGTSH264AC3();
	}

	/**
	 * @return whether to use the H.265 video codec for transcoded video
	 */
	public boolean isTranscodeToH265() {
		return isTranscodeToMPEGTSH265AAC() || isTranscodeToMPEGTSH265AC3();
	}

	/**
	 * @return whether to use the MPEG-TS container for transcoded video
	 */
	public boolean isTranscodeToMPEGTS() {
		return isTranscodeToMPEGTSMPEG2AC3() || isTranscodeToMPEGTSH264AC3() || isTranscodeToMPEGTSH264AAC() || isTranscodeToMPEGTSH265AC3() || isTranscodeToMPEGTSH265AAC();
	}

	/**
	 * @return whether to use the MPEG-2 video codec for transcoded video
	 */
	public boolean isTranscodeToMPEG2() {
		return isTranscodeToMPEGTSMPEG2AC3() || isTranscodeToMPEGPSMPEG2AC3();
	}

	public boolean isAutoRotateBasedOnExif() {
		return getBoolean(AUTO_EXIF_ROTATE, false);
	}

	public boolean isTranscodeToMP3() {
		return getAudioTranscode().equals(MP3);
	}

	public boolean isTranscodeToLPCM() {
		return getAudioTranscode().equals(LPCM);
	}

	public boolean isTranscodeToWAV() {
		return getAudioTranscode().equals(WAV);
	}

	public boolean isTranscodeAudioTo441() {
		return getBoolean(TRANSCODE_AUDIO_441KHZ, false);
	}

	/**
	 * @return whether to transcode H.264 video if it exceeds level 4.1
	 */
	public boolean isH264Level41Limited() {
		return getBoolean(H264_L41_LIMITED, true);
	}

	public boolean isTranscodeFastStart() {
		return getBoolean(TRANSCODE_FAST_START, false);
	}

	public boolean isDLNALocalizationRequired() {
		return getBoolean(DLNA_LOCALIZATION_REQUIRED, false);
	}

	public boolean isDisableMencoderNoskip() {
		return getBoolean(DISABLE_MENCODER_NOSKIP, false);
	}

	/**
	 * Determine the mime type specific for this renderer, given a generic mime
	 * type. This translation takes into account all configured "Supported"
	 * lines and mime type aliases for this renderer.
	 *
	 * @param mimeType
	 *            The mime type to look up. Special values are
	 *            <code>HTTPResource.VIDEO_TRANSCODE</code> and
	 *            <code>HTTPResource.AUDIO_TRANSCODE</code>, which will be
	 *            translated to the mime type of the transcoding profile
	 *            configured for this renderer.
	 * @return The mime type.
	 */
	public String getMimeType(String mimeType) {
		if (mimeType == null) {
			return null;
		}

		String matchedMimeType = null;

		if (isUseMediaInfo()) {
			// Use the supported information in the configuration to determine the transcoding mime type.
			if (HTTPResource.VIDEO_TRANSCODE.equals(mimeType)) {
				if (isTranscodeToMPEGTSH264AC3()) {
					matchedMimeType = getFormatConfiguration().match(FormatConfiguration.MPEGTS, FormatConfiguration.H264, FormatConfiguration.AC3);
				} else if (isTranscodeToMPEGTSH264AAC()) {
					matchedMimeType = getFormatConfiguration().match(FormatConfiguration.MPEGTS, FormatConfiguration.H264, FormatConfiguration.AAC);
				} else if (isTranscodeToMPEGTSH265AC3()) {
					matchedMimeType = getFormatConfiguration().match(FormatConfiguration.MPEGTS, FormatConfiguration.H265, FormatConfiguration.AC3);
				} else if (isTranscodeToMPEGTSH265AAC()) {
					matchedMimeType = getFormatConfiguration().match(FormatConfiguration.MPEGTS, FormatConfiguration.H265, FormatConfiguration.AAC);
				} else if (isTranscodeToMPEGTSMPEG2AC3()) {
					matchedMimeType = getFormatConfiguration().match(FormatConfiguration.MPEGTS, FormatConfiguration.MPEG2, FormatConfiguration.AC3);
				} else if (isTranscodeToWMV()) {
					matchedMimeType = getFormatConfiguration().match(FormatConfiguration.WMV, FormatConfiguration.WMV, FormatConfiguration.WMA);
				} else {
					// Default video transcoding mime type
					matchedMimeType = getFormatConfiguration().match(FormatConfiguration.MPEGPS, FormatConfiguration.MPEG2, FormatConfiguration.AC3);
				}
			} else if (HTTPResource.AUDIO_TRANSCODE.equals(mimeType)) {
				if (isTranscodeToWAV()) {
					matchedMimeType = getFormatConfiguration().match(FormatConfiguration.WAV, null, null);
				} else if (isTranscodeToMP3()) {
					matchedMimeType = getFormatConfiguration().match(FormatConfiguration.MP3, null, null);
				} else {
					// Default audio transcoding mime type
					matchedMimeType = getFormatConfiguration().match(FormatConfiguration.LPCM, null, null);

					if (matchedMimeType != null) {
						if (isTranscodeAudioTo441()) {
							matchedMimeType += ";rate=44100;channels=2";
						} else {
							matchedMimeType += ";rate=48000;channels=2";
						}
					}
				}
			}
		}

		if (matchedMimeType == null) {
			// No match found, try without media parser v2
			if (HTTPResource.VIDEO_TRANSCODE.equals(mimeType)) {
				if (isTranscodeToWMV()) {
					matchedMimeType = HTTPResource.WMV_TYPEMIME;
				} else {
					// Default video transcoding mime type
					matchedMimeType = HTTPResource.MPEG_TYPEMIME;
				}
			} else if (HTTPResource.AUDIO_TRANSCODE.equals(mimeType)) {
				if (isTranscodeToWAV()) {
					matchedMimeType = HTTPResource.AUDIO_WAV_TYPEMIME;
				} else if (isTranscodeToMP3()) {
					matchedMimeType = HTTPResource.AUDIO_MP3_TYPEMIME;
				} else {
					// Default audio transcoding mime type
					matchedMimeType = HTTPResource.AUDIO_LPCM_TYPEMIME;

					if (isTranscodeAudioTo441()) {
						matchedMimeType += ";rate=44100;channels=2";
					} else {
						matchedMimeType += ";rate=48000;channels=2";
					}
				}
			}
		}

		if (matchedMimeType == null) {
			matchedMimeType = mimeType;
		}

		// Apply renderer specific mime type aliases
		if (mimes.containsKey(matchedMimeType)) {
			return mimes.get(matchedMimeType);
		}

		return matchedMimeType;
	}

	public boolean matchUPNPDetails(String details) {
		String upnpDetails = getUpnpDetailsString();
		Pattern pattern;

		if (StringUtils.isNotBlank(upnpDetails)) {
			String p = StringUtils.join(upnpDetails.split(" , "), ".*");
			pattern = Pattern.compile(p, Pattern.CASE_INSENSITIVE);
			return pattern.matcher(details.replace("\n", " ")).find();
		} else {
			return false;
		}
	}

	/**
	 * Returns the pattern to match the User-Agent header to as defined in the
	 * renderer configuration. Default value is "".
	 *
	 * @return The User-Agent search pattern.
	 */
	public String getUserAgent() {
		return getString(USER_AGENT, "");
	}

	/**
	 * Returns the unique UPnP details of this renderer as defined in the
	 * renderer configuration. Default value is "".
	 *
	 * @return The detail string.
	 */
	public String getUpnpDetailsString() {
		return getString(UPNP_DETAILS, "");
	}

	/**
	 * Returns the UPnP details of this renderer as broadcast by itself, if known.
	 * Default value is null.
	 *
	 * @return The detail map.
	 */
	public Map<String, String> getUpnpDetails() {
		return UPNPHelper.getDeviceDetails(UPNPHelper.getDevice(uuid));
	}

	public boolean isUpnp() {
		return uuid != null && UPNPHelper.isUpnpDevice(uuid);
	}

	public boolean isControllable() {
		return controls != 0;
	}

	public Map<String, String> getDetails() {
		if (details == null) {
			if (isUpnp()) {
				details = UPNPHelper.getDeviceDetails(UPNPHelper.getDevice(uuid));
			} else {
				details = new LinkedHashMap<String, String>() {
					private static final long serialVersionUID = -3998102753945339020L;

					{
						put(Messages.getString("RendererPanel.10"), getRendererName());
						if (getAddress() != null) {
							put(Messages.getString("RendererPanel.11"), getAddress().getHostAddress().toString());
						}
					}
				};
			}
		}
		return details;
	}

	/**
	 * Returns the current UPnP state variables of this renderer, if known. Default value is null.
	 *
	 * @return The data.
	 */
	public Map<String, String> getUPNPData() {
		return UPNPHelper.getData(uuid, instanceID);
	}

	/**
	 * Returns the UPnP services of this renderer.
	 * Default value is null.
	 *
	 * @return The list of service names.
	 */
	public List<String> getUpnpServices() {
		return isUpnp() ? UPNPHelper.getServiceNames(UPNPHelper.getDevice(uuid)) : null;
	}

	/**
	 * Returns the uuid of this renderer, if known. Default value is null.
	 *
	 * @return The uuid.
	 */
	public String getUUID() {
		return uuid;
	}

	/**
	 * Sets the uuid of this renderer.
	 *
	 * @param uuid The uuid.
	 */
	public void setUUID(String uuid) {
		this.uuid = uuid;
	}

	/**
	 * Returns the UPnP instance id of this renderer, if known. Default value is null.
	 *
	 * @return The instance id.
	 */
	public String getInstanceID() {
		return instanceID;
	}

	/**
	 * Sets the UPnP instance id of this renderer.
	 *
	 * @param id The instance id.
	 */
	public void setInstanceID(String id) {
		instanceID = id;
	}

	/**
	 * Returns whether this renderer is known to be offline.
	 *
	 * @return Whether offline.
	 */
	public boolean isOffline() {
		return !active;
	}

	/**
	 * Returns whether this renderer is currently connected via UPnP.
	 *
	 * @return Whether connected.
	 */
	public boolean isUpnpConnected() {
		return uuid != null ? UPNPHelper.isActive(uuid, instanceID) : false;
	}

	/**
	 * Returns whether this renderer has an associated address.
	 *
	 * @return Has address.
	 */
	public boolean hasAssociatedAddress() {
		return addressAssociation.values().contains(this);
	}

	/**
	 * Returns this renderer's associated address.
	 *
	 * @return The address.
	 */
	public InetAddress getAddress() {
		// If we have a uuid look up the UPnP device address, which is always
		// correct even if another device has overwritten our association
		if (uuid != null) {
			InetAddress address = UPNPHelper.getAddress(uuid);
			if (address != null) {
				return address;
			}
		}
		// Otherwise check the address association
		for (InetAddress sa : addressAssociation.keySet()) {
			if (addressAssociation.get(sa) == this) {
				return sa;
			}
		}
		return null;
	}

	/**
	 * Returns whether this renderer provides UPnP control services.
	 *
	 * @return Whether controllable.
	 */
	public boolean isUpnpControllable() {
		return UPNPHelper.isUpnpControllable(uuid);
	}

	/**
	 * Returns a UPnP player for this renderer if UPnP control is supported.
	 *
	 * @return a player or null.
	 */
	public BasicPlayer getPlayer() {
		if (player == null) {
			player = isUpnpControllable() ? new UPNPHelper.Player((DeviceConfiguration) this) :
				new PlaybackTimer((DeviceConfiguration) this);
		}
		return player;
	}

	/**
	 * Sets the UPnP player.
	 *
	 * @param player
	 */
	public void setPlayer(UPNPHelper.Player player) {
		this.player = player;
	}

	@Override
	public void setActive(boolean b) {
		super.setActive(b);
		if (gui != null) {
			gui.icon.setGrey(!active);
		}
	}

	public void delete(int delay) {
		delete(this, delay);
	}

	public static void delete(final RendererConfiguration r, int delay) {
		r.setActive(false);
		// Using javax.swing.Timer because of gui (this works in headless mode too).
		javax.swing.Timer t = new javax.swing.Timer(delay, new ActionListener() {
			@Override
			public void actionPerformed(ActionEvent event) {
				// Make sure we haven't been reactivated while asleep
				if (! r.isActive()) {
					LOGGER.debug("Deleting renderer " + r);
					if (r.gui != null) {
						r.gui.delete();
					}
					PMS.get().getFoundRenderers().remove(r);
					UPNPHelper.getInstance().removeRenderer(r);
					InetAddress ia = r.getAddress();
					if (addressAssociation.get(ia) == r) {
						addressAssociation.remove(ia);
					}
					// TODO: actually delete rootfolder, etc.
				}
			}
		});
		t.setRepeats(false);
		t.start();
	}

	public void setGuiComponents(StatusTab.RendererItem item) {
		gui = item;
	}

	public StatusTab.RendererItem getGuiComponents() {
		return gui;
	}

	/**
	 * RendererName: Determines the name that is displayed in the PMS user
	 * interface when this renderer connects. Default value is "Unknown
	 * renderer".
	 *
	 * @return The renderer name.
	 */
	public String getRendererName() {
		return (details != null && details.containsKey("friendlyName")) ? details.get("friendlyName") :
			isUpnp() ? UPNPHelper.getFriendlyName(uuid) :
			getConfName();
	}

	public String getConfName() {
		return getString(RENDERER_NAME, Messages.getString("PMS.17"));
	}

	/**
	 * Returns the icon to use for displaying this renderer in PMS as defined
	 * in the renderer configurations. Default value is UNKNOWN_ICON.
	 *
	 * @return The renderer icon.
	 */
	public String getRendererIcon() {
		String icon = getString(RENDERER_ICON, UNKNOWN_ICON);
		String deviceIcon = null;
		if (icon.equals(UNKNOWN_ICON)) {
			deviceIcon = UPNPHelper.getDeviceIcon(this, 140);
		}
		return deviceIcon == null ? icon : deviceIcon;
	}

	/**
	 * Returns the the name of an additional HTTP header whose value should
	 * be matched with the additional header search pattern. The header name
	 * must be an exact match (read: the header has to start with the exact
	 * same case sensitive string). The default value is "".
	 *
	 * @return The additional HTTP header name.
	 */
	public String getUserAgentAdditionalHttpHeader() {
		return getString(USER_AGENT_ADDITIONAL_HEADER, "");
	}

	/**
	 * Returns the pattern to match additional headers to as defined in the
	 * renderer configuration. Default value is "".
	 *
	 * @return The User-Agent search pattern.
	 */
	public String getUserAgentAdditionalHttpHeaderSearch() {
		return getString(USER_AGENT_ADDITIONAL_SEARCH, "");
	}

	/**
	 * May append a custom file extension to the file path.
	 * Returns the original path if the renderer didn't define an extension.
	 *
	 * @param file the original file path
	 * @return
	 */
	public String getUseSameExtension(String file) {
		String extension = getString(USE_SAME_EXTENSION, "");
		if (StringUtils.isNotEmpty(extension)) {
			file += "." + extension;
		}

		return file;
	}

	/**
	 * Returns true if SeekByTime is set to "true" or "exclusive", false otherwise.
	 * Default value is false.
	 *
	 * @return true if the renderer supports seek-by-time, false otherwise.
	 */
	public boolean isSeekByTime() {
		return isSeekByTimeExclusive() || getString(SEEK_BY_TIME, "false").equalsIgnoreCase("true");
	}

	/**
	 * Returns true if SeekByTime is set to "exclusive", false otherwise.
	 * Default value is false.
	 *
	 * @return true if the renderer supports seek-by-time exclusively
	 * (i.e. not in conjunction with seek-by-byte), false otherwise.
	 */
	public boolean isSeekByTimeExclusive() {
		return getString(SEEK_BY_TIME, "false").equalsIgnoreCase("exclusive");
	}

	public boolean isMuxH264MpegTS() {
		boolean muxCompatible = getBoolean(MUX_H264_WITH_MPEGTS, true);
		if (isUseMediaInfo()) {
			muxCompatible = getFormatConfiguration().match(FormatConfiguration.MPEGTS, FormatConfiguration.H264, null) != null;
		}

		if (Platform.isMac() && System.getProperty("os.version") != null && System.getProperty("os.version").contains("10.4.")) {
			muxCompatible = false; // no tsMuxeR for 10.4 (yet?)
		}

		return muxCompatible;
	}

	public boolean isDTSPlayable() {
		return isMuxDTSToMpeg() || (isWrapDTSIntoPCM() && isMuxLPCMToMpeg());
	}

	public boolean isMuxDTSToMpeg() {
		if (isUseMediaInfo()) {
			return getFormatConfiguration().isDTSSupported();
		}

		return getBoolean(MUX_DTS_TO_MPEG, false);
	}

	public boolean isWrapDTSIntoPCM() {
		return getBoolean(WRAP_DTS_INTO_PCM, false);
	}

	public boolean isWrapEncodedAudioIntoPCM() {
		return getBoolean(WRAP_ENCODED_AUDIO_INTO_PCM, false);
	}

	public boolean isLPCMPlayable() {
		return isMuxLPCMToMpeg();
	}

	public boolean isMuxLPCMToMpeg() {
		if (isUseMediaInfo()) {
			return getFormatConfiguration().isLPCMSupported();
		}

		return getBoolean(MUX_LPCM_TO_MPEG, true);
	}

	public boolean isMuxNonMod4Resolution() {
		return getBoolean(MUX_NON_MOD4_RESOLUTION, false);
	}

	public boolean isMpeg2Supported() {
		if (isUseMediaInfo()) {
			return getFormatConfiguration().isMpeg2Supported();
		}

		return isPS3();
	}

	/**
	 * Returns the codec to use for video transcoding for this renderer as
	 * defined in the renderer configuration. Default value is "MPEGPSMPEG2AC3".
	 *
	 * @return The codec name.
	 */
	public String getVideoTranscode() {
		return getString(TRANSCODE_VIDEO, MPEGPSMPEG2AC3);
	}

	/**
	 * Returns the codec to use for audio transcoding for this renderer as
	 * defined in the renderer configuration. Default value is "LPCM".
	 *
	 * @return The codec name.
	 */
	public String getAudioTranscode() {
		return getString(TRANSCODE_AUDIO, LPCM);
	}

	/**
	 * Returns whether or not to use the default DVD buffer size for this
	 * renderer as defined in the renderer configuration. Default is false.
	 *
	 * @return True if the default size should be used.
	 */
	public boolean isDefaultVBVSize() {
		return getBoolean(DEFAULT_VBV_BUFSIZE, false);
	}

	/**
	 * Returns the maximum bitrate (in megabits-per-second) supported by the
	 * media renderer as defined in the renderer configuration. The default
	 * value is "0" (unlimited).
	 *
	 * @return The bitrate.
	 */
	// TODO this should return an integer and the units should be bits-per-second
	public String getMaxVideoBitrate() {
		if (PMS.getConfiguration().isAutomaticMaximumBitrate()) {
			try {
				return calculatedSpeed();
			} catch (Exception e) {
				// ignore this
			}
		}
		return getString(MAX_VIDEO_BITRATE, "0");
	}

	/**
	 * Returns the maximum bitrate (in bits-per-second) as defined by
	 * whichever is lower out of the renderer setting or user setting.
	 *
	 * @return The maximum bitrate in bits-per-second.
	 */
	public int getMaxBandwidth() {
		if (maximumBitrateTotal > 0) {
			return maximumBitrateTotal;
		}

		int defaultMaxBitrates[] = getVideoBitrateConfig(PMS.getConfiguration().getMaximumBitrate());
		int rendererMaxBitrates[] = new int[2];

		if (StringUtils.isNotEmpty(getMaxVideoBitrate())) {
			rendererMaxBitrates = getVideoBitrateConfig(getMaxVideoBitrate());
		}

		// Give priority to the renderer's maximum bitrate setting over the user's setting
		if (rendererMaxBitrates[0] > 0 && rendererMaxBitrates[0] < defaultMaxBitrates[0]) {
			defaultMaxBitrates = rendererMaxBitrates;
		}

		maximumBitrateTotal = defaultMaxBitrates[0] * 1000000;
		return maximumBitrateTotal;
	}

	@Deprecated
	public String getCustomMencoderQualitySettings() {
		return getCustomMEncoderMPEG2Options();
	}

	/**
	 * Returns the override settings for MEncoder quality settings as
	 * defined in the renderer configuration. The default value is "".
	 *
	 * @return The MEncoder quality settings.
	 */
	public String getCustomMEncoderMPEG2Options() {
		return getString(CUSTOM_MENCODER_MPEG2_OPTIONS, "");
	}

	/**
	 * Converts the getCustomMencoderQualitySettings() from MEncoder's format to FFmpeg's.
	 *
	 * @return The FFmpeg quality settings.
	 */
	public String getCustomFFmpegMPEG2Options() {
		String mpegSettings = getCustomMEncoderMPEG2Options();
		if (StringUtils.isBlank(mpegSettings)) {
			return "";
		}

		return convertMencoderSettingToFFmpegFormat(mpegSettings);
	}

	/**
	 * Converts the MEncoder's quality settings format to FFmpeg's.
	 *
	 * @return The FFmpeg format.
	 */
	public String convertMencoderSettingToFFmpegFormat(String mpegSettings) {
		String mpegSettingsArray[] = mpegSettings.split(":");
		String pairArray[];
		StringBuilder returnString = new StringBuilder();
		for (String pair : mpegSettingsArray) {
			pairArray = pair.split("=");
			switch (pairArray[0]) {
				case "keyint":
					returnString.append("-g ").append(pairArray[1]).append(" ");
					break;
				case "vqscale":
					returnString.append("-q:v ").append(pairArray[1]).append(" ");
					break;
				case "vqmin":
					returnString.append("-qmin ").append(pairArray[1]).append(" ");
					break;
				case "vqmax":
					returnString.append("-qmax ").append(pairArray[1]).append(" ");
					break;
				default:
					break;
			}
		}

		return returnString.toString();
	}

	/**
	 * Returns the override settings for MEncoder custom options in PMS as
	 * defined in the renderer configuration. The default value is "".
	 *
	 * @return The MEncoder custom options.
	 */
	public String getCustomMencoderOptions() {
		return getString(CUSTOM_MENCODER_OPTIONS, "");
	}

	/**
	 * Returns the maximum video width supported by the renderer as defined in
	 * the renderer configuration. 0 means unlimited.
	 *
	 * @see #isMaximumResolutionSpecified()
	 *
	 * @return The maximum video width.
	 */
	public int getMaxVideoWidth() {
		return getInt(MAX_VIDEO_WIDTH, 1920);
	}

	/**
	 * Returns the maximum video height supported by the renderer as defined
	 * in the renderer configuration. 0 means unlimited.
	 *
	 * @see #isMaximumResolutionSpecified()
	 *
	 * @return The maximum video height.
	 */
	public int getMaxVideoHeight() {
		return getInt(MAX_VIDEO_HEIGHT, 1080);
	}

	/**
	 * @Deprecated use isMaximumResolutionSpecified() instead
	 */
	@Deprecated
	public boolean isVideoRescale() {
		return getMaxVideoWidth() > 0 && getMaxVideoHeight() > 0;
	}

	/**
	 * Returns <code>true</code> if the renderer has a maximum supported width
	 * and height, <code>false</code> otherwise.
	 *
	 * @return whether the renderer has specified a maximum width and height
	 */
	public boolean isMaximumResolutionSpecified() {
		return getMaxVideoWidth() > 0 && getMaxVideoHeight() > 0;
	}

	/**
	 * Whether the resolution is compatible with the renderer.
	 *
	 * @param width the media width
	 * @param height the media height
	 *
	 * @return whether the resolution is compatible with the renderer
	 */
	public boolean isResolutionCompatibleWithRenderer(int width, int height) {
		// Check if the resolution is too high
		if (
			isMaximumResolutionSpecified() &&
			(
				width > getMaxVideoWidth() ||
				(
					height > getMaxVideoHeight() &&
					!(
						getMaxVideoHeight() == 1080 &&
						height == 1088
					)
				)
			)
		) {
			return false;
		}

		// Check if the resolution is too low
		if (!isRescaleByRenderer() && getMaxVideoWidth() < 720) {
			return false;
		}

		return true;
	}

	public boolean isDLNAOrgPNUsed() {
		return getBoolean(DLNA_ORGPN_USE, true);
	}

	public boolean isAccurateDLNAOrgPN() {
		return getBoolean(ACCURATE_DLNA_ORGPN, false);
	}

	/**
	 * Returns whether or not to use the "res" element instead of the "albumArtURI"
	 * element for thumbnails in DLNA reponses. E.g. Samsung 2012 models do not
	 * recognize the "albumArtURI" element. Default value is <code>false</code>.
	 *
	 * @return True if the "res" element should be used, false otherwise.
	 */
	public boolean getThumbNailAsResource() {
		return getBoolean(THUMBNAIL_AS_RESOURCE, false);
	}

	/**
	 * Returns the comma separated list of file extensions that are forced to
	 * be transcoded and never streamed, as defined in the renderer
	 * configuration. Default value is "".
	 *
	 * @return The file extensions.
	 */
	public String getTranscodedExtensions() {
		return getString(TRANSCODE_EXT, "");
	}

	/**
	 * Returns the comma separated list of file extensions that are forced to
	 * be streamed and never transcoded, as defined in the renderer
	 * configuration. Default value is "".
	 *
	 * @return The file extensions.
	 */
	public String getStreamedExtensions() {
		return getString(STREAM_EXT, "");
	}

	/**
	 * Returns the size to report back to the renderer when transcoding media
	 * as defined in the renderer configuration. Default value is 0.
	 *
	 * @return The size to report.
	 */
	public long getTranscodedSize() {
		return getLong(TRANSCODED_SIZE, 0);
	}

	/**
	 * Some devices (e.g. Samsung) recognize a custom HTTP header for retrieving
	 * the contents of a subtitles file. This method will return the name of that
	 * custom HTTP header, or "" if no such header exists. Default value is "".
	 *
	 * @return The name of the custom HTTP header.
	 */
	public String getSubtitleHttpHeader() {
		return getString(SUBTITLE_HTTP_HEADER, "");
	}

	@Override
	public String toString() {
		return getRendererName();
	}

	@Deprecated
	public boolean isMediaParserV2() {
		return isUseMediaInfo();
	}

	/**
	 * @return whether to use MediaInfo
	 */
	public boolean isUseMediaInfo() {
		return getBoolean(MEDIAPARSERV2, false) && LibMediaInfoParser.isValid();
	}

	@Deprecated
	public boolean isMediaParserV2ThumbnailGeneration() {
		return isMediaInfoThumbnailGeneration();
	}

	public boolean isMediaInfoThumbnailGeneration() {
		return getBoolean(MEDIAPARSERV2_THUMB, false) && LibMediaInfoParser.isValid();
	}

	public boolean isForceJPGThumbnails() {
		return getBoolean(FORCE_JPG_THUMBNAILS, false) && LibMediaInfoParser.isValid();
	}

	public boolean isShowAudioMetadata() {
		return getBoolean(SHOW_AUDIO_METADATA, true);
	}

	public boolean isShowSubMetadata() {
		return getBoolean(SHOW_SUB_METADATA, true);
	}

	/**
	 * Whether to send the last modified date metadata for files and
	 * folders, which can take up screen space on some renderers.
	 *
	 * @return whether to send the metadata
	 */
	public boolean isSendDateMetadata() {
		return getBoolean(SEND_DATE_METADATA, true);
	}

	/**
	 * Whether to send folder thumbnails.
	 *
	 * @return whether to send folder thumbnails
	 */
	public boolean isSendFolderThumbnails() {
		return getBoolean(SEND_FOLDER_THUMBNAILS, true);
	}

	public boolean isDLNATreeHack() {
		return getBoolean(DLNA_TREE_HACK, false) && LibMediaInfoParser.isValid();
	}

	/**
	 * Returns whether or not to omit sending a content length header when the
	 * length is unknown, as defined in the renderer configuration. Default
	 * value is false.
	 * <p>
	 * Some renderers are particular about the "Content-Length" headers in
	 * requests (e.g. Sony Blu-ray Disc players). By default, UMS will send a
	 * "Content-Length" that refers to the total media size, even if the exact
	 * length is unknown.
	 *
	 * @return True if sending the content length header should be omitted.
	 */
	public boolean isChunkedTransfer() {
		return getBoolean(CHUNKED_TRANSFER, false);
	}

	/**
	 * Returns whether or not the renderer can handle the given format
	 * natively, based on its configuration in the renderer.conf. If it can
	 * handle a format natively, content can be streamed to the renderer. If
	 * not, content should be transcoded before sending it to the renderer.
	 *
	 * @param mediainfo The {@link DLNAMediaInfo} information parsed from the
	 * 				media file.
	 * @param format The {@link Format} to test compatibility for.
	 * @return True if the renderer natively supports the format, false
	 * 				otherwise.
	 */
	public boolean isCompatible(DLNAMediaInfo mediainfo, Format format) {
		// Use the configured "Supported" lines in the renderer.conf
		// to see if any of them match the MediaInfo library
		if (isUseMediaInfo() && mediainfo != null && getFormatConfiguration().match(mediainfo) != null) {
			return true;
		}

		if (format != null) {
			String noTranscode = "";

			if (PMS.getConfiguration(this) != null) {
				noTranscode = PMS.getConfiguration(this).getDisableTranscodeForExtensions();
			}

			// Is the format among the ones to be streamed?
			return format.skip(noTranscode, getStreamedExtensions());
		} else {
			// Not natively supported.
			return false;
		}
	}

	public int getAutoPlayTmo() {
		return getInt(AUTO_PLAY_TMO, 5000);
	}

	public String getCustomFFmpegOptions() {
		return getString(CUSTOM_FFMPEG_OPTIONS, "");
	}

	public boolean isNoDynPlsFolder() {
		return false;
	}

	/**
	 * If this is true, we will always output video at 16/9 aspect ratio to
	 * the renderer, meaning that all videos with different aspect ratios
	 * will have black bars added to the edges to make them 16/9.
	 *
	 * This addresses a bug in some renderers (like Panasonic TVs) where
	 * they stretch videos that are not 16/9.
	 *
	 * @return
	 */
	public boolean isKeepAspectRatio() {
		return getBoolean(KEEP_ASPECT_RATIO, false);
	}

	/**
	 * If this is false, FFmpeg will upscale videos with resolutions lower
	 * than SD (720 pixels wide) to the maximum resolution your renderer
	 * supports.
	 *
	 * Changing it to false is only recommended if your renderer has
	 * poor-quality upscaling, since we will use more CPU and network
	 * bandwidth when it is false.
	 *
	 * @return
	 */
	public boolean isRescaleByRenderer() {
		return getBoolean(RESCALE_BY_RENDERER, true);
	}

	/**
	 * Whether to prepend audio track numbers to audio titles.
	 * e.g. "Stairway to Heaven" becomes "4: Stairway to Heaven".
	 *
	 * This is to provide a workaround for devices that order everything
	 * alphabetically instead of in the order we give, like Samsung devices.
	 *
	 * @return whether to prepend audio track numbers to audio titles.
	 */
	public boolean isPrependTrackNumbers() {
		return getBoolean(PREPEND_TRACK_NUMBERS, false);
	}

	public String getFFmpegVideoFilterOverride() {
		return getString(OVERRIDE_FFMPEG_VF, "");
	}

	public static ArrayList<String> getAllRenderersNames() {
		return allRenderersNames;
	}

	public int getTranscodedVideoAudioSampleRate() {
		return getInt(TRANSCODED_VIDEO_AUDIO_SAMPLE_RATE, 48000);
	}

	public boolean isLimitFolders() {
		return getBoolean(LIMIT_FOLDERS, true);
	}

	/**
	 * Perform renderer-specific name reformatting:<p>
	 * Truncating and wrapping see {@code TextWrap}<br>
	 * Character substitution see {@code CharMap}
	 *
	 * @param name Original name
	 * @param suffix Additional media information
	 * @param dlna The actual DLNA resource
	 * @return Reformatted name
	 */
	public String getDcTitle(String name, String suffix, DLNAResource dlna) {
		// Wrap + tuncate
		int len = 0;
		if (line_w > 0 && (name.length() + suffix.length()) > line_w) {
			int suffix_len = dots.length() + suffix.length();
			if (line_h == 1) {
				len = line_w - suffix_len;
			} else {
				// Wrap
				int i = dlna.isFolder() ? 0 : indent;
				String newline = "\n" + (dlna.isFolder() ? "" : inset);
				name = name.substring(0, i + (Character.isWhitespace(name.charAt(i)) ? 1 : 0))
					+ WordUtils.wrap(name.substring(i) + suffix, line_w - i, newline, true);
				len = line_w * line_h;
				if (len != 0 && name.length() > len) {
					len = name.substring(0, name.length() - line_w).lastIndexOf(newline) + newline.length();
					name = name.substring(0, len) + name.substring(len, len + line_w).replace(newline, " ");
					len += (line_w - suffix_len - i);
				} else {
					len = -1; // done
				}
			}
			if (len > 0) {
				// Truncate
				name = name.substring(0, len).trim() + dots;
			}
		}
		if (len > -1) {
			name += suffix;
		}

		// Substitute
		for (String s : charMap.keySet()) {
			String repl = charMap.get(s).replaceAll("###e", "");
			name = name.replaceAll(s, repl);
		}

		return name;
	}

	/**
	 * @see #isSendDateMetadata()
	 * @deprecated
	 */
	@Deprecated
	public boolean isOmitDcDate() {
		return !isSendDateMetadata();
	}

	public static int getIntAt(String s, String key, int fallback) {
		try {
			return Integer.valueOf((s + " ").split(key)[1].split("\\D")[0]);
		} catch (Exception e) {
			return fallback;
		}
	}

	public String getSupportedExternalSubtitles() {
		return getString(SUPPORTED_EXTERNAL_SUBTITLES_FORMATS, "");
	}

	public String getSupportedEmbeddedSubtitles() {
		return getString(SUPPORTED_INTERNAL_SUBTITLES_FORMATS, "");
	}

	public boolean useClosedCaption() {
		return getBoolean(USE_CLOSED_CAPTION, false);
	}

	public boolean isSubtitlesStreamingSupported() {
		return StringUtils.isNotBlank(getSupportedExternalSubtitles());
	}

	/**
	 * Check if the given subtitle type is supported by renderer for streaming.
	 *
	 * @param subtitle Subtitles for checking
	 * @return True if the renderer specifies support for the subtitles
	 */
	public boolean isExternalSubtitlesFormatSupported(DLNAMediaSubtitle subtitle) {
		if (subtitle == null) {
			return false;
		}

		if (isSubtitlesStreamingSupported()) {
			String[] supportedSubs = getSupportedExternalSubtitles().split(",");
			for (String supportedSub : supportedSubs) {
				if (subtitle.getType().toString().equals(supportedSub.trim().toUpperCase())) {
					return true;
				}
			}
		}

		return false;
	}

	/**
	 * Check if the internal subtitle type is supported by renderer.
	 *
	 * @param subtitle Subtitles for checking
	 * @return True if the renderer specifies support for the subtitles
	 */
	public boolean isEmbeddedSubtitlesFormatSupported(DLNAMediaSubtitle subtitle) {
		if (subtitle == null) {
			return false;
		}

		if (isEmbeddedSubtitlesSupported()) {
			String[] supportedSubs = getSupportedEmbeddedSubtitles().split(",");
			for (String supportedSub : supportedSubs) {
				if (subtitle.getType().toString().equals(supportedSub.trim().toUpperCase())) {
					return true;
				}
			}
		}

		return false;
	}

	public boolean isEmbeddedSubtitlesSupported() {
		return StringUtils.isNotBlank(getSupportedEmbeddedSubtitles());
	}

	public ArrayList<String> tags() {
		if (rootFolder != null) {
			return rootFolder.getTags();
		}
		return null;
	}

	public String getOutput3DFormat() {
		return getString(OUTPUT_3D_FORMAT, "");
	}

	public boolean ignoreTranscodeByteRangeRequests() {
		return getBoolean(IGNORE_TRANSCODE_BYTE_RANGE_REQUEST, false);
	}

	public String calculatedSpeed() throws Exception {
		String max = getString(MAX_VIDEO_BITRATE, "");
		for (InetAddress sa : addressAssociation.keySet()) {
			if (addressAssociation.get(sa) == this) {
				Future<Integer> speed = SpeedStats.getInstance().getSpeedInMBitsStored(sa, getRendererName());
				if (max == null) {
					return String.valueOf(speed.get());
				}
				try {
					Integer i = Integer.parseInt(max);
					if (speed.get() > i && i != 0) {
						return max;
					} else {
						return String.valueOf(speed.get());
					}
				} catch (NumberFormatException e) {
					return String.valueOf(speed.get());
				}
			}
		}
		return max;
	}

	public void cachePut(DLNAResource res) {
		renderCache.put(res.getResourceId(), res);
	}

	public DLNAResource cacheGet(String id) {
		return renderCache.get(id);
	}

	/**
	 * A case-insensitive string comparator
	 */
	public static final Comparator<String> CaseInsensitiveComparator = new Comparator<String>() {
		@Override
		public int compare(String s1, String s2) {
			return s1.compareToIgnoreCase(s2);
		}
	};

	/**
	 * A case-insensitive key-sorted map of headers that can join its values
	 * into a combined string or regex.
	 */
	public static class SortedHeaderMap extends TreeMap<String, String> {
		private static final long serialVersionUID = -5090333053981045429L;
		String headers = null;

		public SortedHeaderMap() {
			super(CaseInsensitiveComparator);
		}

		public SortedHeaderMap(Collection<Map.Entry<String, String>> headers) {
			this();
			for (Map.Entry<String, String> h : headers) {
				put(h.getKey(), h.getValue());
			}
		}

		@Override
		public String put(String key, String value) {
			if (StringUtils.isNotBlank(key) && StringUtils.isNotBlank(value)) {
				headers = null; // i.e. mark as changed
				return super.put(key.trim(), value.trim());
			}
			return null;
		}

		public String put(String raw) {
			return put(StringUtils.substringBefore(raw, ":"), StringUtils.substringAfter(raw, ":"));
		}

		public String joined() {
			if (headers == null) {
				headers = StringUtils.join(values(), " ");
			}
			return headers;
		}

		public String toRegex() {
			int size = size();
			return (size > 1 ? "(" : "") + StringUtils.join(values(), ").*(") + (size > 1 ? ")" : "");
		}
	}

	/**
	 * Pattern match our combined header matcher to the given collection of sorted request
	 * headers as a whole.
	 *
	 * @param headers The headers.
	 * @return True if the pattern matches or false if no match, no headers, or no matcher.
	 */
	public boolean match(SortedHeaderMap headers) {
		if (headers != null && !headers.isEmpty() && sortedHeaderMatcher != null) {
			return sortedHeaderMatcher.reset(headers.joined()).find();
		}
		return false;
	}

	/**
	 * The loading priority of this renderer. This should be set to 1 (or greater)
	 * if this renderer config is a more specific version of one we already have.
	 *
	 * For example, we have a Panasonic TVs config that is used for all
	 * Panasonic TVs, except the ones we have specific configs for, so the
	 * specific ones have a greater priority to ensure they are used when
	 * applicable instead of the less-specific renderer config.
	 *
	 * @return The loading priority of this renderer
	 */
	public int getLoadingPriority() {
		return getInt(LOADING_PRIORITY, 0);
	}

	/**
	 * A loading priority comparator
	 */
	public static final Comparator<RendererConfiguration> rendererLoadingPriorityComparator = new Comparator<RendererConfiguration>() {
		@Override
		public int compare(RendererConfiguration r1, RendererConfiguration r2) {
			if (r1 == null || r2 == null) {
				return (r1 == null && r2 == null) ? 0 : r1 == null ? 1 : r2 == null ? -1 : 0;
			}
			int p1 = r1.getLoadingPriority();
			int p2 = r2.getLoadingPriority();
			return p1 > p2 ? -1 : p1 < p2 ? 1 : r1.getConfName().compareToIgnoreCase(r2.getConfName());
		}
	};

	private int[] getVideoBitrateConfig(String bitrate) {
		int bitrates[] = new int[2];

		if (bitrate.contains("(") && bitrate.contains(")")) {
			bitrates[1] = Integer.parseInt(bitrate.substring(bitrate.indexOf('(') + 1, bitrate.indexOf(')')));
		}

		if (bitrate.contains("(")) {
			bitrate = bitrate.substring(0, bitrate.indexOf('(')).trim();
		}

		if (StringUtils.isBlank(bitrate)) {
			bitrate = "0";
		}

		bitrates[0] = (int) Double.parseDouble(bitrate);

		return bitrates;
	}

	/**
	 * Automatic reloading
	 */
	public static final FileWatcher.Listener reloader = new FileWatcher.Listener() {
		@Override
		public void notify(String filename, String event, FileWatcher.Watch watch, boolean isDir) {
			RendererConfiguration r = (RendererConfiguration) watch.getItem();
			if (r != null && r.getFile().equals(new File(filename))) {
				r.reset();
			}
		}
	};

	private DLNAResource playingRes;

	public DLNAResource getPlayingRes() {
		return playingRes;
	}

	public void setPlayingRes(DLNAResource dlna) {
		playingRes = dlna;
		getPlayer();
		if (dlna != null) {
			player.getState().name = dlna.getDisplayName();
			player.start();
		} else {
			player.reset();
		}
	}

	private long buffer;

	public void setBuffer(long mb) {
		buffer = mb < 0 ? 0 : mb;
		getPlayer().setBuffer(mb);
	}

	public long getBuffer() {
		return buffer;
	}

	public String getSubLanguage() {
		return pmsConfiguration.getSubtitlesLanguages();
	}

	public static class PlaybackTimer extends BasicPlayer.Minimal {
		private long duration = 0;

		public PlaybackTimer(DeviceConfiguration renderer) {
			super(renderer);
			LOGGER.debug("Created playback timer for " + renderer.getRendererName());
		}

		@Override
		public void start() {
			final DLNAResource res = renderer.getPlayingRes();
			state.name = res.getDisplayName();
			duration = 0;
			if (res.getMedia() != null) {
				duration = (long) res.getMedia().getDurationInSeconds() * 1000;
				state.duration = DurationFormatUtils.formatDuration(duration, "HH:mm:ss");
			}
			Runnable r = new Runnable() {
				@Override
				public void run() {
					state.playback = PLAYING;
					while (res == renderer.getPlayingRes()) {
<<<<<<< HEAD
						long elapsed;
						if ((long) res.getLastStartPosition() == 0) {
							elapsed = System.currentTimeMillis() - (long) res.getStartTime();
						} else {
							elapsed = System.currentTimeMillis() - (long) res.getLastStartSystemTime();
							elapsed += (long) (res.getLastStartPosition() * 1000);
						}

						if (duration == 0 || elapsed < duration + 500) {
=======
						long elapsed = System.currentTimeMillis() - res.getStartTime();
						state.position = (duration == 0 || elapsed < duration + 500) ?
>>>>>>> 3bd62f61
							// Position is valid as far as we can tell
							state.position = DurationFormatUtils.formatDuration(elapsed, "HH:mm:ss");
						} else {
							// Position is invalid, blink instead
							state.position = ("NOT_IMPLEMENTED" + (elapsed / 1000 % 2 == 0 ? "  " : "--"));
						}
						alert();
						try {
							Thread.sleep(1000);
						} catch (Exception e) {
						}
					}
					// Reset only if another item hasn't already begun playing
					if (renderer.getPlayingRes() == null) {
						reset();
					}
				}
			};
			new Thread(r).start();
		}
	}

	public final String INFO = "info";
	public final String OK = "okay";
	public final String WARN = "warn";
	public final String ERR = "err";

	public void notify(String type, String msg) {
		// Implemented by subclasses
	}

	public int getMaxVolume() {
		return getInt(MAX_VOLUME, 100);
	}

	public void setIdentifiers(List<String> identifiers) {
		this.identifiers = identifiers;
	}

	public List<String> getIdentifiers() {
		return identifiers;
	}

	public String getDeviceId() {
		String d = getString(DEVICE_ID, "");
		if (StringUtils.isBlank(d)) {
			// Backward compatibility
			d = getString("device", "");
		}
		// Note: this might be a comma-separated list of ids
		return d;
	}

	/**
	 * Upnp service startup management
	 */

	public static final int BLOCK = -2;
	public static final int POSTPONE = -1;
	public static final int NONE = 0;
	public static final int ALLOW = 1;

	protected volatile int upnpMode = NONE;

	public static int getUpnpMode(String mode) {
		if (mode != null) {
			switch (mode.trim().toLowerCase()) {
				case "false":    return BLOCK;
				case "postpone": return POSTPONE;
			}
		}
		return ALLOW;
	}

	public static String getUpnpModeString(int mode) {
		switch (mode) {
			case BLOCK:    return "blocked";
			case POSTPONE: return "postponed";
			case NONE:     return "unknown";
		}
		return "allowed";
	}

	public int getUpnpMode() {
		if (upnpMode == NONE) {
			upnpMode = getUpnpMode(getString(UPNP_ALLOW, "true"));
		}
		return upnpMode;
	}

	public String getUpnpModeString() {
		return getUpnpModeString(upnpMode);
	}

	public void resetUpnpMode() {
		setUpnpMode(getUpnpMode(getString(UPNP_ALLOW, "true")));
	}

	public void setUpnpMode(int mode) {
		if (upnpMode != mode) {
			upnpMode = mode;
			if (upnpMode == ALLOW) {
				String id = uuid != null ? uuid : DeviceConfiguration.getUuidOf(getAddress());
				if (id != null) {
					configuration.setProperty(UPNP_ALLOW, "true");
					UPNPHelper.activate(id);
				}
			}
		}
	}

	public boolean isUpnpPostponed() {
		return getUpnpMode() == POSTPONE;
	}

	public boolean isUpnpAllowed() {
		return getUpnpMode() > NONE;
	}

	public static void verify(RendererConfiguration r) {
		// FIXME: this is a very fallible, incomplete validity test for use only until
		// we find something better. The assumption is that renderers unable determine
		// their own address (i.e. non-UPnP/web renderers that have lost their spot in the
		// address association to a newer renderer at the same ip) are "invalid".
		if (r.getUpnpMode() != BLOCK && r.getAddress() == null) {
			LOGGER.debug("Purging renderer {} as invalid", r);
			r.delete(0);
		}
	}

	/**
	 * Whether the renderer can display thumbnails.
	 *
	 * @return whether the renderer can display thumbnails
	 */
	public boolean isThumbnails() {
		return getBoolean(THUMBNAILS, true);
	}

	/**
	 * Whether to use ThumbnailHeight as ThumbnailWidth for audio thumbnails.
	 *
	 * @return whether to use ThumbnailHeight as ThumbnailWidth for audio thumbnails
	 */
	public boolean isSquareAudioThumbnails() {
		return getBoolean(SQUARE_AUDIO_THUMBNAILS, false);
	}

	/**
	 * Whether to use ThumbnailHeight as ThumbnailWidth for image thumbnails.
	 *
	 * @return whether to use ThumbnailHeight as ThumbnailWidth for image thumbnails
	 */
	public boolean isSquareImageThumbnails() {
		return getBoolean(SQUARE_IMAGE_THUMBNAILS, false);
	}
}<|MERGE_RESOLUTION|>--- conflicted
+++ resolved
@@ -2571,7 +2571,6 @@
 				public void run() {
 					state.playback = PLAYING;
 					while (res == renderer.getPlayingRes()) {
-<<<<<<< HEAD
 						long elapsed;
 						if ((long) res.getLastStartPosition() == 0) {
 							elapsed = System.currentTimeMillis() - (long) res.getStartTime();
@@ -2581,10 +2580,6 @@
 						}
 
 						if (duration == 0 || elapsed < duration + 500) {
-=======
-						long elapsed = System.currentTimeMillis() - res.getStartTime();
-						state.position = (duration == 0 || elapsed < duration + 500) ?
->>>>>>> 3bd62f61
 							// Position is valid as far as we can tell
 							state.position = DurationFormatUtils.formatDuration(elapsed, "HH:mm:ss");
 						} else {
