--- conflicted
+++ resolved
@@ -320,15 +320,10 @@
 		if (pos == -1) { // weird stuff
 			return;
 		}
-<<<<<<< HEAD
-		// everythig after the "," is what we're supposed
-		// to run
+
+		// Everything after the "," is what we're supposed to run
 		// First make note of jars we got
 		 File[] oldJar = new File(PMS.getConfiguration().getPluginDirectory()).listFiles();
-=======
-
-		// Everything after the "," is what we're supposed to run
->>>>>>> 9cd5ec7a
 		// Before we start external installers better save the config
 		PMS.getConfiguration().save();
 		ProcessBuilder pb = new ProcessBuilder(args.substring(pos + 1));
@@ -337,7 +332,6 @@
 		env.put("PROFILE_PATH", PMS.getConfiguration().getProfileDirectory());
 		Process pid = pb.start();
 		InputStream is = pid.getInputStream();
-<<<<<<< HEAD
         InputStreamReader isr = new InputStreamReader(is);
         BufferedReader br = new BufferedReader(isr);
         String line;
@@ -363,24 +357,6 @@
 			}
 			// if f is null this is an jar that is old
 			if (f != null) {
-=======
-		InputStreamReader isr = new InputStreamReader(is);
-		BufferedReader br = new BufferedReader(isr);
-		String line;
-		StringBuilder sb = new StringBuilder();
-
-		while ((line = br.readLine()) != null) {
-			sb.append(line);
-		}
-
-		pid.waitFor();
-		String[] tmp = sb.toString().split(",");
-
-		for (int i = 0; i < tmp.length; i++) {
-			String t = tmp[i].trim();
-			if (t.contains(".jar")) {
-				File f = new File(t);
->>>>>>> 9cd5ec7a
 				jars.add(f.toURI().toURL());
 			}
 		}
