--- conflicted
+++ resolved
@@ -148,73 +148,39 @@
 
 		// update this first to make redo() return false for other
 		PMS.setKey(LAST_INFO_REREAD_KEY, "" + System.currentTimeMillis());
-<<<<<<< HEAD
 		Runnable r = () -> {
-			// this whole iterator stuff is to avoid
-			// CMEs
-			Iterator it = db.iterator();
-			boolean sync = false;
-			while (it.hasNext()) {
-				Map.Entry kv = (Map.Entry) it.next();
-				String key = (String) kv.getKey();
-				
-				// nonNull -> no need to ask again
-				if (!db.isNull(kv.getValue())) {
-					continue;
+			synchronized (db) {
+				// this whole iterator stuff is to avoid
+				// CMEs
+				Iterator it = db.iterator();
+				boolean sync = false;
+				while (it.hasNext()) {
+					Map.Entry kv = (Map.Entry) it.next();
+					String key = (String) kv.getKey();
+					
+					// nonNull -> no need to ask again
+					if (!db.isNull(kv.getValue())) {
+						continue;
+					}
+					File f = new File(key);
+					String name = f.getName();
+					try {
+						String[] tmp = OpenSubtitle.getInfo(f, name);
+						// if we still get nothing from opensubs
+						// we don't fiddle with the db
+						if (tmp != null) {
+							kv.setValue(create(tmp, 0));
+							sync = true;
+						}
+					} catch (Exception e) {
+						LOGGER.error("Exception in redoNulls: {}", e.getMessage());
+						LOGGER.trace("", e);
+					}
 				}
-				File f = new File(key);
-				String name = f.getName();
-				try {
-					String[] tmp = OpenSubtitle.getInfo(f, name);
-					// if we still get nothing from opensubs
-					// we don't fiddle with the db
-					if (tmp != null) {
-						kv.setValue(create(tmp, 0));
-						sync = true;
-					}
-				} catch (Exception e) {
-=======
-		Runnable r = new Runnable() {
-			@Override
-			public void run() {
-				synchronized (db) {
-					// this whole iterator stuff is to avoid
-					// CMEs
-					Iterator it = db.iterator();
-					boolean sync = false;
-					while (it.hasNext()) {
-						Map.Entry kv = (Map.Entry) it.next();
-						String key = (String) kv.getKey();
-
-						// nonNull -> no need to ask again
-						if (!db.isNull(kv.getValue())) {
-							continue;
-						}
-						File f = new File(key);
-						String name = f.getName();
-						try {
-							String[] tmp = OpenSubtitle.getInfo(f, name);
-							// if we still get nothing from opensubs
-							// we don't fiddle with the db
-							if (tmp != null) {
-								kv.setValue(create(tmp, 0));
-								sync = true;
-							}
-						} catch (Exception e) {
-							LOGGER.error("Exception in redoNulls: {}", e.getMessage());
-							LOGGER.trace("", e);
-						}
-					}
-					if (sync) {
-						// we need a manual sync here
-						db.sync();
-					}
->>>>>>> 931f8da8
+				if (sync) {
+					// we need a manual sync here
+					db.sync();
 				}
-			}
-			if (sync) {
-				// we need a manual sync here
-				db.sync();
 			}
 		};
 		new Thread(r).start();
