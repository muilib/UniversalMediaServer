--- conflicted
+++ resolved
@@ -27,8 +27,6 @@
 import java.nio.ByteBuffer;
 import java.nio.ByteOrder;
 import java.nio.LongBuffer;
-import java.nio.charset.StandardCharsets;
-import java.security.MessageDigest;
 import java.util.Map;
 import java.util.TreeMap;
 import java.util.concurrent.locks.ReentrantReadWriteLock;
@@ -37,11 +35,8 @@
 import java.util.zip.GZIPInputStream;
 import net.pms.PMS;
 import net.pms.configuration.RendererConfiguration;
-<<<<<<< HEAD
 import org.apache.commons.lang3.StringEscapeUtils;
-=======
 import org.apache.commons.codec.digest.DigestUtils;
->>>>>>> 56e74a5f
 import org.apache.commons.lang3.StringUtils;
 import org.slf4j.Logger;
 import org.slf4j.LoggerFactory;
@@ -144,7 +139,6 @@
 		return ((now - tokenAge) < TOKEN_AGE_TIME);
 	}
 
-<<<<<<< HEAD
 	private static boolean login() throws IOException {
 		tokenLock.writeLock().lock();
 		try {
@@ -152,12 +146,23 @@
 				return true;
 			}
 			URL url = new URL(OPENSUBS_URL);
-			String req = "<methodCall>\n<methodName>LogIn</methodName>\n<params>\n<param>\n<value><string/></value>\n</param>\n" +
-				"<param>\n" +
-				"<value><string/></value>\n</param>\n<param>\n<value><string/></value>\n" +
-				"</param>\n<param>\n<value><string>" + UA + "</string></value>\n</param>\n" +
-				"</params>\n" +
-				"</methodCall>\n";
+			CredMgr.Cred cred = PMS.getCred("opensubtitles");
+			String pwd = "";
+			String usr = "";
+			if(cred != null) {
+				// if we got credentials use them
+				if (!StringUtils.isEmpty(cred.password)) {
+					pwd = DigestUtils.md5Hex(cred.password);
+				}
+				usr = cred.username;
+			}
+			String req = "<methodCall>\n<methodName>LogIn</methodName>\n<params>\n"+
+					"<param>\n<value><string>"+usr+"</string></value>\n</param>\n" +
+					"<param>\n" +
+					"<value><string>"+pwd+"</string></value>\n</param>\n<param>\n<value><string/></value>\n" +
+					"</param>\n<param>\n<value><string>" + UA + "</string></value>\n</param>\n" +
+					"</params>\n" +
+					"</methodCall>\n";
 			Pattern re = Pattern.compile("token.*?<string>([^<]+)</string>", Pattern.DOTALL);
 			Matcher m = re.matcher(postPage(url.openConnection(), req));
 			if (m.find()) {
@@ -167,35 +172,6 @@
 			return token != null;
 		} finally {
 			tokenLock.writeLock().unlock();
-=======
-	private static synchronized void login() throws IOException {
-		if ((token != null) && tokenIsYoung()) {
-			return;
-		}
-		URL url = new URL(OPENSUBS_URL);
-		CredMgr.Cred cred = PMS.getCred("opensubtitles");
-		String pwd = "";
-		String usr = "";
-		if(cred != null) {
-			// if we got credentials use them
-			if (!StringUtils.isEmpty(cred.password)) {
-				pwd = DigestUtils.md5Hex(cred.password);
-			}
-			usr = cred.username;
-		}
-		String req = "<methodCall>\n<methodName>LogIn</methodName>\n<params>\n"+
-			"<param>\n<value><string>"+usr+"</string></value>\n</param>\n" +
-			"<param>\n" +
-			"<value><string>"+pwd+"</string></value>\n</param>\n<param>\n<value><string/></value>\n" +
-			"</param>\n<param>\n<value><string>" + UA + "</string></value>\n</param>\n" +
-			"</params>\n" +
-			"</methodCall>\n";
-		Pattern re = Pattern.compile("token.*?<string>([^<]+)</string>", Pattern.DOTALL);
-		Matcher m = re.matcher(postPage(url.openConnection(), req));
-		if (m.find()) {
-			token = m.group(1);
-			tokenAge = System.currentTimeMillis();
->>>>>>> 56e74a5f
 		}
 	}
 
