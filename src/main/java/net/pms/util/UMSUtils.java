/*
 * Universal Media Server, for streaming any medias to DLNA
 * compatible renderers based on the http://www.ps3mediaserver.org.
 * Copyright (C) 2012 UMS developers.
 *
 * This program is a free software; you can redistribute it and/or
 * modify it under the terms of the GNU General Public License
 * as published by the Free Software Foundation; version 2
 * of the License only.
 *
 * This program is distributed in the hope that it will be useful,
 * but WITHOUT ANY WARRANTY; without even the implied warranty of
 * MERCHANTABILITY or FITNESS FOR A PARTICULAR PURPOSE.  See the
 * GNU General Public License for more details.
 *
 * You should have received a copy of the GNU General Public License
 * along with this program; if not, write to the Free Software
 * Foundation, Inc., 51 Franklin Street, Fifth Floor, Boston, MA  02110-1301, USA.
 */

package net.pms.util;

import java.awt.*;
import java.awt.image.BufferedImage;
import java.io.*;
import java.lang.reflect.Field;
import java.lang.reflect.InvocationTargetException;
import java.lang.reflect.Method;
import java.text.Collator;
import java.util.*;
import java.util.List;
import javax.imageio.ImageIO;
import net.coobird.thumbnailator.Thumbnails;
import net.coobird.thumbnailator.filters.Canvas;
import net.coobird.thumbnailator.geometry.Positions;
import net.pms.PMS;
import net.pms.configuration.RendererConfiguration;
import net.pms.dlna.*;
import net.pms.encoders.Player;
import net.pms.encoders.PlayerFactory;
import net.pms.external.ExternalFactory;
import net.pms.external.ExternalListener;
import net.pms.formats.Format;
import net.pms.formats.v2.SubtitleType;
import org.apache.commons.lang3.StringUtils;
import org.slf4j.Logger;
import org.slf4j.LoggerFactory;

public class UMSUtils {
	private static final Collator collator;
	private static final Logger LOGGER = LoggerFactory.getLogger(UMSUtils.class);

	static {
		collator = Collator.getInstance();
		collator.setStrength(Collator.PRIMARY);
	}

	public static void postSearch(List<DLNAResource> files, String searchCriteria) {
		if (files == null || searchCriteria == null) {
			return;
		}
		searchCriteria = searchCriteria.toLowerCase();
		for (int i = files.size() - 1; i >= 0; i--) {
			DLNAResource res = files.get(i);

			if (res.isSearched()) {
				continue;
			}

			boolean keep = res.getName().toLowerCase().contains(searchCriteria);
			final DLNAMediaInfo media = res.getMedia();

			if (!keep && media != null && media.getAudioTracksList() != null) {
				for (int j = 0; j < media.getAudioTracksList().size(); j++) {
					DLNAMediaAudio audio = media.getAudioTracksList().get(j);
					if (audio.getAlbum() != null) {
						keep |= audio.getAlbum().toLowerCase().contains(searchCriteria);
					}
					if (audio.getArtist() != null) {
						keep |= audio.getArtist().toLowerCase().contains(searchCriteria);
					}
					if (audio.getSongname() != null) {
						keep |= audio.getSongname().toLowerCase().contains(searchCriteria);
					}
				}
			}

			if (!keep) { // dump it
				files.remove(i);
			}
		}
	}

	// Sort constants
	public static final int SORT_LOC_SENS =  0;
	public static final int SORT_MOD_NEW =   1;
	public static final int SORT_MOD_OLD =   2;
	public static final int SORT_INS_ASCII = 3;
	public static final int SORT_LOC_NAT =   4;
	public static final int SORT_RANDOM =    5;
	public static final int SORT_NO_SORT =   6;

	public static void sort(List<File> files, int method) {
		switch (method) {
			case SORT_NO_SORT: // no sorting
				break;
			case SORT_LOC_NAT: // Locale-sensitive natural sort
				Collections.sort(files, new Comparator<File>() {
					@Override
					public int compare(File f1, File f2) {
						String filename1ToSort = FileUtil.renameForSorting(f1.getName());
						String filename2ToSort = FileUtil.renameForSorting(f2.getName());

						return NaturalComparator.compareNatural(collator, filename1ToSort, filename2ToSort);
					}
				});
				break;
			case SORT_INS_ASCII: // Case-insensitive ASCIIbetical sort
				Collections.sort(files, new Comparator<File>() {
					@Override
					public int compare(File f1, File f2) {
						String filename1ToSort = FileUtil.renameForSorting(f1.getName());
						String filename2ToSort = FileUtil.renameForSorting(f2.getName());

						return filename1ToSort.compareToIgnoreCase(filename2ToSort);
					}
				});
				break;
			case SORT_MOD_OLD: // Sort by modified date, oldest first
				Collections.sort(files, new Comparator<File>() {
					@Override
					public int compare(File f1, File f2) {
						return Long.valueOf(f1.lastModified()).compareTo(f2.lastModified());
					}
				});
				break;
			case SORT_MOD_NEW: // Sort by modified date, newest first
				Collections.sort(files, new Comparator<File>() {
					@Override
					public int compare(File f1, File f2) {
						return Long.valueOf(f2.lastModified()).compareTo(f1.lastModified());
					}
				});
				break;
			case SORT_RANDOM: // Random
				Collections.shuffle(files, new Random(System.currentTimeMillis()));
				break;
			case SORT_LOC_SENS: // Same as default
			default: // Locale-sensitive A-Z
				Collections.sort(files, new Comparator<File>() {
					@Override
					public int compare(File f1, File f2) {
						String filename1ToSort = FileUtil.renameForSorting(f1.getName());
						String filename2ToSort = FileUtil.renameForSorting(f2.getName());

						return collator.compare(filename1ToSort, filename2ToSort);
					}
				});
				break;
		}
	}

	private static int getHW(String[] s, int pos) {
		if (pos > s.length - 1) {
			return 0;
		}
		try {
			return Integer.parseInt(s[pos].trim());
		} catch (NumberFormatException e) {
			return 0;
		}
	}

	@SuppressWarnings("deprecation")
	public static InputStream scaleThumb(InputStream in, RendererConfiguration r) throws IOException {
		if (in == null) {
			return in;
		}
		String ts = r.getThumbSize();
		if (StringUtils.isEmpty(ts) && StringUtils.isEmpty(r.getThumbBG())) {
			// no need to convert here
			return in;
		}
		int w;
		int h;
		Color col = null;
		BufferedImage img;
		try {
			img = ImageIO.read(in);
		} catch (Exception e) {
			// catch whatever is thrown at us
			// we can at least log it
			LOGGER.debug("couldn't read thumb to manipulate it " + e);
			img = null; // to make sure
		}
		if (img == null) {
			return in;
		}
		w = img.getWidth();
		h = img.getHeight();
		if (StringUtils.isNotEmpty(ts)) {
			// size limit thumbnail
			w = getHW(ts.split("x"), 0);
			h = getHW(ts.split("x"), 1);
			if (w == 0 || h == 0) {
				LOGGER.debug("bad thumb size {} skip scaling", ts);
				w = h = 0; // just to make sure
			}
		}
		if (StringUtils.isNotEmpty(r.getThumbBG())) {
			try {
				Field field = Color.class.getField(r.getThumbBG());
				col = (Color) field.get(null);
			} catch (Exception e) {
				LOGGER.debug("bad color name " + r.getThumbBG());
			}
		}
		if (w == 0 && h == 0 && col == null) {
			return in;
		}
		ByteArrayOutputStream out = new ByteArrayOutputStream();
		BufferedImage img1 = new BufferedImage(w, h, BufferedImage.TYPE_INT_RGB);
		Graphics2D g = img1.createGraphics();
		if (col != null) {
			g.setColor(col);
		}
		g.fillRect(0, 0, w, h);
		g.drawImage(img, 0, 0, w, h, null);
		ImageIO.write(img1, "jpeg", out);
		out.flush();
		return new ByteArrayInputStream(out.toByteArray());
	}

	public static String playedDurationStr(String current, String duration) {
		String pos = StringUtil.shortTime(current, 4);
		String dur = StringUtil.shortTime(duration, 4);
		return pos + (pos.equals("0:00") ? "" : dur.equals("0:00") ? "" : (" / " + dur));
	}

	private static String iso639(String s) {
		String[] tmp = s.split(",");
		StringBuilder res = new StringBuilder();
		String sep = "";
		for (String tmp1 : tmp) {
			res.append(sep).append(Iso639.getISO639_2Code(tmp1));
			sep = ",";
		}
		if (StringUtils.isNotEmpty(res)) {
			return res.toString();
		}
		return s;
	}

	public static String getLangList(RendererConfiguration r) {
		return getLangList(r, false);
	}

	public static String getLangList(RendererConfiguration r, boolean three) {
		String res;
		if (r != null) {
			res = r.getSubLanguage();
		} else {
			res = PMS.getConfiguration().getSubtitlesLanguages();
		}
		if (three) {
			res = iso639(res);
		}
		return res;
	}

	/**
	 * Bitwise constants relating to playlist management.
	 */
	public interface IOListModes {
		public static final int PERMANENT = 1;
		public static final int AUTOSAVE = 2;
		public static final int AUTOREMOVE = 4;
	}

	/**
	 * A DLNAResource list with built-in file i/o.
	 */
	public static class IOList extends ArrayList<DLNAResource> implements IOListModes {
		private static final long serialVersionUID = 8042924548275374060L;
		private File file;
		private int mode;

		public IOList(String uri, int mode) {
			this.mode = mode;
			if (!StringUtils.isBlank(uri)) {
				file = new File(uri);
				load(file);
			} else {
				file = null;
			}
		}

		@Override
		public boolean add(DLNAResource d) {
			super.add(d);
			if (isMode(AUTOSAVE)) {
				save();
			}
			return true;
		}

		@Override
		public DLNAResource remove(int index) {
			DLNAResource d = super.remove(index);
			if (isMode(AUTOSAVE)) {
				save();
			}
			return d;
		}

		public boolean isMode(int m) {
			return (mode & m) == m;
		}

		public File getFile() {
			return file;
		}

		public void load(File f) {
			if (f.exists()) {
				file = f;
				clear();
				try {
					read(this, f);
				} catch (IOException e) {
					LOGGER.debug("Error loading resource list '{}': {}", f, e);
				}
				if (PMS.getConfiguration().getSortMethod(f) == UMSUtils.SORT_RANDOM) {
					Collections.shuffle(this);
				}
			}
		}

		public void save() {
			if (file != null) {
				save(file);
			}
		}

		public void save(File f) {
			if (size() > 0) {
				try {
					write(this, f);
				} catch (IOException e) {
					LOGGER.debug("Error saving resource list to '{}': {}", f, e);
				}
			} else if (f != null && f.exists()) {
				// Save = delete for empty playlists
				f.delete();
			}
		}

		public static void write(List<DLNAResource> playlist, File f) throws IOException {
			Date now = new Date();
			try (FileWriter out = new FileWriter(f)) {
				StringBuilder sb = new StringBuilder();
				sb.append("######\n");
				sb.append("## __UPS__\n");
				sb.append("## NOTE!!!!!\n");
				sb.append("## This file is auto generated\n");
				sb.append("## Edit with EXTREME care\n");
				sb.append("## Generated: ");
				sb.append(now.toString());
				sb.append("\n");
				for (DLNAResource r : playlist) {
					String data = r.write();
					if (!org.apache.commons.lang.StringUtils.isEmpty(data) && sb.indexOf(data) == -1) {
						ExternalListener external = r.getMasterParent();
						String id;
						if (external != null) {
							id = external.getClass().getName();
						} else {
							id = "internal:" + r.getClass().getName();
						}

						sb.append("master:").append(id).append(';');
						if (r.getPlayer() != null) {
							sb.append("player:").append(r.getPlayer().toString()).append(';');
						}
						if (r.isResume()) {
							sb.append("resume");
							sb.append(r.getResume().getResumeFile().getAbsolutePath());
							sb.append(';');
						}
						if (r.getMediaSubtitle() != null) {
							DLNAMediaSubtitle sub = r.getMediaSubtitle();
							if (sub.getLang() != null && sub.getId() != -1) {
								sb.append("sub");
								sb.append(sub.getLang());
								sb.append(',');
								if (sub.isExternal()) {
									sb.append("file:");
									sb.append(sub.getExternalFile().getAbsolutePath());
								} else {
									sb.append("id:");
									sb.append("").append(sub.getId());
								}
								sb.append(';');
							}
						}
						sb.append(data);
						sb.append("\n");
					}
				}
				out.write(sb.toString());
				out.flush();
			}
		}

		private static ExternalListener findMasterParent(String className) {
			for (ExternalListener l : ExternalFactory.getExternalListeners()) {
				if (className.equals(l.getClass().getName())) {
					return l;
				}
			}
			return null;
		}

		private static Player findPlayer(String playerName) {
			for (Player p : PlayerFactory.getPlayers()) {
				if (playerName.equals(p.name())) {
					return p;
				}
			}
			return null;
		}

		private static DLNAResource parse(String clazz, String data) {
			boolean error = false;
			if (clazz.contains("RealFile")) {
				if (data.contains(">")) {
					String[] tmp = data.split(">");
					return new RealFile(new File(tmp[1]), tmp[0]);
				}
				error = true;
			}
			if (clazz.contains("SevenZipEntry")) {
				if (data.contains(">")) {
					String[] tmp = data.split(">");
					long len = Long.parseLong(tmp[2]);
					return new SevenZipEntry(new File(tmp[1]), tmp[0], len);
				}
				error = true;
			}
			if (clazz.contains("ZippedEntry")) {
				if (data.contains(">")) {
					String[] tmp = data.split(">");
					long len = Long.parseLong(tmp[2]);
					return new ZippedEntry(new File(tmp[1]), tmp[0], len);
				}
				error = true;
			}
			if (clazz.contains("WebStream")) {
				if (data.contains(">")) {
					String[] tmp = data.split(">");
					int type;
					try {
						type = Integer.parseInt(tmp[3]);
					} catch (NumberFormatException e) {
						type = Format.UNKNOWN;
					}
					return new WebStream(tmp[0], tmp[1], tmp[2], type);
				}
				error = true;
			}

			if (error) {
				LOGGER.debug("Error parsing playlist resource:");
				LOGGER.debug("clazz: " + clazz);
				LOGGER.debug("data:" + data);
			}

			return null;
		}

		public static void read(List<DLNAResource> playlist, File f) throws IOException {
			if (!f.exists()) {
				return;
			}
			try (BufferedReader in = new BufferedReader(new FileReader(f))) {
				String str;

				while ((str = in.readLine()) != null) {
					if (org.apache.commons.lang.StringUtils.isEmpty(str)) {
						continue;
					}
					if (str.startsWith("#")) {
						continue;
					}
					str = str.trim();
					if (!str.startsWith("master:")) {
						continue;
					}
					str = str.substring(7);
					int pos = str.indexOf(';');
					if (pos == -1) {
						continue;
					}
					String master = str.substring(0, pos);
					str = str.substring(pos + 1);
					pos = str.indexOf(';');
					String subData = null;
					String resData = null;
					DLNAResource res = null;
					Player player = null;
					while (pos != -1) {
						if (str.startsWith("player:")) {
							// find last player
							player = findPlayer(str.substring(7, pos));
						}
						if (str.startsWith("resume")) {
							// resume data
							resData = str.substring(6, pos);
						}
						if (str.startsWith("sub")) {
							// subs data
							subData = str.substring(3, pos);
						}
						str = str.substring(pos + 1);
						pos = str.indexOf(';');
					}
					LOGGER.debug("master is " + master + " str " + str);
					ExternalListener external;
					if (master.startsWith("internal:")) {
						res = parse(master.substring(9), str);
					} else {
						external = findMasterParent(master);
						if (external != null) {
							res = resolveCreateMethod(external, str);
							if (res != null) {
								LOGGER.debug("set masterparent for " + res + " to " + external);
								res.setMasterParent(external);
							}
						}
					}
					if (res != null) {
						if (resData != null) {
							ResumeObj r = new ResumeObj(new File(resData));
							if (!r.isDone()) {
								r.read();
								res.setResume(r);
							}
						}
						res.setPlayer(player);
						if (subData != null) {
							DLNAMediaSubtitle s = res.getMediaSubtitle();
							if (s == null) {
								s = new DLNAMediaSubtitle();
								res.setMediaSubtitle(s);
							}
							String[] tmp = subData.split(",");
							s.setLang(tmp[0]);
							subData = tmp[1];
							if (subData.startsWith("file:")) {
								String sFile = subData.substring(5);
								s.setExternalFile(new File(sFile), null);
								s.setId(100);
								SubtitleType t = SubtitleType.valueOfFileExtension(FileUtil.getExtension(sFile));
								s.setType(t);
							} else if (subData.startsWith("id:")) {
								s.setId(Integer.parseInt(subData.substring(3)));
							}
						}
						playlist.add(res);
					}
				}
			}
		}

		public static DLNAResource resolveCreateMethod(ExternalListener l, String arg) {
			// FIXME: this effectively imposes an undeclared interface, better to declare it explicitly
			Method create;
			try {
				Class<?> clazz = l.getClass();
				create = clazz.getDeclaredMethod("create", String.class);
				return (DLNAResource) create.invoke(l, arg);
				// Ignore all errors
			} catch (SecurityException | NoSuchMethodException | IllegalArgumentException | IllegalAccessException | InvocationTargetException e) {
				LOGGER.debug("Unable to recreate {} item: {}", l.name(), arg);
			}
			return null;
		}
	}

	/**
	 * @see #scaleImage(byte[], int, int, boolean)
	 * @deprecated
	 */
	public static byte[] scaleImage(byte[] image, int width, int height, boolean outputBlank) {
		return scaleImage(image, width, height, outputBlank, null);
	}

	/**
	 * Creates a black background with the exact dimensions specified, then
	 * centers the image on the background, preserving the aspect ratio.
	 *
	 * @param image
	 * @param width
	 * @param height
	 * @param outputBlank whether to return null or a black image when the
	 *                    image parameter is null
	 * @param renderer
	 *
	 * @return the scaled image
	 */
	public static byte[] scaleImage(byte[] image, int width, int height, boolean outputBlank, RendererConfiguration renderer) {
		InputStream in = null;
		if (image == null && !outputBlank) {
			return null;
		} else if (image != null) {
			in = new ByteArrayInputStream(image);
		}

		try {
			BufferedImage img;
			if (in != null) {
				img = ImageIO.read(in);
			} else {
				img = new BufferedImage(width, height, BufferedImage.TYPE_INT_ARGB);
			}
<<<<<<< HEAD

			ByteArrayOutputStream out = new ByteArrayOutputStream();
=======
>>>>>>> 2781d8ca

			if (img == null) { // ImageIO doesn't support the image format
				return null;
			}

			ByteArrayOutputStream out = new ByteArrayOutputStream();
			if (renderer != null && renderer.isThumbnailPadding()) {
				Thumbnails.of(img)
					.size(width, height)
					.addFilter(new Canvas(width, height, Positions.CENTER, Color.BLACK))
					.outputFormat("JPEG")
					.outputQuality(1.0f)
					.toOutputStream(out);
			} else {
				Thumbnails.of(img)
					.size(width, height)
					.outputFormat("JPEG")
					.outputQuality(1.0f)
					.toOutputStream(out);
			}

			return out.toByteArray();
		} catch (IOException | NullPointerException e) {
			LOGGER.debug("Failed to resize image: {}", e.getMessage());
			LOGGER.trace("", e);
		}

		return null;
	}
}<|MERGE_RESOLUTION|>--- conflicted
+++ resolved
@@ -623,11 +623,6 @@
 			} else {
 				img = new BufferedImage(width, height, BufferedImage.TYPE_INT_ARGB);
 			}
-<<<<<<< HEAD
-
-			ByteArrayOutputStream out = new ByteArrayOutputStream();
-=======
->>>>>>> 2781d8ca
 
 			if (img == null) { // ImageIO doesn't support the image format
 				return null;
