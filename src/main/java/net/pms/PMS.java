--- conflicted
+++ resolved
@@ -1052,7 +1052,6 @@
 
 		if (args.length > 0) {
 			for (String arg : args) {
-<<<<<<< HEAD
 				if (arg.equals(CONSOLE)) {
 					System.setProperty(CONSOLE, Boolean.toString(true));
 				} else if (arg.equals(NATIVELOOK)) {
@@ -1063,26 +1062,6 @@
 					System.setProperty(NOCONSOLE, Boolean.toString(true));
 				} else if (arg.equals(PROFILES)) {
 					displayProfileChooser = true;
-=======
-				switch (arg) {
-					case CONSOLE:
-						System.setProperty(CONSOLE, Boolean.toString(true));
-						break;
-					case NATIVELOOK:
-						System.setProperty(NATIVELOOK, Boolean.toString(true));
-						break;
-					case SCROLLBARS:
-						System.setProperty(SCROLLBARS, Boolean.toString(true));
-						break;
-					case NOCONSOLE:
-						System.setProperty(NOCONSOLE, Boolean.toString(true));
-						break;
-					case PROFILES:
-						displayProfileChooser = true;
-						break;
-					default:
-						break;
->>>>>>> cb797d0f
 				}
 			}
 		}
