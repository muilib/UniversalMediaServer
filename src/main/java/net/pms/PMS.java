--- conflicted
+++ resolved
@@ -1463,15 +1463,11 @@
 			JDialog d = new JDialog();
 			d.dispose();
 			return false;
-<<<<<<< HEAD
 		} catch (java.lang.NoClassDefFoundError e) {
 			return true;
 		} catch (java.awt.HeadlessException e) {
 			return true;
 		} catch (java.lang.InternalError e) {
-=======
-		} catch (NoClassDefFoundError | HeadlessException | InternalError e) {
->>>>>>> c723dc06
 			return true;
 		}
 	}
