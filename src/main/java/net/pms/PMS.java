--- conflicted
+++ resolved
@@ -1126,16 +1126,10 @@
 			}
 
 			killOld();
-<<<<<<< HEAD
-			// create the PMS instance returned by get()
-			createInstance(); 
-		} catch (Throwable t) {
-=======
 
 			// Create the PMS instance returned by get()
 			createInstance(); // Calls new() then init()
 		} catch (ConfigurationException t) {
->>>>>>> 7affe3d2
 			String errorMessage = String.format(
 				"Configuration error: %s: %s",
 				t.getClass().getName(),
