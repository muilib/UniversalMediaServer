--- conflicted
+++ resolved
@@ -216,73 +216,6 @@
 	}
 
 	/**
-<<<<<<< HEAD
-	 * Executes a new Process and creates a fork that waits for its results.
-	 * This is used to generate fontconfig caches for MPlayer and FFmpeg.
-	 *
-	 * @param name Symbolic name for the process to be launched, only used in the trace log
-	 * @param error (boolean) Set to true if you want PMS to add error messages to the trace pane
-	 * @param workDir (File) optional working directory to run the process in
-	 * @param params (array of Strings) array containing the command to call and its arguments
-	 * @return Returns true if the command exited as expected
-	 * @throws Exception TODO: Check which exceptions to use
-	 */
-	private boolean checkProcessExistence(String name, boolean error, File workDir, String... params) throws Exception {
-		LOGGER.debug("Launching: " + Arrays.toString(params));
-
-		try {
-			ProcessBuilder pb = new ProcessBuilder(params);
-
-			if (workDir != null) {
-				pb.directory(workDir);
-			}
-
-			final Process process = pb.start();
-
-			OutputTextConsumer stderrConsumer = new OutputTextConsumer(process.getErrorStream(), false);
-			stderrConsumer.start();
-
-			OutputTextConsumer outConsumer = new OutputTextConsumer(process.getInputStream(), false);
-			outConsumer.start();
-
-			Runnable r = new Runnable() {
-				@Override
-				public void run() {
-					ProcessUtil.waitFor(process);
-				}
-			};
-
-			Thread checkThread = new Thread(r, "PMS Checker");
-			checkThread.start();
-			checkThread.join(60000);
-			checkThread.interrupt();
-			checkThread = null;
-
-			try {
-				int exit = process.exitValue();
-				if (exit != 0) {
-					if (error) {
-						LOGGER.info("[" + exit + "] Cannot launch " + name + ". Check the presence of " + params[0]);
-					}
-					return false;
-				}
-			} catch (IllegalThreadStateException ise) {
-				LOGGER.trace("Forcing shutdown of process: " + process);
-				ProcessUtil.destroy(process);
-			}
-
-			return true;
-		} catch (Exception e) {
-			if (error) {
-				LOGGER.error("Cannot launch " + name + ". Check the presence of " + params[0], e);
-			}
-			return false;
-		}
-	}
-
-	/**
-=======
->>>>>>> e269f400
 	 * @see System#err
 	 */
 	@SuppressWarnings("unused")
