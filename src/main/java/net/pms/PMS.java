--- conflicted
+++ resolved
@@ -845,21 +845,11 @@
 		Thread.sleep(250);
 		UPNPHelper.listen();
 
-<<<<<<< HEAD
-		// Load the fully played overlay image, in case it's needed later
-		try {
-			thumbnailOverlayImage = ImageIO.read(FullyPlayed.class.getResourceAsStream("/resources/images/icon-fullyplayed.png"));
-		} catch (IOException ex) {
-			java.util.logging.Logger.getLogger(FullyPlayed.class.getName()).log(java.util.logging.Level.SEVERE, null, ex);
-		}
-
 		// Initiate a library scan in case files were added to folders while UMS was closed.
 		if (getConfiguration().getUseCache()) {
 			getDatabase().scanLibrary();
 		}
 
-=======
->>>>>>> 6e9bd2c6
 		return true;
 	}
 
