--- conflicted
+++ resolved
@@ -96,67 +96,42 @@
 				try (PrintWriter pw = new PrintWriter(f)) {
 					pw.println("MUXOPT --no-pcr-on-video-pid --no-asyncio --new-audio-pes --vbr --vbv-len=500");
 					String videoType = "V_MPEG-2";
-
+					
 					if (params.no_videoencode && params.forceType != null) {
 						videoType = params.forceType;
 					}
-
+					
 					String fps = "";
-
+					
 					if (params.forceFps != null) {
 						fps = "fps=" + params.forceFps + ", ";
 					}
-
+					
 					String audioType = "A_LPCM";
-
+					
 					if (params.lossyaudio) {
 						audioType = "A_AC3";
 					}
-
-<<<<<<< HEAD
+					
 					pw.println(videoType + ", \"" + params.output_pipes[0].getOutputPipe() + "\", " + fps + "level=4.1, insertSEI, contSPS, track=1");
 					pw.println(audioType + ", \"" + params.output_pipes[1].getOutputPipe() + "\", track=2");
-=======
-					PipeProcess tsPipe = new PipeProcess(System.currentTimeMillis() + "tsmuxerout.ts");
-					ProcessWrapper pipe_process = tsPipe.getPipeProcess();
-					attachedProcesses.add(pipe_process);
-					pipe_process.runInNewThread();
-					tsPipe.deleteLater();
-
-					String[] cmd = new String[]{ts.executable(), f.getAbsolutePath(), tsPipe.getInputPipe()};
-					ProcessBuilder pb = new ProcessBuilder(cmd);
-					process = pb.start();
-					ProcessWrapper pwi = new ProcessWrapperLiteImpl(process);
-					attachedProcesses.add(pwi);
-					// consume the error and output process streams
-					new StreamGobbler(process.getErrorStream(), true).start();
-					new StreamGobbler(process.getInputStream(), true).start();
-
-					realIS = tsPipe.getInputStream();
-					ProcessUtil.waitFor(process);
-					LOGGER.trace("tsMuxeR muxing finished");
-				} catch (IOException e) {
-					LOGGER.error(null, e);
->>>>>>> 7228d86b
-				}
-
+				}
+				
 				PipeProcess tsPipe = new PipeProcess(System.currentTimeMillis() + "tsmuxerout.ts");
 				ProcessWrapper pipe_process = tsPipe.getPipeProcess();
 				attachedProcesses.add(pipe_process);
 				pipe_process.runInNewThread();
 				tsPipe.deleteLater();
-
+				
 				String[] cmd = new String[]{ts.executable(), f.getAbsolutePath(), tsPipe.getInputPipe()};
 				ProcessBuilder pb = new ProcessBuilder(cmd);
 				process = pb.start();
 				ProcessWrapper pwi = new ProcessWrapperLiteImpl(process);
 				attachedProcesses.add(pwi);
-
-				// "Gob": a cryptic name for (e.g.) StreamGobbler - i.e. a stream
-				// consumer that reads and discards the stream
-				new Gob(process.getErrorStream()).start();
-				new Gob(process.getInputStream()).start();
-
+				// consume the error and output process streams
+				new StreamGobbler(process.getErrorStream(), true).start();
+				new StreamGobbler(process.getInputStream(), true).start();
+				
 				realIS = tsPipe.getInputStream();
 				ProcessUtil.waitFor(process);
 				LOGGER.trace("tsMuxeR muxing finished");
