/*
 * PS3 Media Server, for streaming any medias to your PS3.
 * Copyright (C) 2008  A.Brochard
 *
 * This program is free software; you can redistribute it and/or
 * modify it under the terms of the GNU General Public License
 * as published by the Free Software Foundation; version 2
 * of the License only.
 *
 * This program is distributed in the hope that it will be useful,
 * but WITHOUT ANY WARRANTY; without even the implied warranty of
 * MERCHANTABILITY or FITNESS FOR A PARTICULAR PURPOSE.  See the
 * GNU General Public License for more details.
 *
 * You should have received a copy of the GNU General Public License
 * along with this program; if not, write to the Free Software
 * Foundation, Inc., 51 Franklin Street, Fifth Floor, Boston, MA  02110-1301, USA.
 */
package net.pms.encoders;

import com.jgoodies.forms.builder.PanelBuilder;
import com.jgoodies.forms.factories.Borders;
import com.jgoodies.forms.layout.CellConstraints;
import com.jgoodies.forms.layout.FormLayout;
import java.awt.Font;
import java.awt.event.ItemEvent;
import java.awt.event.ItemListener;
import java.io.BufferedReader;
import java.io.BufferedWriter;
import java.io.File;
import java.io.FileInputStream;
import java.io.FileOutputStream;
import java.io.IOException;
import java.io.InputStreamReader;
import java.io.OutputStreamWriter;
import java.io.PrintWriter;
import java.text.CharacterIterator;
import java.text.StringCharacterIterator;
import java.util.ArrayList;
import java.util.Arrays;
import java.util.List;
import java.util.regex.Matcher;
import java.util.regex.Pattern;
import javax.swing.JCheckBox;
import javax.swing.JComponent;
import net.pms.Messages;
import net.pms.PMS;
import net.pms.configuration.DeviceConfiguration;
import net.pms.configuration.PmsConfiguration;
import net.pms.configuration.RendererConfiguration;
import net.pms.dlna.DLNAMediaInfo;
import net.pms.dlna.DLNAResource;
import net.pms.dlna.FileTranscodeVirtualFolder;
import net.pms.dlna.InputFile;
import net.pms.formats.Format;
import net.pms.formats.v2.SubtitleType;
import net.pms.formats.v2.SubtitleUtils;
import net.pms.io.OutputParams;
import net.pms.io.PipeIPCProcess;
import net.pms.io.PipeProcess;
import net.pms.io.ProcessWrapper;
import net.pms.io.ProcessWrapperImpl;
import net.pms.io.StreamModifier;
import net.pms.io.OutputTextLogger;
import net.pms.network.HTTPResource;
import net.pms.util.CodecUtil;
import net.pms.util.FileUtil;
import net.pms.util.PlayerUtil;
import net.pms.util.ProcessUtil;
import org.apache.commons.io.FileUtils;
import static net.pms.util.StringUtil.*;
import org.apache.commons.io.FilenameUtils;
import org.apache.commons.lang3.StringUtils;
import static org.apache.commons.lang3.StringUtils.isBlank;
import static org.apache.commons.lang3.StringUtils.isNotBlank;
import static org.mozilla.universalchardet.Constants.CHARSET_UTF_8;
import org.slf4j.Logger;
import org.slf4j.LoggerFactory;

/*
 * Pure FFmpeg video player.
 *
 * Design note:
 *
 * Helper methods that return lists of <code>String</code>s representing
 * options are public to facilitate composition e.g. a custom engine (plugin)
 * that uses tsMuxeR for videos without subtitles and FFmpeg otherwise needs to
 * compose and call methods on both players.
 *
 * To avoid API churn, and to provide wiggle room for future functionality, all
 * of these methods take the same arguments as launchTranscode (and the same
 * first four arguments as finalizeTranscoderArgs) even if one or more of the
 * parameters are unused e.g.:
 *
 *     public List<String> getAudioBitrateOptions(
 *         String filename,
 *         DLNAResource dlna,
 *         DLNAMediaInfo media,
 *         OutputParams params
 *     )
 */
public class FFMpegVideo extends Player {
	private static final Logger LOGGER = LoggerFactory.getLogger(FFMpegVideo.class);
	private static final String DEFAULT_QSCALE = "3";
	private static final String SUB_DIR = "subs";

	public FFMpegVideo() {
	}

	@Deprecated
	public FFMpegVideo(PmsConfiguration configuration) {
		this();
	}

	// FIXME we have an id() accessor for this; no need for the field to be public
	@Deprecated
	public static final String ID = "ffmpegvideo";

	/**
	 * Returns a list of strings representing the rescale options for this transcode i.e. the ffmpeg -vf
	 * options used to show subtitles in either SSA/ASS or picture-based format and resize a video that's too wide and/or high for the specified renderer.
	 * If the renderer has no size limits, or there's no media metadata, or the video is within the renderer's
	 * size limits, an empty list is returned.
	 *
	 * @param dlna
	 * @param media metadata for the DLNA resource which is being transcoded
	 * @param params
	 * @return a {@link List} of <code>String</code>s representing the rescale options for this video,
	 * or an empty list if the video doesn't need to be resized.
	 * @throws java.io.IOException
	 */
	public List<String> getVideoFilterOptions(DLNAResource dlna, DLNAMediaInfo media, OutputParams params) throws IOException {
		List<String> videoFilterOptions = new ArrayList<>();
		ArrayList<String> filterChain = new ArrayList<>();
		ArrayList<String> scalePadFilterChain = new ArrayList<>();
		final RendererConfiguration renderer = params.mediaRenderer;

		boolean isMediaValid = media != null && media.isMediaparsed() && media.getHeight() != 0;
		boolean isResolutionTooHighForRenderer = renderer.isMaximumResolutionSpecified() && isMediaValid && // renderer defines a max width/height
			(
				media.getWidth() > renderer.getMaxVideoWidth() ||
				media.getHeight() > renderer.getMaxVideoHeight()
			);

		int scaleWidth = 0;
		int scaleHeight = 0;
		if (media.getWidth() > 0 && media.getHeight() > 0) {
			scaleWidth = media.getWidth();
			scaleHeight = media.getHeight();
		}

		// Make sure the aspect ratio is 16/9 if the renderer needs it.
		boolean keepAR = renderer.isKeepAspectRatio() &&
				!(
					media.getWidth() == 3840 && media.getHeight() <= 1080 ||
					media.getWidth() == 1920 && media.getHeight() == 2160
				) &&
				!"16:9".equals(media.getAspectRatioContainer());

		// Scale and pad the video if necessary
		if (isResolutionTooHighForRenderer || (!renderer.isRescaleByRenderer() && renderer.isMaximumResolutionSpecified() && media.getWidth() < 720)) { // Do not rescale for SD video and higher
			scalePadFilterChain.add(String.format("scale=iw*min(%1$d/iw\\,%2$d/ih):ih*min(%1$d/iw\\,%2$d/ih)", renderer.getMaxVideoWidth(), renderer.getMaxVideoHeight()));
			if (keepAR) {
				scalePadFilterChain.add(String.format("pad=%1$d:%2$d:(%1$d-iw)/2:(%2$d-ih)/2", renderer.getMaxVideoWidth(), renderer.getMaxVideoHeight()));
			}
		} else if (keepAR && isMediaValid) {
			if ((media.getWidth() / (double) media.getHeight()) >= (16 / (double) 9)) {
				scalePadFilterChain.add("pad=iw:iw/(16/9):0:(oh-ih)/2");
				scaleHeight = (int) Math.round(scaleWidth / (16 / (double) 9));
			} else {
				scalePadFilterChain.add("pad=ih*(16/9):ih:(ow-iw)/2:0");
				scaleWidth = (int) Math.round(scaleHeight * (16 / (double) 9));
			}

			scaleWidth  = convertToMod4(scaleWidth);
			scaleHeight = convertToMod4(scaleHeight);
			scalePadFilterChain.add("scale=" + scaleWidth + ":" + scaleHeight);
		}

		boolean override = true;
		if (renderer instanceof RendererConfiguration.OutputOverride) {
			RendererConfiguration.OutputOverride or = (RendererConfiguration.OutputOverride)renderer;
			override = or.addSubtitles();
		}

		if (!isDisableSubtitles(params) && override) {
			StringBuilder subsFilter = new StringBuilder();
			if (params.sid.getType().isText()) {
				String originalSubsFilename;
				String subsFilename;
				if (configuration.isFFmpegFontConfig()) {
					originalSubsFilename = getSubtitles(dlna, media, params, configuration, SubtitleType.ASS).getAbsolutePath();
				} else {
					originalSubsFilename = params.sid.isEmbedded() ? dlna.getSystemName() : params.sid.getExternalFile().getAbsolutePath();
				}

				if (originalSubsFilename != null) {
					StringBuilder s = new StringBuilder();
					CharacterIterator it = new StringCharacterIterator(originalSubsFilename);
					for (char ch = it.first(); ch != CharacterIterator.DONE; ch = it.next()) {
						switch (ch) {
							case ':':
								s.append("\\\\:");
								break;
							case '\\':
								s.append("/");
								break;
							case ']':
							case '[':
								s.append("\\");
							default:
								s.append(ch);
								break;
						}
					}

					subsFilename = s.toString();
					subsFilename = subsFilename.replace(",", "\\,");
					subsFilter.append("subtitles=").append(subsFilename);

					// Set the resolution for subtitles to use
					int subtitlesWidth = scaleWidth; 
					int subtitlesHeight = scaleHeight;
					if (params.sid.isExternal() && params.sid.getType() != SubtitleType.ASS || configuration.isFFmpegFontConfig()) {
						if (subtitlesWidth > 0 && subtitlesHeight > 0) {
							// Let ASS/SSA subtitles specify their own resolution
							if (params.sid.getType() == SubtitleType.ASS) {
								setSubtitlesResolution(originalSubsFilename, subtitlesWidth, subtitlesHeight);
							}
							subsFilter.append(":").append(subtitlesWidth).append("x").append(subtitlesHeight);

							// Set the input subtitles character encoding if not UTF-8
							if (!params.sid.isExternalFileUtf8()) {
								String encoding = isNotBlank(configuration.getSubtitlesCodepage()) ?
										configuration.getSubtitlesCodepage() : params.sid.getExternalFileCharacterSet() != null ?
										params.sid.getExternalFileCharacterSet() : null;
								if (encoding != null) {
									subsFilter.append(":").append(encoding);
								}
							}
						}
					} else if (params.sid.isEmbedded()) {
						subsFilter.append(":si=").append(media.getSubtitleTracksList().indexOf(params.sid));
					}
				}
			} else if (params.sid.getType().isPicture()) {
				if (params.sid.getId() < 100) {
					// Embedded
					subsFilter.append("[0:v][0:s:").append(media.getSubtitleTracksList().indexOf(params.sid)).append("]overlay");
				} else {
					// External
					videoFilterOptions.add("-i");
					videoFilterOptions.add(params.sid.getExternalFile().getAbsolutePath());
					subsFilter.append("[0:v][1:s]overlay"); // this assumes the sub file is single-language
				}
			}
			if (isNotBlank(subsFilter)) {
				filterChain.add(subsFilter.toString());
				// based on https://trac.ffmpeg.org/ticket/2067
				if (params.timeseek > 0) {
					videoFilterOptions.add("-copyts");
					videoFilterOptions.add("-copypriorss");
					videoFilterOptions.add("0");
					videoFilterOptions.add("-avoid_negative_ts");
					videoFilterOptions.add("1");
					videoFilterOptions.add("-af");
					videoFilterOptions.add("asetpts=PTS-" + params.timeseek + "/TB");
					filterChain.add("setpts=PTS-" + params.timeseek + "/TB");
				}
			}
		}

		String overrideVF = renderer.getFFmpegVideoFilterOverride();
		if (StringUtils.isNotEmpty(overrideVF)) {
			filterChain.add(overrideVF);
		} else {
			filterChain.addAll(scalePadFilterChain);
		}

		if (filterChain.size() > 0) {
			videoFilterOptions.add("-filter_complex");
			videoFilterOptions.add(StringUtils.join(filterChain, ", "));
		}

		return videoFilterOptions;
	}

	/**
	 * Returns a list of <code>String</code>s representing ffmpeg output
	 * options (i.e. options that define the output file's video codec,
	 * audio codec and container) compatible with the renderer's
	 * <code>TranscodeVideo</code> profile.
	 *
	 * @param dlna
	 * @param media the media metadata for the video being streamed. May contain unset/null values (e.g. for web videos).
	 * @param params output parameters
	 *
	 * @return a {@link List} of <code>String</code>s representing the FFmpeg output parameters for the renderer according
	 * to its <code>TranscodeVideo</code> profile.
	 */
	public synchronized List<String> getVideoTranscodeOptions(DLNAResource dlna, DLNAMediaInfo media, OutputParams params) {
		List<String> transcodeOptions = new ArrayList<>();
		final String filename = dlna.getSystemName();
		final RendererConfiguration renderer = params.mediaRenderer;
		String customFFmpegOptions = renderer.getCustomFFmpegOptions();

		if (renderer.isTranscodeToWMV() && !renderer.isXBOX()) { // WMV
			transcodeOptions.add("-c:v");
			transcodeOptions.add("wmv2");

			if (!customFFmpegOptions.contains("-c:a ")) {
				transcodeOptions.add("-c:a");
				transcodeOptions.add("wmav2");
			}

			transcodeOptions.add("-f");
			transcodeOptions.add("asf");
		} else { // MPEGPSMPEG2AC3, MPEGTSMPEG2AC3, MPEGTSH264AC3 or MPEGTSH264AAC
			final boolean isTsMuxeRVideoEngineEnabled = configuration.getEnginesAsList(PMS.get().getRegistry()).contains(TsMuxeRVideo.ID);

			// Output audio codec
			dtsRemux = isTsMuxeRVideoEngineEnabled &&
				configuration.isAudioEmbedDtsInPcm() &&
				params.aid != null &&
				params.aid.isDTS() &&
				!avisynth() &&
				renderer.isDTSPlayable();
			
			boolean isSubtitlesAndTimeseek = !isDisableSubtitles(params) && params.timeseek > 0;

			if (configuration.isAudioRemuxAC3() && params.aid != null && params.aid.isAC3() && !avisynth() && renderer.isTranscodeToAC3() && !isSubtitlesAndTimeseek) {
				// AC-3 remux
				if (!customFFmpegOptions.contains("-c:a ")) {
					transcodeOptions.add("-c:a");
					transcodeOptions.add("copy");
				}
			} else {
				if (dtsRemux) {
					// Audio is added in a separate process later
					transcodeOptions.add("-an");
				} else if (type() == Format.AUDIO) {
					// Skip
				} else if (renderer.isTranscodeToMPEGTSH264AAC()) {
					transcodeOptions.add("-c:a");
					transcodeOptions.add("aac");

					transcodeOptions.add("-strict");
					transcodeOptions.add("experimental");
				} else {
					if (!customFFmpegOptions.contains("-c:a ")) {
						transcodeOptions.add("-c:a");
						transcodeOptions.add("ac3");
					}
				}
			}

			InputFile newInput = null;
			if (filename != null) {
				newInput = new InputFile();
				newInput.setFilename(filename);
				newInput.setPush(params.stdin);
			}

			// Output video codec
			if (renderer.isTranscodeToMPEGTSH264AC3() || renderer.isTranscodeToMPEGTSH264AAC()) {
				if (!customFFmpegOptions.contains("-c:v")) {
					transcodeOptions.add("-c:v");
					transcodeOptions.add("libx264");
				}
				if (!customFFmpegOptions.contains("-preset")) {
					transcodeOptions.add("-preset");
					transcodeOptions.add("superfast");
				}
				if (!customFFmpegOptions.contains("-level")) {
					transcodeOptions.add("-level");
					transcodeOptions.add("31");
				}
				transcodeOptions.add("-pix_fmt");
				transcodeOptions.add("yuv420p");
			} else if (!dtsRemux) {
				transcodeOptions.add("-c:v");
				transcodeOptions.add("mpeg2video");
			}

			if (!customFFmpegOptions.contains("-f")) {
				// Output file format
				transcodeOptions.add("-f");
				if (dtsRemux) {
					transcodeOptions.add("mpeg2video");
				} else if (renderer.isTranscodeToMPEGTSMPEG2AC3() || renderer.isTranscodeToMPEGTSH264AC3() || renderer.isTranscodeToMPEGTSH264AAC()) { // MPEGTSMPEG2AC3, MPEGTSH264AC3 or MPEGTSH264AAC
					transcodeOptions.add("mpegts");
				} else { // default: MPEGPSMPEG2AC3
					transcodeOptions.add("vob");
				}
			}
		}

		return transcodeOptions;
	}

	/**
	 * Returns the video bitrate spec for the current transcode according
	 * to the limits/requirements of the renderer and the user's settings.
	 *
	 * @param dlna
	 * @param media the media metadata for the video being streamed. May contain unset/null values (e.g. for web videos).
	 * @param params
	 * @return a {@link List} of <code>String</code>s representing the video bitrate options for this transcode
	 */
	public List<String> getVideoBitrateOptions(DLNAResource dlna, DLNAMediaInfo media, OutputParams params) {
		List<String> videoBitrateOptions = new ArrayList<>();
		boolean low = false;

		int defaultMaxBitrates[] = getVideoBitrateConfig(configuration.getMaximumBitrate());
		int rendererMaxBitrates[] = new int[2];

		if (StringUtils.isNotEmpty(params.mediaRenderer.getMaxVideoBitrate())) {
			rendererMaxBitrates = getVideoBitrateConfig(params.mediaRenderer.getMaxVideoBitrate());
		}

		// Give priority to the renderer's maximum bitrate setting over the user's setting
		if (rendererMaxBitrates[0] > 0 && rendererMaxBitrates[0] < defaultMaxBitrates[0]) {
			defaultMaxBitrates = rendererMaxBitrates;
			LOGGER.trace("Using the video bitrate limit from the renderer config (" + rendererMaxBitrates[0] + ") which is lower than the one from the program settings (" + defaultMaxBitrates[0] + ")");
		} else {
			LOGGER.trace("Using the video bitrate limit from the program settings (" + defaultMaxBitrates[0] + ")");
		}

		if (params.mediaRenderer.getCBRVideoBitrate() == 0 && params.timeend == 0) {
			if (rendererMaxBitrates[0] < 0) {
				// odd specail case here
				// this is -1 so we guess that 300 kbps is good
				defaultMaxBitrates[0] = 300;
				low = true;
			} else {
				// Convert value from Mb to Kb
				defaultMaxBitrates[0] = 1000 * defaultMaxBitrates[0];
			}

			// Halve it since it seems to send up to 1 second of video in advance
			defaultMaxBitrates[0] /= 2;

			LOGGER.trace("Halving the video bitrate limit to " + defaultMaxBitrates[0]);

			int bufSize = 1835;
			boolean bitrateLevel41Limited = false;

			/**
			 * Although the maximum bitrate for H.264 Level 4.1 is
			 * officially 50,000 kbit/s, some 4.1-capable renderers
			 * like the PS3 stutter when video exceeds roughly 31,250
			 * kbit/s.
			 *
			 * We also apply the correct buffer size in this section.
			 */
			if (params.mediaRenderer.isTranscodeToMPEGTSH264AC3() || params.mediaRenderer.isTranscodeToMPEGTSH264AAC()) {
				if (
					params.mediaRenderer.isH264Level41Limited() &&
					defaultMaxBitrates[0] > 31250
				) {
					defaultMaxBitrates[0] = 31250;
					bitrateLevel41Limited = true;
					LOGGER.trace("Adjusting the video bitrate limit to the H.264 Level 4.1-safe value of 31250");
				}
				bufSize = defaultMaxBitrates[0];
			} else {
				if (media.isHDVideo()) {
					bufSize = defaultMaxBitrates[0] / 3;
				}

				if (bufSize > 7000) {
					bufSize = 7000;
				}

				if (defaultMaxBitrates[1] > 0) {
					bufSize = defaultMaxBitrates[1];
				}

				if (params.mediaRenderer.isDefaultVBVSize() && rendererMaxBitrates[1] == 0) {
					bufSize = 1835;
				}
			}

			if (!bitrateLevel41Limited) {
				// Make room for audio
				if (dtsRemux) {
					defaultMaxBitrates[0] -= 1510;
				} else {
					defaultMaxBitrates[0] -= configuration.getAudioBitrate();
				}

				// Round down to the nearest Mb
				defaultMaxBitrates[0] = defaultMaxBitrates[0] / 1000 * 1000;
				if (low) {
					defaultMaxBitrates[0] = 300;
				}

				LOGGER.trace("Adjusting the video bitrate limit to " + defaultMaxBitrates[0] + " to make room for audio");
			}

			// FFmpeg uses bytes for inputs instead of kbytes like MEncoder
			bufSize *= 1000;
			defaultMaxBitrates[0] *= 1000;

			videoBitrateOptions.add("-bufsize");
			videoBitrateOptions.add(String.valueOf(bufSize));

			videoBitrateOptions.add("-maxrate");
			videoBitrateOptions.add(String.valueOf(defaultMaxBitrates[0]));
		}

		if (!params.mediaRenderer.isTranscodeToMPEGTSH264AC3() && !params.mediaRenderer.isTranscodeToMPEGTSH264AAC()) {
			// Add MPEG-2 quality settings
			String mpeg2Options = configuration.getMPEG2MainSettingsFFmpeg();
			String mpeg2OptionsRenderer = params.mediaRenderer.getCustomFFmpegMPEG2Options();

			// Renderer settings take priority over user settings
			if (isNotBlank(mpeg2OptionsRenderer)) {
				mpeg2Options = mpeg2OptionsRenderer;
			} else if (mpeg2Options.contains("Automatic")) {
				boolean isWireless = mpeg2Options.contains("Wireless");
				mpeg2Options = "-g 5 -q:v 1 -qmin 2 -qmax 3";

				// It has been reported that non-PS3 renderers prefer keyint 5 but prefer it for PS3 because it lowers the average bitrate
				if (params.mediaRenderer.isPS3()) {
					mpeg2Options = "-g 25 -q:v 1 -qmin 2 -qmax 3";
				}

				if (isWireless || defaultMaxBitrates[0] < 70) {
					// Lower quality for 720p+ content
					if (media.getWidth() > 1280) {
						mpeg2Options = "-g 25 -qmax 7 -qmin 2";
					} else if (media.getWidth() > 720) {
						mpeg2Options = "-g 25 -qmax 5 -qmin 2";
					}
				}
			}
			String[] customOptions = StringUtils.split(mpeg2Options);
			videoBitrateOptions.addAll(new ArrayList<>(Arrays.asList(customOptions)));
		} else {
			// Add x264 quality settings
			String x264CRF = configuration.getx264ConstantRateFactor();

			// Remove comment from the value
			if (x264CRF.contains("/*")) {
				x264CRF = x264CRF.substring(x264CRF.indexOf("/*"));
			}

			if (x264CRF.contains("Automatic")) {
				x264CRF = "16";

				// Lower CRF for 720p+ content
				if (media.getWidth() > 720) {
					x264CRF = "19";
				}
			}
			if (isNotBlank(x264CRF) && !params.mediaRenderer.nox264()) {
				videoBitrateOptions.add("-crf");
				videoBitrateOptions.add(x264CRF);
			}
		}

		return videoBitrateOptions;
	}

	/**
	 * Returns the audio bitrate spec for the current transcode according
	 * to the limits/requirements of the renderer.
	 *
	 * @param dlna
	 * @param media the media metadata for the video being streamed. May contain unset/null values (e.g. for web videos).
	 * @param params
	 * @return a {@link List} of <code>String</code>s representing the audio bitrate options for this transcode
	 */
	public List<String> getAudioBitrateOptions(DLNAResource dlna, DLNAMediaInfo media, OutputParams params) {
		List<String> audioBitrateOptions = new ArrayList<>();

		audioBitrateOptions.add("-q:a");
		audioBitrateOptions.add(DEFAULT_QSCALE);

		return audioBitrateOptions;
	}

	protected boolean dtsRemux;
	protected boolean ac3Remux;

	@Override
	public int purpose() {
		return VIDEO_SIMPLEFILE_PLAYER;
	}

	@Override
	// TODO make this static so it can replace ID, instead of having both
	public String id() {
		return ID;
	}

	@Override
	public boolean isTimeSeekable() {
		return true;
	}

	@Override
	public boolean avisynth() {
		return false;
	}

	public String initialString() {
		String threads = " -threads 1";
		if (configuration.isFfmpegMultithreading()) {
			if (Runtime.getRuntime().availableProcessors() == configuration.getNumberOfCpuCores()) {
				threads = "";
			} else {
				threads = " -threads " + configuration.getNumberOfCpuCores();
			}
		}
		return threads;
	}

	@Override
	public String name() {
		return "FFmpeg";
	}

	@Override
	public int type() {
		return Format.VIDEO;
	}

	// unused; return this array for backwards-compatibility
	@Deprecated
	protected String[] getDefaultArgs() {
		List<String> defaultArgsList = new ArrayList<>();

		defaultArgsList.add("-loglevel");
		defaultArgsList.add("warning");

		String[] defaultArgsArray = new String[defaultArgsList.size()];
		defaultArgsList.toArray(defaultArgsArray);

		return defaultArgsArray;
	}

	private int[] getVideoBitrateConfig(String bitrate) {
		int bitrates[] = new int[2];

		if (bitrate.contains("(") && bitrate.contains(")")) {
			bitrates[1] = Integer.parseInt(bitrate.substring(bitrate.indexOf('(') + 1, bitrate.indexOf(')')));
		}

		if (bitrate.contains("(")) {
			bitrate = bitrate.substring(0, bitrate.indexOf('(')).trim();
		}

		if (isBlank(bitrate)) {
			bitrate = "0";
		}

		bitrates[0] = (int) Double.parseDouble(bitrate);

		return bitrates;
	}

	@Override
	@Deprecated
	public String[] args() {
		return getDefaultArgs(); // unused; return this array for for backwards compatibility
	}

	@Override
	public String mimeType() {
		return HTTPResource.VIDEO_TRANSCODE;
	}

	@Override
	public String executable() {
		return configuration.getFfmpegPath();
	}

	@Override
	public boolean isGPUAccelerationReady() {
		return false;
	}

	@Override
	public synchronized ProcessWrapper launchTranscode(
		DLNAResource dlna,
		DLNAMediaInfo media,
		OutputParams params
	) throws IOException {
		final String filename = dlna.getSystemName();
		InputFile newInput = new InputFile();
		newInput.setFilename(filename);
		newInput.setPush(params.stdin);
		PmsConfiguration prev = configuration;
		configuration = (DeviceConfiguration)params.mediaRenderer;
		RendererConfiguration renderer = params.mediaRenderer;

		/*
		 * Check if the video track and the container report different aspect ratios
		 */
		boolean aspectRatiosMatch = true;
		if (
			media.getAspectRatioContainer() != null &&
			media.getAspectRatioVideoTrack() != null &&
			!media.getAspectRatioContainer().equals(media.getAspectRatioVideoTrack())
		) {
			aspectRatiosMatch = false;
		}

		/*
		 * FFmpeg uses multithreading by default, so provided that the
		 * user has not disabled FFmpeg multithreading and has not
		 * chosen to use more or less threads than are available, do not
		 * specify how many cores to use.
		 */
		int nThreads = 1;
		if (configuration.isFfmpegMultithreading()) {
			if (Runtime.getRuntime().availableProcessors() == configuration.getNumberOfCpuCores()) {
				nThreads = 0;
			} else {
				nThreads = configuration.getNumberOfCpuCores();
			}
		}

		List<String> cmdList = new ArrayList<>();
		boolean avisynth = avisynth();
		if (params.timeseek > 0) {
			params.waitbeforestart = 200;
		} else {
			params.waitbeforestart = 2500;
		}

		setAudioAndSubs(filename, media, params);
		cmdList.add(executable());

		// Prevent FFmpeg timeout
		cmdList.add("-y");

		cmdList.add("-loglevel");
		if (LOGGER.isTraceEnabled()) { // Set -loglevel in accordance with LOGGER setting
			cmdList.add("verbose"); // Could be changed to "verbose" or "debug" if "info" level is not enough
		} else {
			cmdList.add("fatal");
		}

		if (params.timeseek > 0) {
			cmdList.add("-ss");
			cmdList.add(String.valueOf((int) params.timeseek));
		}

		// Decoder threads
		if (nThreads > 0) {
			cmdList.add("-threads");
			cmdList.add(String.valueOf(nThreads));
		}

		final boolean isTsMuxeRVideoEngineEnabled = configuration.getEnginesAsList(PMS.get().getRegistry()).contains(TsMuxeRVideo.ID);

		ac3Remux = false;
		dtsRemux = false;

		if (configuration.isAudioRemuxAC3() && params.aid != null && params.aid.isAC3() && !avisynth() && renderer.isTranscodeToAC3()) {
			// AC-3 remux takes priority
			ac3Remux = true;
		} else {
			// Now check for DTS remux and LPCM streaming
			dtsRemux = isTsMuxeRVideoEngineEnabled &&
				configuration.isAudioEmbedDtsInPcm() &&
				params.aid != null &&
				params.aid.isDTS() &&
				!avisynth() &&
				params.mediaRenderer.isDTSPlayable();
		}

		String frameRateRatio = media.getValidFps(true);
		String frameRateNumber = media.getValidFps(false);

		// Input filename
		cmdList.add("-i");
		if (avisynth && !filename.toLowerCase().endsWith(".iso")) {
			File avsFile = AviSynthFFmpeg.getAVSScript(filename, params.sid, params.fromFrame, params.toFrame, frameRateRatio, frameRateNumber, configuration);
			cmdList.add(ProcessUtil.getShortFileNameIfWideChars(avsFile.getAbsolutePath()));
		} else {
			cmdList.add(filename);
		}

<<<<<<< HEAD
		// Decide whether to defer to MEncoder for subtitles
		if (! (renderer instanceof RendererConfiguration.OutputOverride) && configuration.isFFmpegDeferToMEncoderForSubtitles() && params.sid != null) {
=======
		/**
		 * Defer to MEncoder for subtitles if:
		 * - The setting is enabled
		 * - There are subtitles to transcode
		 * - The file is not being played via the transcode folder
		 */
		if (
			configuration.isFFmpegDeferToMEncoderForSubtitles() &&
			params.sid != null &&
			!(
				!configuration.getHideTranscodeEnabled() &&
				dlna.isNoName() &&
				(dlna.getParent() instanceof FileTranscodeVirtualFolder)
			)
		) {
>>>>>>> 66f90edf
			LOGGER.trace("Switching from FFmpeg to MEncoder to transcode subtitles.");
			MEncoderVideo mv = new MEncoderVideo();

			return mv.launchTranscode(dlna, media, params);
		}

		// Decide whether to defer to tsMuxeR or continue to use FFmpeg
		if (! (renderer instanceof RendererConfiguration.OutputOverride) && configuration.isFFmpegMuxWithTsMuxerWhenCompatible()) {
			// Decide whether to defer to tsMuxeR or continue to use FFmpeg
			boolean deferToTsmuxer = true;
			String prependTraceReason = "Not muxing the video stream with tsMuxeR via FFmpeg because ";
			if (deferToTsmuxer == true && !configuration.getHideTranscodeEnabled() && dlna.isNoName() && (dlna.getParent() instanceof FileTranscodeVirtualFolder)) {
				deferToTsmuxer = false;
				LOGGER.trace(prependTraceReason + "the file is being played via a FFmpeg entry in the transcode folder.");
			}
			if (deferToTsmuxer == true && !params.mediaRenderer.isMuxH264MpegTS()) {
				deferToTsmuxer = false;
				LOGGER.trace(prependTraceReason + "the renderer does not support H.264 inside MPEG-TS.");
			}
			if (deferToTsmuxer == true && params.sid != null) {
				deferToTsmuxer = false;
				LOGGER.trace(prependTraceReason + "we need to burn subtitles.");
			}
			if (deferToTsmuxer == true && avisynth()) {
				deferToTsmuxer = false;
				LOGGER.trace(prependTraceReason + "we are using AviSynth.");
			}
			if (deferToTsmuxer == true && params.mediaRenderer.isH264Level41Limited() && !media.isVideoWithinH264LevelLimits(newInput, params.mediaRenderer)) {
				deferToTsmuxer = false;
				LOGGER.trace(prependTraceReason + "the video stream is not within H.264 level limits for this renderer.");
			}
			if (deferToTsmuxer == true && !media.isMuxable(params.mediaRenderer)) {
				deferToTsmuxer = false;
				LOGGER.trace(prependTraceReason + "the video stream is not muxable to this renderer");
			}
			if (deferToTsmuxer == true && !aspectRatiosMatch) {
				deferToTsmuxer = false;
				LOGGER.trace(prependTraceReason + "we need to transcode to apply the correct aspect ratio.");
			}
			if (deferToTsmuxer == true && !params.mediaRenderer.isPS3() && filename.contains("WEB-DL")) {
				deferToTsmuxer = false;
				LOGGER.trace(prependTraceReason + "the version of tsMuxeR supported by this renderer does not support WEB-DL files.");
			}
			if (deferToTsmuxer == true && "bt.601".equals(media.getMatrixCoefficients())) {
				deferToTsmuxer = false;
				LOGGER.trace(prependTraceReason + "the colorspace probably isn't supported by the renderer.");
			}
			if (deferToTsmuxer == true && params.mediaRenderer.isKeepAspectRatio() && !"16:9".equals(media.getAspectRatioContainer())) {
				deferToTsmuxer = false;
				LOGGER.trace(prependTraceReason + "the renderer needs us to add borders so it displays the correct aspect ratio of " + media.getAspectRatioContainer() + ".");
			}
			if (deferToTsmuxer) {
				TsMuxeRVideo tv = new TsMuxeRVideo();
				params.forceFps = media.getValidFps(false);

				if (media.getCodecV() != null) {
					if (media.isH264()) {
						params.forceType = "V_MPEG4/ISO/AVC";
					} else if (media.getCodecV().startsWith("mpeg2")) {
						params.forceType = "V_MPEG-2";
					} else if (media.getCodecV().equals("vc1")) {
						params.forceType = "V_MS/VFW/WVC1";
					}
				}

				return tv.launchTranscode(dlna, media, params);
			}
		}

		// Apply any video filters and associated options. These should go
		// after video input is specified and before output streams are mapped.
		cmdList.addAll(getVideoFilterOptions(dlna, media, params));

		// Map the output streams if necessary
		if (media.getAudioTracksList().size() > 1) {
			// Set the video stream
			cmdList.add("-map");
			cmdList.add("0:v");

			// Set the proper audio stream
			cmdList.add("-map");
			cmdList.add("0:a:" + (media.getAudioTracksList().indexOf(params.aid)));
		}

		// Now configure the output streams

		// Encoder threads
		if (nThreads > 0) {
			cmdList.add("-threads");
			cmdList.add(String.valueOf(nThreads));
		}

		if (params.timeend > 0) {
			cmdList.add("-t");
			cmdList.add(String.valueOf(params.timeend));
		}

		// Add the output options (-f, -c:a, -c:v, etc.)

		// Now that inputs and filtering are complete, see if we should
		// give the renderer the final say on the command
		boolean override = false;
		if (renderer instanceof RendererConfiguration.OutputOverride) {
			override = ((RendererConfiguration.OutputOverride)renderer).getOutputOptions(cmdList, dlna, this, params);
		}

		if (! override) {
			cmdList.addAll(getVideoBitrateOptions(dlna, media, params));

			String customFFmpegOptions = renderer.getCustomFFmpegOptions();

			// Audio bitrate
			if (!ac3Remux && !dtsRemux && !(type() == Format.AUDIO)) {
				int channels = 0;
				if (renderer.isTranscodeToWMV() && !renderer.isXBOX()) {
					channels = 2;
				} else if (params.aid != null && params.aid.getAudioProperties().getNumberOfChannels() > configuration.getAudioChannelCount()) {
					channels = configuration.getAudioChannelCount();
				}

				if (!customFFmpegOptions.contains("-ac ") && channels > 0) {
					cmdList.add("-ac");
					cmdList.add(String.valueOf(channels));
				}

				if (!customFFmpegOptions.contains("-ab ")) {
					cmdList.add("-ab");
					if (renderer.isTranscodeToMPEGTSH264AAC()) {
						cmdList.add(Math.min(configuration.getAudioBitrate(), 320) + "k");
					} else {
						cmdList.add(String.valueOf(CodecUtil.getAC3Bitrate(configuration, params.aid)) + "k");
					}
				}
			}

			// Add the output options (-f, -c:a, -c:v, etc.)
			cmdList.addAll(getVideoTranscodeOptions(dlna, media, params));

			// Add custom options
			if (StringUtils.isNotEmpty(customFFmpegOptions)) {
				parseOptions(customFFmpegOptions, cmdList);
			}
		}


		// Set up the process

		PipeProcess pipe = null;
		
		if (!dtsRemux) {
//			cmdList.add("pipe:");

			// basename of the named pipe:
			String fifoName = String.format(
				"ffmpegvideo_%d_%d",
				Thread.currentThread().getId(),
				System.currentTimeMillis()
			);

			// This process wraps the command that creates the named pipe
			pipe = new PipeProcess(fifoName);
			pipe.deleteLater(); // delete the named pipe later; harmless if it isn't created

			params.input_pipes[0] = pipe;

			// Output file
			cmdList.add(pipe.getInputPipe());
		}

		String[] cmdArray = new String[cmdList.size()];
		cmdList.toArray(cmdArray);

		cmdArray = finalizeTranscoderArgs(
			filename,
			dlna,
			media,
			params,
			cmdArray
		);

		ProcessWrapperImpl pw = new ProcessWrapperImpl(cmdArray, params);

		setOutputParsing(dlna, pw, false);

		if (! dtsRemux) {
			ProcessWrapper mkfifo_process = pipe.getPipeProcess();

			/**
			 * It can take a long time for Windows to create a named pipe (and
			 * mkfifo can be slow if /tmp isn't memory-mapped), so run this in
			 * the current thread.
			 */
			mkfifo_process.runInSameThread();
			pw.attachProcess(mkfifo_process); // Clean up the mkfifo process when the transcode ends

			// Give the mkfifo process a little time
			try {
				Thread.sleep(300);
			} catch (InterruptedException e) {
				LOGGER.error("Thread interrupted while waiting for named pipe to be created", e);
			}
		} else {
			pipe = new PipeProcess(System.currentTimeMillis() + "tsmuxerout.ts");

			TsMuxeRVideo ts = new TsMuxeRVideo();
			File f = new File(configuration.getTempFolder(), "pms-tsmuxer.meta");
			String cmd[] = new String[]{ ts.executable(), f.getAbsolutePath(), pipe.getInputPipe() };
			pw = new ProcessWrapperImpl(cmd, params);

			PipeIPCProcess ffVideoPipe = new PipeIPCProcess(System.currentTimeMillis() + "ffmpegvideo", System.currentTimeMillis() + "videoout", false, true);

			cmdList.add(ffVideoPipe.getInputPipe());

			OutputParams ffparams = new OutputParams(configuration);
			ffparams.maxBufferSize = 1;
			ffparams.stdin = params.stdin;

			String[] cmdArrayDts = new String[cmdList.size()];
			cmdList.toArray(cmdArrayDts);

			cmdArrayDts = finalizeTranscoderArgs(
				filename,
				dlna,
				media,
				params,
				cmdArrayDts
			);

			ProcessWrapperImpl ffVideo = new ProcessWrapperImpl(cmdArrayDts, ffparams);

			ProcessWrapper ff_video_pipe_process = ffVideoPipe.getPipeProcess();
			pw.attachProcess(ff_video_pipe_process);
			ff_video_pipe_process.runInNewThread();
			ffVideoPipe.deleteLater();

			pw.attachProcess(ffVideo);
			ffVideo.runInNewThread();

			PipeIPCProcess ffAudioPipe = new PipeIPCProcess(System.currentTimeMillis() + "ffmpegaudio01", System.currentTimeMillis() + "audioout", false, true);
			StreamModifier sm = new StreamModifier();
			sm.setPcm(false);
			sm.setDtsEmbed(dtsRemux);
			sm.setSampleFrequency(48000);
			sm.setBitsPerSample(16);
			sm.setNbChannels(2);

			List<String> cmdListDTS = new ArrayList<>();
			cmdListDTS.add(executable());
			cmdListDTS.add("-y");
			cmdListDTS.add("-ss");

			if (params.timeseek > 0) {
				cmdListDTS.add(String.valueOf(params.timeseek));
			} else {
				cmdListDTS.add("0");
			}

			if (params.stdin == null) {
				cmdListDTS.add("-i");
			} else {
				cmdListDTS.add("-");
			}
			cmdListDTS.add(filename);

			if (params.timeseek > 0) {
				cmdListDTS.add("-copypriorss");
				cmdListDTS.add("0");
				cmdListDTS.add("-avoid_negative_ts");
				cmdListDTS.add("1");
			}

			cmdListDTS.add("-ac");
			cmdListDTS.add("2");

			cmdListDTS.add("-f");
			cmdListDTS.add("dts");

			cmdListDTS.add("-c:a");
			cmdListDTS.add("copy");

			cmdListDTS.add(ffAudioPipe.getInputPipe());

			String[] cmdArrayDTS = new String[cmdListDTS.size()];
			cmdListDTS.toArray(cmdArrayDTS);

			if (!params.mediaRenderer.isMuxDTSToMpeg()) { // No need to use the PCM trick when media renderer supports DTS
				ffAudioPipe.setModifier(sm);
			}

			OutputParams ffaudioparams = new OutputParams(configuration);
			ffaudioparams.maxBufferSize = 1;
			ffaudioparams.stdin = params.stdin;
			ProcessWrapperImpl ffAudio = new ProcessWrapperImpl(cmdArrayDTS, ffaudioparams);

			params.stdin = null;
			try (PrintWriter pwMux = new PrintWriter(f)) {
				pwMux.println("MUXOPT --no-pcr-on-video-pid --no-asyncio --new-audio-pes --vbr --vbv-len=500");
				String videoType = "V_MPEG-2";

				if (renderer.isTranscodeToMPEGTSH264AC3() || renderer.isTranscodeToMPEGTSH264AAC()) {
					videoType = "V_MPEG4/ISO/AVC";
				}

				if (params.no_videoencode && params.forceType != null) {
					videoType = params.forceType;
				}

				StringBuilder fps = new StringBuilder();
				fps.append("");
				if (params.forceFps != null) {
					fps.append("fps=").append(params.forceFps).append(", ");
				}

				String audioType = "A_AC3";
				if (dtsRemux) {
					if (params.mediaRenderer.isMuxDTSToMpeg()) {
						// Renderer can play proper DTS track
						audioType = "A_DTS";
					} else {
						// DTS padded in LPCM trick
						audioType = "A_LPCM";
					}
				}

				pwMux.println(videoType + ", \"" + ffVideoPipe.getOutputPipe() + "\", " + fps + "level=4.1, insertSEI, contSPS, track=1");
				pwMux.println(audioType + ", \"" + ffAudioPipe.getOutputPipe() + "\", track=2");
			}

			ProcessWrapper pipe_process = pipe.getPipeProcess();
			pw.attachProcess(pipe_process);
			pipe_process.runInNewThread();

			try {
				wait(50);
			} catch (InterruptedException e) {
			}

			pipe.deleteLater();
			params.input_pipes[0] = pipe;

			ProcessWrapper ff_pipe_process = ffAudioPipe.getPipeProcess();
			pw.attachProcess(ff_pipe_process);
			ff_pipe_process.runInNewThread();

			try {
				wait(50);
			} catch (InterruptedException e) {
			}

			ffAudioPipe.deleteLater();
			pw.attachProcess(ffAudio);
			ffAudio.runInNewThread();
		}

		// Launch the transcode command...
		pw.runInNewThread();
		// ...and wait briefly to allow it to start
		try {
			Thread.sleep(200);
		} catch (InterruptedException e) {
			LOGGER.error("Thread interrupted while waiting for transcode to start", e);
		}
		configuration = prev;
		return pw;
	}

	private JCheckBox multithreading;
	private JCheckBox videoRemuxTsMuxer;
	private JCheckBox fc;
	private JCheckBox deferToMEncoderForSubtitles;

	@Override
	public JComponent config() {
		return config("NetworkTab.5");
	}

	protected JComponent config(String languageLabel) {
		FormLayout layout = new FormLayout(
			"left:pref, 0:grow",
			"p, 3dlu, p, 3dlu, p, 3dlu, p, 3dlu, p"
		);
		PanelBuilder builder = new PanelBuilder(layout);
		builder.border(Borders.EMPTY);
		builder.opaque(false);

		CellConstraints cc = new CellConstraints();

		JComponent cmp = builder.addSeparator(Messages.getString(languageLabel), cc.xyw(2, 1, 1));
		cmp = (JComponent) cmp.getComponent(0);
		cmp.setFont(cmp.getFont().deriveFont(Font.BOLD));

		multithreading = new JCheckBox(Messages.getString("MEncoderVideo.35"), configuration.isFfmpegMultithreading());
		multithreading.setContentAreaFilled(false);
		multithreading.addItemListener(new ItemListener() {
			@Override
			public void itemStateChanged(ItemEvent e) {
				configuration.setFfmpegMultithreading(e.getStateChange() == ItemEvent.SELECTED);
			}
		});
		builder.add(multithreading, cc.xy(2, 3));

		videoRemuxTsMuxer = new JCheckBox(Messages.getString("MEncoderVideo.38"), configuration.isFFmpegMuxWithTsMuxerWhenCompatible());
		videoRemuxTsMuxer.setContentAreaFilled(false);
		videoRemuxTsMuxer.addItemListener(new ItemListener() {
			@Override
			public void itemStateChanged(ItemEvent e) {
				configuration.setFFmpegMuxWithTsMuxerWhenCompatible(e.getStateChange() == ItemEvent.SELECTED);
			}
		});
		builder.add(videoRemuxTsMuxer, cc.xy(2, 5));

		fc = new JCheckBox(Messages.getString("MEncoderVideo.21"), configuration.isFFmpegFontConfig());
		fc.setContentAreaFilled(false);
		fc.setToolTipText(Messages.getString("FFmpeg.0"));
		fc.addItemListener(new ItemListener() {
			@Override
			public void itemStateChanged(ItemEvent e) {
				configuration.setFFmpegFontConfig(e.getStateChange() == ItemEvent.SELECTED);
			}
		});
		builder.add(fc, cc.xy(2, 7));

		deferToMEncoderForSubtitles = new JCheckBox(Messages.getString("FFmpeg.1"), configuration.isFFmpegDeferToMEncoderForSubtitles());
		deferToMEncoderForSubtitles.setContentAreaFilled(false);
		deferToMEncoderForSubtitles.setToolTipText(Messages.getString("FFmpeg.2"));
		deferToMEncoderForSubtitles.addItemListener(new ItemListener() {
			@Override
			public void itemStateChanged(ItemEvent e) {
				configuration.setFFmpegDeferToMEncoderForSubtitles(e.getStateChange() == ItemEvent.SELECTED);
			}
		});
		builder.add(deferToMEncoderForSubtitles, cc.xy(2, 9));

		return builder.getPanel();
	}

	protected static List<String> parseOptions(String str) {
		return str == null ? null : parseOptions(str, new ArrayList<String>());
	}

	protected static List<String> parseOptions(String str, List<String> cmdList) {
		while (str.length() > 0) {
			if (str.charAt(0) == '\"') {
				int pos = str.indexOf('"', 1);
				if (pos == -1) {
					// No ", error
					break;
				}
				String tmp = str.substring(1, pos);
				cmdList.add(tmp.trim());
				str = str.substring(pos + 1);
			} else {
				// New arg, find space
				int pos = str.indexOf(' ');
				if (pos == -1) {
					// No space, we're done
					cmdList.add(str);
					break;
				}
				String tmp = str.substring(0, pos);
				cmdList.add(tmp.trim());
				str = str.substring(pos + 1);
			}
		}
		return cmdList;
	}

	/**
	 * Extracts embedded subtitles from video to file in SSA/ASS format, converts external SRT
	 * subtitles file to SSA/ASS format and applies fontconfig setting to that converted file
	 * and applies timeseeking when required.
	 *
	 * @param dlna DLNAResource
	 * @param media DLNAMediaInfo
	 * @param params Output parameters
	 * @param configuration
	 * @return Converted subtitle file
	 * @throws IOException
	 */
	public static File getSubtitles(DLNAResource dlna, DLNAMediaInfo media, OutputParams params, PmsConfiguration configuration, SubtitleType subtitleType) throws IOException {
		if (media == null || params.sid.getId() == -1 || !params.sid.getType().isText()) {
			return null;
		}

		String dir = configuration.getDataFile(SUB_DIR);
		File subsPath = new File(dir);
		if (!subsPath.exists()) {
			subsPath.mkdirs();
		}

		boolean applyFontConfig = configuration.isFFmpegFontConfig();
		boolean isEmbeddedSource = params.sid.getId() < 100;

		String filename = isEmbeddedSource ?
			dlna.getSystemName() : params.sid.getExternalFile().getAbsolutePath();

		String basename;

		long modId = new File(filename).lastModified();
		if (modId != 0) {
			// We have a real file
			basename = FilenameUtils.getBaseName(filename);
		} else {
			// It's something else, e.g. a url or psuedo-url without meaningful
			// lastmodified and (maybe) basename characteristics.
			basename = dlna.getName().replaceAll("[<>:\"\\\\/|?*+\\[\\]\n\r ']", "").trim();
			modId = filename.hashCode();
		}

		File convertedSubs;
		if (applyFontConfig || isEmbeddedSource) {
			convertedSubs = new File(subsPath.getAbsolutePath() + File.separator + basename + "_ID" + params.sid.getId() + "_" + modId + ".ass");
		} else {
			String tmp = params.sid.getExternalFile().getName().replaceAll("[<>:\"\\\\/|?*+\\[\\]\n\r ']", "").trim();
			convertedSubs = new File(subsPath.getAbsolutePath() + File.separator + modId + "_" + tmp);
		}

		if (convertedSubs.canRead()) {
			// subs are already converted
			if (applyFontConfig || isEmbeddedSource) {
				params.sid.setType(SubtitleType.ASS);
				params.sid.setExternalFileCharacterSet(CHARSET_UTF_8);
			}

			return convertedSubs;
		}

		boolean isExternalAss = false;
		if (
			params.sid.getType() == SubtitleType.ASS &&
			params.sid.isExternal() &&
			!isEmbeddedSource
		) {
			isExternalAss = true;
		}

		File tempSubs;
		if (
			isExternalAss ||
			(
				!applyFontConfig &&
				!isEmbeddedSource &&
				(params.sid.getType() == subtitleType) &&
				(params.sid.getType() == SubtitleType.SUBRIP || params.sid.getType() == SubtitleType.WEBVTT)
			)
		) {
			tempSubs = params.sid.getExternalFile();
		} else {
			tempSubs = convertSubsToSubtitleType(filename, media, params, configuration, subtitleType);
		}

		if (tempSubs == null) {
			return null;
		}

		if (!FileUtil.isFileUTF8(tempSubs)) {
			try {
				tempSubs = SubtitleUtils.applyCodepageConversion(tempSubs, convertedSubs);
				params.sid.setExternalFileCharacterSet(CHARSET_UTF_8);
			} catch (IOException ex) {
				params.sid.setExternalFileCharacterSet(null);
				LOGGER.warn("Exception during external file charset detection.", ex);
			}
		} else {
			FileUtils.copyFile(tempSubs, convertedSubs);
			tempSubs = convertedSubs;
		}

		// Now we're sure we actually have our own modifiable file
		if (
			applyFontConfig &&
			!(
				configuration.isUseEmbeddedSubtitlesStyle() &&
				params.sid.getType() == SubtitleType.ASS
			)
		) {
			try {
				tempSubs = applyFontconfigToASSTempSubsFile(tempSubs, media, configuration);
				params.sid.setExternalFileCharacterSet(CHARSET_UTF_8);
			} catch (IOException e) {
				LOGGER.debug("Applying subs setting ends with error: " + e);
				return null;
			}
		}

		if (isEmbeddedSource) {
			params.sid.setExternalFile(tempSubs);
			params.sid.setType(SubtitleType.ASS);
		}

		PMS.get().addTempFile(tempSubs, 30 * 24 * 3600 * 1000);
		return tempSubs;
	}

	/**
	 * Converts external subtitles file in SRT format or extract embedded subs to default SSA/ASS format
	 *
	 * @param fileName Subtitles file in SRT format or video file with embedded subs
	 * @param media
	 * @param params output parameters
	 * @param configuration
	 * @return Converted subtitles file in SSA/ASS format
	 */
	public static File convertSubsToSubtitleType(String fileName, DLNAMediaInfo media, OutputParams params, PmsConfiguration configuration, SubtitleType outputSubtitleType) {
		if (!params.sid.getType().isText()) {
			return null;
		}
		List<String> cmdList = new ArrayList<>();
		File tempSubsFile;
		cmdList.add(configuration.getFfmpegPath());
		cmdList.add("-y");
		cmdList.add("-loglevel");
		if (LOGGER.isTraceEnabled()) { // Set -loglevel in accordance with LOGGER setting
			cmdList.add("info"); // Could be changed to "verbose" or "debug" if "info" level is not enough
		} else {
			cmdList.add("fatal");
		}

		// Try to specify input encoding if we have a non utf-8 external sub
		if (params.sid.getId() >= 100 && !params.sid.isExternalFileUtf8()) {
			String encoding = isNotBlank(configuration.getSubtitlesCodepage()) ?
					// Prefer the global user-specified encoding if we have one.
					// Note: likely wrong if the file isn't supplied by the user.
					configuration.getSubtitlesCodepage() :
				params.sid.getExternalFileCharacterSet() != null ?
					// Fall back on the actually detected encoding if we have it.
					// Note: accuracy isn't 100% guaranteed.
					params.sid.getExternalFileCharacterSet() :
				null; // Otherwise we're out of luck!
			if (encoding != null) {
				cmdList.add("-sub_charenc");
				cmdList.add(encoding);
			}
		}

		cmdList.add("-i");
		cmdList.add(fileName);

		if (params.sid.isEmbedded()) {
			cmdList.add("-map");
			cmdList.add("0:s:" + (media.getSubtitleTracksList().indexOf(params.sid)));
		}

		try {
			tempSubsFile = new File(configuration.getTempFolder(), FilenameUtils.getBaseName(fileName) + "." + outputSubtitleType.getExtension());
		} catch (IOException e1) {
			LOGGER.debug("Subtitles conversion finished wih error: " + e1);
			return null;
		}
		cmdList.add(tempSubsFile.getAbsolutePath());

		String[] cmdArray = new String[cmdList.size()];
		cmdList.toArray(cmdArray);

		ProcessWrapperImpl pw = new ProcessWrapperImpl(cmdArray, params);
		pw.runInNewThread();

		try {
			pw.join(); // Wait until the conversion is finished
			pw.stopProcess(); // Avoid creating a pipe for this process and messing up with buffer progress bar
		} catch (InterruptedException e) {
			LOGGER.debug("Subtitles conversion finished wih error: " + e);
			return null;
		}

		tempSubsFile.deleteOnExit();
		return tempSubsFile;
	}

	public static File applyFontconfigToASSTempSubsFile(File tempSubs, DLNAMediaInfo media, PmsConfiguration configuration) throws IOException {
		LOGGER.debug("Applying fontconfig to subtitles " + tempSubs.getName());
		File outputSubs = tempSubs;
		StringBuilder outputString = new StringBuilder();
		File temp = new File(configuration.getTempFolder(), tempSubs.getName() + ".tmp");
		FileUtils.copyFile(tempSubs, temp);
		BufferedReader input = FileUtil.bufferedReaderWithCorrectCharset(temp);
		BufferedWriter output = new BufferedWriter(new OutputStreamWriter(new FileOutputStream(outputSubs), CHARSET_UTF_8));
		try {
			String line;
			String[] format = null;
			int i;
			boolean playResIsSet = false; // do not apply font size change when video resolution is set
			while ((line = input.readLine()) != null) {
				outputString.setLength(0);
				if (line.contains("[Script Info]")) {
					outputString.append(line).append("\n");
					output.write(outputString.toString());
					while ((line = input.readLine()) != null) {
						outputString.setLength(0);
						if (isNotBlank(line)) {
							if (line.contains("PlayResY:") || line.contains("PlayResX:")) {
								playResIsSet = true;
							}
							outputString.append(line).append("\n");
							output.write(outputString.toString());
						} else {
							if (!playResIsSet) {
								outputString.append("PlayResY: ").append(media.getHeight()).append("\n");
								outputString.append("PlayResX: ").append(media.getWidth()).append("\n");
							}
							break;
						}
					}
				}

				if (line != null && line.contains("Format:")) {
					format = line.split(",");
					outputString.append(line).append("\n");
					output.write(outputString.toString());
					continue;
				}

				if (line != null && line.contains("Style: Default")) {
					String[] params = line.split(",");

					for (i = 0; i < format.length; i++) {
						switch (format[i].trim()) {
							case "Fontname":
								if (!configuration.getFont().isEmpty()) {
									params[i] = configuration.getFont();
								}

								break;
							case "Fontsize":
								if (!playResIsSet) {
									params[i] = Integer.toString((int) ((Integer.parseInt(params[i]) * media.getHeight() / (double) 288 * Double.parseDouble(configuration.getAssScale()))));
								} else {
									params[i] = Integer.toString((int) (Integer.parseInt(params[i]) * Double.parseDouble(configuration.getAssScale())));
								}

								break;
							case "PrimaryColour":
								String primaryColour = Integer.toHexString(configuration.getSubsColor());
								params[i] = "&H" + primaryColour.substring(6, 8) + primaryColour.substring(4, 6) + primaryColour.substring(2, 4);
								break;
							case "Outline":
								params[i] = configuration.getAssOutline();
								break;
							case "Shadow":
								params[i] = configuration.getAssShadow();
								break;
							case "MarginV":
								params[i] = configuration.getAssMargin();
								break;
							default:
								break;
						}
					}

					outputString.append(StringUtils.join(params, ",")).append("\n");
					output.write(outputString.toString());
					continue;
				}

				outputString.append(line).append("\n");
				output.write(outputString.toString());
			}
		} finally {
			input.close();
			output.flush();
			output.close();
			temp.deleteOnExit();
		}

		return outputSubs;
	}

	/**
	 * Collapse the multiple internal ways of saying "subtitles are disabled" into a single method
	 * which returns true if any of the following are true:
	 *
	 *     1) configuration.isDisableSubtitles()
	 *     2) params.sid == null
	 *     3) avisynth()
	 * @param params
	 * @return
	 */
	public boolean isDisableSubtitles(OutputParams params) {
		return configuration.isDisableSubtitles() || (params.sid == null) || avisynth();
	}

	/**
	 * {@inheritDoc}
	 *
	 * @return
	 */
	@Override
	public boolean isCompatible(DLNAResource resource) {
		if (
			PlayerUtil.isVideo(resource, Format.Identifier.MKV) ||
			PlayerUtil.isVideo(resource, Format.Identifier.MPG) ||
			"m3u8".equals(resource.getFormat().getMatchedExtension())
		) {
			return true;
		}

		return false;
	}

	// matches 'Duration: 00:17:17.00' but not 'Duration: N/A'
	static final Matcher reDuration = Pattern.compile("Duration:\\s+([\\d:.]+),").matcher("");

	/**
	 * Set up a filter to parse ffmpeg's stderr output for info
	 * (e.g. duration) if required.
	 */
	public void setOutputParsing(final DLNAResource dlna, ProcessWrapperImpl pw, boolean force) {
		if (configuration.isResumeEnabled() && dlna.getMedia() != null) {
			long duration = force ? 0 : (long) dlna.getMedia().getDurationInSeconds();
			if (duration == 0 || duration == DLNAMediaInfo.TRANS_SIZE) {
				OutputTextLogger ffParser = new OutputTextLogger(null, pw) {
					@Override
					public boolean filter(String line) {
						if (reDuration.reset(line).find()) {
							String d = reDuration.group(1);
							LOGGER.trace("[{}] setting duration: {}", ID, d);
							dlna.getMedia().setDuration(convertStringToTime(d));
							return false; // done, stop filtering
						}
						return true; // keep filtering
					}
				};
				ffParser.setFiltered(true);
				pw.setStderrConsumer(ffParser);
			}
		}
	}

	public static void deleteSubs() {
		FileUtils.deleteQuietly(new File(_configuration.getDataFile(SUB_DIR)));
	}

	private void getOriginalResolution(String subtitles, int originalWidth, int originalHeight) throws IOException {
		BufferedReader input = new BufferedReader(new InputStreamReader(new FileInputStream(new File(subtitles))));
		String line;
		boolean resolved = false;
		while ((line = input.readLine()) != null) {
			if (line.contains("[Script Info]")) {
				while ((line = input.readLine()) != null) {
					if (isNotBlank(line)) {
						if (line.contains("PlayResX:")) {
							originalWidth = Integer.parseInt(line.substring(9).trim());
						} else if (line.contains("PlayResY:")) {
							originalHeight = Integer.parseInt(line.substring(9).trim());
						}
					} else {
						resolved = true;
						break;
					}	
				}
			}
			if (resolved) {
				input.close();
				break;
			}
		}
	}

	private void setSubtitlesResolution(String subtitles, int subtitlesWidth, int subtitlesHeight) throws IOException {
		BufferedReader input = new BufferedReader(new InputStreamReader(new FileInputStream(new File(subtitles))));
		String line;
		boolean resolved = false;
		while ((line = input.readLine()) != null) {
			if (line.contains("[Script Info]")) {
				while ((line = input.readLine()) != null) {
					if (isNotBlank(line)) {
						if (line.contains("PlayResX:")) {
							subtitlesWidth = Integer.parseInt(line.substring(9).trim());
						} else if (line.contains("PlayResY:")) {
							subtitlesHeight = Integer.parseInt(line.substring(9).trim());
						}
					} else {
						resolved = true;
						break;
					}	
				}
			}
			if (resolved) {
				input.close();
				break;
			}
		}
	}
}<|MERGE_RESOLUTION|>--- conflicted
+++ resolved
@@ -785,10 +785,6 @@
 			cmdList.add(filename);
 		}
 
-<<<<<<< HEAD
-		// Decide whether to defer to MEncoder for subtitles
-		if (! (renderer instanceof RendererConfiguration.OutputOverride) && configuration.isFFmpegDeferToMEncoderForSubtitles() && params.sid != null) {
-=======
 		/**
 		 * Defer to MEncoder for subtitles if:
 		 * - The setting is enabled
@@ -796,6 +792,7 @@
 		 * - The file is not being played via the transcode folder
 		 */
 		if (
+			!(renderer instanceof RendererConfiguration.OutputOverride) &&
 			configuration.isFFmpegDeferToMEncoderForSubtitles() &&
 			params.sid != null &&
 			!(
@@ -804,7 +801,6 @@
 				(dlna.getParent() instanceof FileTranscodeVirtualFolder)
 			)
 		) {
->>>>>>> 66f90edf
 			LOGGER.trace("Switching from FFmpeg to MEncoder to transcode subtitles.");
 			MEncoderVideo mv = new MEncoderVideo();
 
