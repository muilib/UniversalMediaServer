/*
 * PS3 Media Server, for streaming any medias to your PS3.
 * Copyright (C) 2008  A.Brochard
 *
 * This program is free software; you can redistribute it and/or
 * modify it under the terms of the GNU General Public License
 * as published by the Free Software Foundation; version 2
 * of the License only.
 *
 * This program is distributed in the hope that it will be useful,
 * but WITHOUT ANY WARRANTY; without even the implied warranty of
 * MERCHANTABILITY or FITNESS FOR A PARTICULAR PURPOSE.  See the
 * GNU General Public License for more details.
 *
 * You should have received a copy of the GNU General Public License
 * along with this program; if not, write to the Free Software
 * Foundation, Inc., 51 Franklin Street, Fifth Floor, Boston, MA  02110-1301, USA.
 */
package net.pms.encoders;

import com.jgoodies.forms.builder.PanelBuilder;
import com.jgoodies.forms.factories.Borders;
import com.jgoodies.forms.layout.CellConstraints;
import com.jgoodies.forms.layout.FormLayout;
import java.awt.Component;
import java.awt.Font;
import java.awt.event.ActionEvent;
import java.awt.event.ActionListener;
import java.awt.event.ItemEvent;
import java.awt.event.ItemListener;
import java.io.File;
import java.io.FileOutputStream;
import java.io.IOException;
import java.io.PrintWriter;
import java.util.ArrayList;
import java.util.StringTokenizer;
import javax.swing.JCheckBox;
import javax.swing.JComponent;
import javax.swing.JOptionPane;
import javax.swing.SwingUtilities;
import net.pms.Messages;
import net.pms.PMS;
import net.pms.configuration.PmsConfiguration;
import net.pms.dlna.DLNAMediaSubtitle;
import net.pms.dlna.DLNAResource;
import net.pms.formats.Format;
import net.pms.formats.v2.SubtitleType;
import net.pms.util.PlayerUtil;
import net.pms.util.ProcessUtil;
import org.apache.commons.configuration.event.ConfigurationEvent;
import org.apache.commons.configuration.event.ConfigurationListener;
import org.slf4j.Logger;
import org.slf4j.LoggerFactory;

/*
 * This class handles the Windows-specific AviSynth/FFmpeg player combination. 
 */
public class AviSynthFFmpeg extends FFMpegVideo {
	private static final Logger LOGGER = LoggerFactory.getLogger(AviSynthFFmpeg.class);
	public static final String ID = "avsffmpeg";

	@Override
	public String id() {
		return ID;
	}

	@Override
	public String name() {
		return "AviSynth/FFmpeg";
	}

	@Override
	public boolean avisynth() {
		return true;
	}

	@Override
	public String initialString() {
		String threads = "";
		if (configuration.isFfmpegAviSynthMultithreading()) {
			threads = " -threads " + configuration.getNumberOfCpuCores();
		}
		return configuration.getMPEG2MainSettingsFFmpeg() + " -ab " + configuration.getAudioBitrate() + "k" + threads;
	}

	@Override
	public JComponent config() {
		return config("NetworkTab.5");
	}

	@Override
	public boolean isGPUAccelerationReady() {
		return true;
	}

	public static File getAVSScript(String filename, DLNAMediaSubtitle subTrack) throws IOException {
		return getAVSScript(filename, subTrack, -1, -1, null, null, _configuration);
	}

	/*
	 * Generate the AviSynth script based on the user's settings
	 */
	public static File getAVSScript(String filename, DLNAMediaSubtitle subTrack, int fromFrame, int toFrame, String frameRateRatio, String frameRateNumber, PmsConfiguration configuration) throws IOException {
		String onlyFileName = filename.substring(1 + filename.lastIndexOf('\\'));
		File file = new File(configuration.getTempFolder(), "pms-avs-" + onlyFileName + ".avs");
		try (PrintWriter pw = new PrintWriter(new FileOutputStream(file))) {
			String numerator;
			String denominator;

			if (frameRateRatio != null && frameRateNumber != null) {
				if (frameRateRatio.equals(frameRateNumber)) {
					// No ratio was available
					numerator = frameRateRatio;
					denominator = "1";
				} else {
					String[] frameRateNumDen = frameRateRatio.split("/");
					numerator = frameRateNumDen[0];
					denominator = "1001";
				}
			} else {
				// No framerate was given so we should try the most common one
				numerator = "24000";
				denominator = "1001";
				frameRateNumber = "23.976";
			}

			String assumeFPS = ".AssumeFPS(" + numerator + "," + denominator + ")";

			String directShowFPS = "";
			if (!"0".equals(frameRateNumber)) {
				directShowFPS = ", fps=" + frameRateNumber;
			}

			String convertfps = "";
			if (configuration.getFfmpegAvisynthConvertFps()) {
				convertfps = ", convertfps=true";
			}

			File f = new File(filename);
			if (f.exists()) {
				filename = ProcessUtil.getShortFileNameIfWideChars(filename);
			}

			String movieLine       = "DirectShowSource(\"" + filename + "\"" + directShowFPS + convertfps + ")" + assumeFPS;
			String mtLine1         = "";
			String mtLine2         = "";
			String interframeLines = null;
			String interframePath  = configuration.getInterFramePath();

			int Cores = 1;
			if (configuration.isFfmpegAviSynthMultithreading()) {
				Cores = configuration.getNumberOfCpuCores();

				// Goes at the start of the file to initiate multithreading
				mtLine1 = "SetMemoryMax(512)\nSetMTMode(3," + Cores + ")\n";

				// Goes after the input line to make multithreading more efficient
				mtLine2 = "SetMTMode(2)";
			}

			// True Motion
			if (configuration.getFfmpegAvisynthInterFrame()) {
				String GPU = "";
				movieLine += ".ConvertToYV12()";

				// Enable GPU to assist with CPU
				if (configuration.getFfmpegAvisynthInterFrameGPU() && interframegpu.isEnabled()){
					GPU = ", GPU=true";
				}

				interframeLines = "\n" +
					"PluginPath = \"" + interframePath + "\"\n" +
					"LoadPlugin(PluginPath+\"svpflow1.dll\")\n" +
					"LoadPlugin(PluginPath+\"svpflow2.dll\")\n" +
					"Import(PluginPath+\"InterFrame2.avsi\")\n" +
					"InterFrame(Cores=" + Cores + GPU + ", Preset=\"Faster\")\n";
			}

			String subLine = null;
			if (subTrack != null && configuration.isAutoloadExternalSubtitles() && !configuration.isDisableSubtitles()) {
				if (subTrack.getExternalFile() != null) {
					LOGGER.info("AviSynth script: Using subtitle track: " + subTrack);
					String function = "TextSub";
					if (subTrack.getType() == SubtitleType.VOBSUB) {
						function = "VobSub";
					}
					subLine = function + "(\"" + ProcessUtil.getShortFileNameIfWideChars(subTrack.getExternalFile().getAbsolutePath()) + "\")";
				}
			}

			ArrayList<String> lines = new ArrayList<>();

			lines.add(mtLine1);

			boolean fullyManaged = false;
			String script = "<movie>\n<sub>\n";
			StringTokenizer st = new StringTokenizer(script, PMS.AVS_SEPARATOR);
			while (st.hasMoreTokens()) {
				String line = st.nextToken();
				if (line.contains("<movie") || line.contains("<sub")) {
					fullyManaged = true;
				}
				lines.add(line);
			}

			if (configuration.getFfmpegAvisynthInterFrame()) {
				lines.add(mtLine2);
				lines.add(interframeLines);
			}

			if (fullyManaged) {
				for (String s : lines) {
					if (s.contains("<moviefilename>")) {
						s = s.replace("<moviefilename>", filename);
					}

					s = s.replace("<movie>", movieLine);
					s = s.replace("<sub>", subLine != null ? subLine : "#");
					pw.println(s);
				}
			} else {
				pw.println(movieLine);
				if (subLine != null) {
					pw.println(subLine);
				}
				pw.println("clip");

			}
		}
		file.deleteOnExit();
		return file;
	}

	private JCheckBox multithreading;
	private JCheckBox interframe;
	private static JCheckBox interframegpu;
	private JCheckBox convertfps;

	@Override
	protected JComponent config(String languageLabel) {
		FormLayout layout = new FormLayout(
			"left:pref, 0:grow",
			"p, 3dlu, p, 3dlu, p, 3dlu, p, 3dlu, p, 3dlu");
		PanelBuilder builder = new PanelBuilder(layout);
		builder.border(Borders.EMPTY);
		builder.opaque(false);

		CellConstraints cc = new CellConstraints();

		JComponent cmp = builder.addSeparator(Messages.getString(languageLabel), cc.xyw(2, 1, 1));
		cmp = (JComponent) cmp.getComponent(0);
		cmp.setFont(cmp.getFont().deriveFont(Font.BOLD));

		multithreading = new JCheckBox(Messages.getString("MEncoderVideo.35"), configuration.isFfmpegAviSynthMultithreading());
		multithreading.setContentAreaFilled(false);
		multithreading.addItemListener((ItemEvent e) -> {
			configuration.setFfmpegAviSynthMultithreading(e.getStateChange() == ItemEvent.SELECTED);
		});
		builder.add(multithreading, cc.xy(2, 3));

		interframe = new JCheckBox(Messages.getString("AviSynthMEncoder.13"), configuration.getFfmpegAvisynthInterFrame());
		interframe.setContentAreaFilled(false);
<<<<<<< HEAD
		interframe.addActionListener((ActionEvent e) -> {
			configuration.setFfmpegAvisynthInterFrame(interframe.isSelected());
			if (configuration.getFfmpegAvisynthInterFrame()) {
				JOptionPane.showMessageDialog(
					(JFrame) (SwingUtilities.getWindowAncestor((Component) PMS.get().getFrame())),
					Messages.getString("AviSynthMEncoder.16"),
					Messages.getString("Dialog.Information"),
					JOptionPane.INFORMATION_MESSAGE
				);
=======
		interframe.addActionListener(new ActionListener() {
			@Override
			public void actionPerformed(ActionEvent e) {
				configuration.setFfmpegAvisynthInterFrame(interframe.isSelected());
				if (configuration.getFfmpegAvisynthInterFrame()) {
					JOptionPane.showMessageDialog(
						SwingUtilities.getWindowAncestor((Component) PMS.get().getFrame()),
						Messages.getString("AviSynthMEncoder.16"),
						Messages.getString("Dialog.Information"),
						JOptionPane.INFORMATION_MESSAGE
					);
				}
>>>>>>> 2fd722f6
			}
		});
		builder.add(interframe, cc.xy(2, 5));

		interframegpu = new JCheckBox(Messages.getString("AviSynthMEncoder.15"), configuration.getFfmpegAvisynthInterFrameGPU());
		interframegpu.setContentAreaFilled(false);
		interframegpu.addItemListener((ItemEvent e) -> {
			configuration.setFfmpegAvisynthInterFrameGPU((e.getStateChange() == ItemEvent.SELECTED));
		});
		builder.add(interframegpu, cc.xy(2, 7));

		convertfps = new JCheckBox(Messages.getString("AviSynthMEncoder.3"), configuration.getFfmpegAvisynthConvertFps());
		convertfps.setContentAreaFilled(false);
		convertfps.addItemListener((ItemEvent e) -> {
			configuration.setFfmpegAvisynthConvertFps((e.getStateChange() == ItemEvent.SELECTED));
		});
		builder.add(convertfps, cc.xy(2, 9));

		configuration.addConfigurationListener((ConfigurationEvent event) -> {
			if (event.getPropertyName() == null) {
				return;
			}
			if ((!event.isBeforeUpdate()) && event.getPropertyName().equals(PmsConfiguration.KEY_GPU_ACCELERATION)) {
				interframegpu.setEnabled(configuration.isGPUAcceleration());
			}
		});

		return builder.getPanel();
	}

	/**
	 * {@inheritDoc}
	 */
	@Override
	public boolean isCompatible(DLNAResource resource) {
		Format format = resource.getFormat();

		if (format != null) {
			if (format.getIdentifier() == Format.Identifier.WEB) {
				return false;
			}
		}

		DLNAMediaSubtitle subtitle = resource.getMediaSubtitle();

		// Check whether the subtitle actually has a language defined,
		// uninitialized DLNAMediaSubtitle objects have a null language.
		if (subtitle != null && subtitle.getLang() != null) {
			// The resource needs a subtitle, but this engine implementation does not support subtitles yet
			return false;
		}

		try {
			String audioTrackName = resource.getMediaAudio().toString();
			String defaultAudioTrackName = resource.getMedia().getAudioTracksList().get(0).toString();

			if (!audioTrackName.equals(defaultAudioTrackName)) {
				// This engine implementation only supports playback of the default audio track at this time
				return false;
			}
		} catch (NullPointerException e) {
			LOGGER.trace("AviSynth/FFmpeg cannot determine compatibility based on audio track for " + resource.getSystemName());
		} catch (IndexOutOfBoundsException e) {
			LOGGER.trace("AviSynth/FFmpeg cannot determine compatibility based on default audio track for " + resource.getSystemName());
		}

		if (
			PlayerUtil.isVideo(resource, Format.Identifier.MKV) ||
			PlayerUtil.isVideo(resource, Format.Identifier.MPG)
		) {
			return true;
		}

		return false;
	}
}<|MERGE_RESOLUTION|>--- conflicted
+++ resolved
@@ -260,30 +260,15 @@
 
 		interframe = new JCheckBox(Messages.getString("AviSynthMEncoder.13"), configuration.getFfmpegAvisynthInterFrame());
 		interframe.setContentAreaFilled(false);
-<<<<<<< HEAD
 		interframe.addActionListener((ActionEvent e) -> {
 			configuration.setFfmpegAvisynthInterFrame(interframe.isSelected());
 			if (configuration.getFfmpegAvisynthInterFrame()) {
 				JOptionPane.showMessageDialog(
-					(JFrame) (SwingUtilities.getWindowAncestor((Component) PMS.get().getFrame())),
+					SwingUtilities.getWindowAncestor((Component) PMS.get().getFrame()),
 					Messages.getString("AviSynthMEncoder.16"),
 					Messages.getString("Dialog.Information"),
 					JOptionPane.INFORMATION_MESSAGE
 				);
-=======
-		interframe.addActionListener(new ActionListener() {
-			@Override
-			public void actionPerformed(ActionEvent e) {
-				configuration.setFfmpegAvisynthInterFrame(interframe.isSelected());
-				if (configuration.getFfmpegAvisynthInterFrame()) {
-					JOptionPane.showMessageDialog(
-						SwingUtilities.getWindowAncestor((Component) PMS.get().getFrame()),
-						Messages.getString("AviSynthMEncoder.16"),
-						Messages.getString("Dialog.Information"),
-						JOptionPane.INFORMATION_MESSAGE
-					);
-				}
->>>>>>> 2fd722f6
 			}
 		});
 		builder.add(interframe, cc.xy(2, 5));
