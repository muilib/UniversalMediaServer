package net.pms.dlna;

import com.sun.jna.platform.FileUtils;
import com.sun.jna.Platform;
import java.io.*;
import java.nio.charset.StandardCharsets;
import java.util.Date;
import java.util.HashSet;
import java.util.Set;
import net.pms.Messages;
import net.pms.PMS;
import net.pms.configuration.PmsConfiguration;
import net.pms.dlna.virtual.VirtualFolder;
import net.pms.dlna.virtual.VirtualVideoAction;
import net.pms.util.FileUtil;
import net.pms.util.FreedesktopTrash;
import org.apache.commons.lang.StringUtils;
import org.fest.util.Arrays;
import org.slf4j.Logger;
import org.slf4j.LoggerFactory;

public class MediaMonitor extends VirtualFolder {
	private static Set<String> watchedEntries;
	private File[] dirs;
	private PmsConfiguration config;
<<<<<<< HEAD
	private static final FileUtils FILE_UTILS = FileUtils.getInstance();
=======
	@SuppressWarnings("unused")
>>>>>>> a14e670a
	private static final Logger LOGGER = LoggerFactory.getLogger(MediaMonitor.class);

	public MediaMonitor(File[] dirs) {
		super(Messages.getString("VirtualFolder.2"), "images/thumbnail-folder-256.png");
		this.dirs = dirs;
		watchedEntries = new HashSet<>();
		config = PMS.getConfiguration();
		parseMonitorFile();
	}

	/**
	 * The UTF-8 encoded file containing watched entries.
	 * @return The file
	 */
	private File monitorFile() {
		return new File(config.getDataFile("UMS.mon"));
	}

	private void parseMonitorFile() {
		File f = monitorFile();
		if (!f.exists()) {
			return;
		}
		try {
			try (BufferedReader in = new BufferedReader(new InputStreamReader(new FileInputStream(f), StandardCharsets.UTF_8))) {
				String str;

				while ((str = in.readLine()) != null) {
					if (StringUtils.isEmpty(str)) {
						continue;
					}
					str = str.trim();
					if (str.startsWith("#")) {
						continue;
					}
					if (str.startsWith("entry=")) {
						String entry = str.substring(6);
						if (!new File(entry.trim()).exists()) {
							continue;
						}
						watchedEntries.add(entry.trim());
					}
				}
			}
			dumpFile();
		} catch (IOException e) {
		}
	}

	public void scanDir(File[] files, final DLNAResource res) {
		final DLNAResource mm = this;
		res.addChild(new VirtualVideoAction(Messages.getString("PMS.150"), true) {
			@Override
			public boolean enable() {
				for (DLNAResource r : res.getChildren()) {
					if (!(r instanceof RealFile)) {
						continue;
					}
					RealFile rf = (RealFile) r;
					watchedEntries.add(rf.getFile().getAbsolutePath());
				}
				mm.setDiscovered(false);
				mm.getChildren().clear();
				try {
					dumpFile();
				} catch (IOException e) {
				}
				return true;
			}
		});

		for (File f : files) {
			if (f.isFile()) {
				if (isWatched(f.getAbsolutePath())) {
					continue;
				}
				res.addChild(new RealFile(f));
			}
			if (f.isDirectory()) {
				boolean add = true;
				if (config.isHideEmptyFolders()) {
					add = FileUtil.isFolderRelevant(f, config, watchedEntries);
				}
				if (add) {
					res.addChild(new MonitorEntry(f, this));
				}
			}
		}
	}

	@Override
	public void discoverChildren() {
		for (File f : dirs) {
			scanDir(f.listFiles(), this);
		}
	}

	@Override
	public boolean isRefreshNeeded() {
		return true;
	}

	public void stopped(DLNAResource res) {
		if (!(res instanceof RealFile)) {
			return;
		}

		RealFile rf = (RealFile) res;

		// The total video duration in seconds
		double fileDuration = 0;
		if (res.getMedia() != null && (res.getMedia().isAudio() || res.getMedia().isVideo())) {
			fileDuration = res.getMedia().getDuration();
		}

		/**
		 * Time since the file started playing.
		 * This is not a great way to get this value because if the
		 * video is paused, it will no longer be accurate.
		 */
		double elapsed;
		if (res.getLastStartPosition() == 0) {
			elapsed = (System.currentTimeMillis() - res.getStartTime()) / 1000;
		} else {
			elapsed = (System.currentTimeMillis() - res.getLastStartSystemTime()) / 1000;
			elapsed += res.getLastStartPosition();
		}

		int fullyPlayedAction = configuration.getFullyPlayedAction();

		LOGGER.trace("Fully Played feature logging:");
		LOGGER.trace("   duration: " + fileDuration);
		LOGGER.trace("   getLastStartPosition: " + res.getLastStartPosition());
		LOGGER.trace("   getStartTime: " + res.getStartTime());
		LOGGER.trace("   getLastStartSystemTime: " + res.getLastStartSystemTime());
		LOGGER.trace("   elapsed: " + elapsed);
		LOGGER.trace("   minimum play time needed: " + (fileDuration * configuration.getResumeBackFactor()));

		/**
		 * Only mark the file as fully played if more than 92% (default) of
		 * the duration has elapsed since it started playing.
		 */
		if (
			(
				res.getMedia() != null &&
				res.getMedia().isImage()
			) ||
			(
				fileDuration > configuration.getMinimumWatchedPlayTimeSeconds() &&
				elapsed >= (fileDuration * configuration.getResumeBackFactor())
			)
		) {
			DLNAResource tmp = res.getParent();
			if (tmp != null) {
				boolean isMonitored = false;
				File[] foldersMonitored = PMS.get().getSharedFoldersArray(true);
				if (foldersMonitored != null && foldersMonitored.length > 0) {
					for (File folderMonitored : foldersMonitored) {
						if (rf.getFile().getAbsolutePath().contains(folderMonitored.getAbsolutePath())) {
							isMonitored = true;
						}
					}
				}

				if (isMonitored) {
					// Prevent duplicates from being added
					if (isWatched(rf.getFile().getAbsolutePath())) {
						return;
					}

					watchedEntries.add(rf.getFile().getAbsolutePath());
					setDiscovered(false);
					getChildren().clear();

					try {
						dumpFile();
					} catch (IOException e) {
						LOGGER.debug("An error occurred when dumping monitor file: " + e);
					}

					File watchedFile = new File(rf.getFile().getAbsolutePath());

					if (fullyPlayedAction == 3) {
						// Move the video to a different folder
						String newDirectory = configuration.getFullyPlayedOutputDirectory();
						if (!newDirectory.endsWith("\\")) {
							newDirectory += "\\\\";
						}

						try {
							if (watchedFile.renameTo(new File(newDirectory + watchedFile.getName()))) {
								LOGGER.debug("Moved {} because it has been fully played", watchedFile.getName());
							} else {
								LOGGER.debug("Moving {} failed, trying again in 3 seconds", watchedFile.getName());

								try {
									Thread.sleep(3000);
								} catch (InterruptedException e) {
									LOGGER.error(null, e);
								}

								if (watchedFile.renameTo(new File(newDirectory + watchedFile.getName()))) {
									LOGGER.debug("Moved {} because it has been fully played", watchedFile.getName());
								} else {
									LOGGER.info("Failed to move {}", watchedFile.getName());
								}
							}
						} catch (Exception e) {
							LOGGER.info("Failed to move {} because {}", watchedFile.getName(), e.getMessage());
						}
					} else if (fullyPlayedAction == 4) {
						try {
							if (Platform.isLinux()) {
								FreedesktopTrash.moveToTrash(watchedFile);
							} else {
								FILE_UTILS.moveToTrash(Arrays.array(watchedFile));
							}
						} catch (IOException | FileUtil.InvalidFileSystemException e) {
							LOGGER.error(String.format("Failed to send the file %s to the trash after it has been fully played. Please enable the functionality on your operating system.", watchedFile.getAbsoluteFile()));
							LOGGER.trace("The error was", e);
						}
					}
					LOGGER.info("{} marked as fully played", watchedFile.getName());
				}
			}
		} else {
			LOGGER.trace("   final decision: not fully played");
		}
	}

	public static boolean isWatched(String str) {
		return watchedEntries != null && watchedEntries.contains(str);
	}

	/**
	 * Populates UMS.mon with a list of completely watched videos.
	 *
	 * @throws IOException
	 */
	private void dumpFile() throws IOException {
		File f = monitorFile();
		Date now = new Date();
		try (OutputStreamWriter out = new OutputStreamWriter(new FileOutputStream(f), StandardCharsets.UTF_8)) {
			StringBuilder sb = new StringBuilder();
			sb.append("######\n");
			sb.append("## NOTE!!!!!\n");
			sb.append("## This file is auto generated\n");
			sb.append("## Edit with EXTREME care\n");
			sb.append("## Generated: ");
			sb.append(now.toString());
			sb.append("\n");
			for (String str : watchedEntries) {
				if (sb.indexOf(str) == -1) {
					sb.append("entry=");
					sb.append(str);
					sb.append("\n");
				}
			}
			out.write(sb.toString());
			out.flush();
		}
	}
}<|MERGE_RESOLUTION|>--- conflicted
+++ resolved
@@ -23,11 +23,9 @@
 	private static Set<String> watchedEntries;
 	private File[] dirs;
 	private PmsConfiguration config;
-<<<<<<< HEAD
 	private static final FileUtils FILE_UTILS = FileUtils.getInstance();
-=======
+
 	@SuppressWarnings("unused")
->>>>>>> a14e670a
 	private static final Logger LOGGER = LoggerFactory.getLogger(MediaMonitor.class);
 
 	public MediaMonitor(File[] dirs) {
