--- conflicted
+++ resolved
@@ -656,147 +656,8 @@
 						}
 						child.setPlayer(player);
 
-<<<<<<< HEAD
 						if (!allChildrenAreFolders) {
 							child.setDefaultRenderer(defaultRenderer);
-=======
-						if (player != null && !allChildrenAreFolders) {
-							String configurationForceExtensions = configuration.getForceTranscodeForExtensions();
-							String rendererForceExtensions = null;
-
-							if (defaultRenderer != null) {
-								rendererForceExtensions = defaultRenderer.getTranscodedExtensions();
-							}
-
-							// Should transcoding be forced for this format?
-							boolean forceTranscode = child.format.skip(configurationForceExtensions, rendererForceExtensions);
-
-							if (forceTranscode) {
-								LOGGER.trace("File \"{}\" will be forced to be transcoded by configuration", child.getName());
-							}
-
-							boolean hasSubsToTranscode = false;
-
-							/**
-							 * Figure out how to handle subtitles for this file if it's a video, subtitles
-							 * are enabled, and subtitles exist.
-							 */
-							if (
-								child.format.isVideo() &&
-								!configuration.isDisableSubtitles() &&
-								(
-									child.media.getSubtitleTracksList().size() > 0 ||
-									child.isSubsFile()
-								)
-							) {
-								boolean hasEmbeddedSubs = false;
-
-								for (DLNAMediaSubtitle s : child.media.getSubtitleTracksList()) {
-									hasEmbeddedSubs = (hasEmbeddedSubs || s.isEmbedded());
-								}
-
-								if (!parserV2) {
-									if (child.isSubsFile() && defaultRenderer != null && defaultRenderer.isSubtitlesStreamingSupported()) {
-										OutputParams params = new OutputParams(configuration);
-										Player.setAudioAndSubs(child.getSystemName(), child.media, params); // set proper subtitles in accordance with user setting
-										if (params.sid.isExternal() && defaultRenderer.isExternalSubtitlesFormatSupported(params.sid)) {
-											child.media_subtitle = params.sid;
-											child.media_subtitle.setSubsStreamable(true);
-											LOGGER.trace("Set media_subtitle");
-										} else {
-											LOGGER.trace("Did not set media_subtitle because the subtitle format is not supported by this renderer");
-										}
-									} else {
-										LOGGER.trace("Did not set media_subtitle because this file does not have external subtitles, or the renderer does not support streaming subtitles");
-									}
-								}
-
-								if (child.isSubsFile()) {
-									if (child.media_subtitle == null) {
-										// Subtitles are not set for streaming
-										forceTranscode = true;
-										hasSubsToTranscode = true;
-										LOGGER.trace("Subtitles for \"{}\" need to be transcoded because media_subtitle is null", child.getName());
-									} else {
-										LOGGER.trace("Subtitles for \"{}\" will not be transcoded because media_subtitle is not null", child.getName());
-									}
-								} else if (hasEmbeddedSubs) {
-									if (
-										defaultRenderer != null &&
-										(child.media_subtitle != null && !defaultRenderer.isEmbeddedSubtitlesFormatSupported(child.media_subtitle)) ||
-										!defaultRenderer.isEmbeddedSubtitlesSupported()
-									) {
-										forceTranscode = true;
-										hasSubsToTranscode = true;
-										LOGGER.trace("Subtitles for \"{}\" need to be transcoded because the renderer does not support internal subtitles", child.getName());
-									} else {
-										LOGGER.trace("Subtitles for \"{}\" will not be transcoded because the renderer supports internal subtitles", child.getName());
-									}
-								}
-							}
-
-							boolean isIncompatible = false;
-							String audioTracksList = child.getName() + child.media.getAudioTracksList().toString();
-
-							String prependTraceReason = "File \"{}\" will not be streamed because ";
-							if (!child.format.isCompatible(child.media, defaultRenderer)) {
-								isIncompatible = true;
-								LOGGER.trace(prependTraceReason + "it is not supported by the renderer", child.getName());
-							} else if (
-								configuration.isEncodedAudioPassthrough() &&
-								(
-									audioTracksList.contains("audio codec: AC3") ||
-									audioTracksList.contains("audio codec: DTS")
-								)
-							) {
-								isIncompatible = true;
-								LOGGER.trace(prependTraceReason + "the audio will use the encoded audio passthrough feature", child.getName());
-							} else if (defaultRenderer != null && child.format.isVideo()) {
-								if (
-									defaultRenderer.isKeepAspectRatio() &&
-									!"16:9".equals(child.media.getAspectRatioContainer())
-								) {
-									isIncompatible = true;
-									LOGGER.trace(prependTraceReason + "the renderer needs us to add borders to change the aspect ratio from {} to 16/9.", child.getName(), child.media.getAspectRatioContainer());
-								} else if (
-									defaultRenderer.isMaximumResolutionSpecified() &&
-									(
-										child.media.getWidth()  > defaultRenderer.getMaxVideoWidth() ||
-										child.media.getHeight() > defaultRenderer.getMaxVideoHeight()
-									)
-								) {
-									isIncompatible = true;
-									LOGGER.trace(prependTraceReason + "the resolution is too high for the renderer.", child.getName());
-								} else if (child.media.getBitrate() > (defaultRenderer.getMaxBandwidth() / 2)) {
-									isIncompatible = true;
-									LOGGER.trace(prependTraceReason + "the bitrate is too high.", child.getName());
-								}
-							}
-
-							// Prefer transcoding over streaming if:
-							// 1) the media is unsupported by the renderer, or
-							// 2) there are subs to transcode
-							boolean preferTranscode = isIncompatible || hasSubsToTranscode;
-
-							// Transcode if:
-							// 1) transcoding is forced by configuration, or
-							// 2) transcoding is preferred and not prevented by configuration
-							if (forceTranscode || (preferTranscode && !isSkipTranscode())) {
-								child.player = player;
-
-								if (resumeRes != null) {
-									resumeRes.player = player;
-								}
-
-								if (parserV2) {
-									LOGGER.trace("Final verdict: \"{}\" will be transcoded with player \"{}\" with mime type \"{}\"", child.getName(), player.toString(), child.media.getMimeType());
-								} else {
-									LOGGER.trace("Final verdict: \"{}\" will be transcoded with player \"{}\"", child.getName(), player.toString());
-								}
-							} else {
-								LOGGER.trace("Final verdict: \"{}\" will be streamed", child.getName());
-							}
->>>>>>> 77ccbbdd
 
 							// Should the child be added to the #--TRANSCODE--# folder?
 							if ((child.format.isVideo() || child.format.isAudio()) && child.isTranscodeFolderAvailable()) {
@@ -945,11 +806,22 @@
 				LOGGER.trace("File \"{}\" will be forced to be transcoded by configuration", getName());
 			}
 
-			boolean hasEmbeddedSubs = false;
-			boolean hasAnySubs = media.getSubtitleTracksList().size() > 0 || isSubsFile();
 			boolean hasSubsToTranscode = false;
 
-			if (!configuration.isDisableSubtitles() && hasAnySubs) {
+			/**
+			 * Figure out how to handle subtitles for this file if it's a video, subtitles
+			 * are enabled, and subtitles exist.
+			 */
+			if (
+				format.isVideo() &&
+				!configuration.isDisableSubtitles() &&
+				(
+					media.getSubtitleTracksList().size() > 0 ||
+					isSubsFile()
+				)
+			) {
+				boolean hasEmbeddedSubs = false;
+
 				for (DLNAMediaSubtitle s : media.getSubtitleTracksList()) {
 					hasEmbeddedSubs = (hasEmbeddedSubs || s.isEmbedded());
 				}
@@ -1010,7 +882,7 @@
 			) {
 				isIncompatible = true;
 				LOGGER.trace(prependTraceReason + "the audio will use the encoded audio passthrough feature", getName());
-			} else if (renderer != null) {
+			} else if (renderer != null && format.isVideo()) {
 				if (
 					renderer.isKeepAspectRatio() &&
 					!"16:9".equals(media.getAspectRatioContainer())
