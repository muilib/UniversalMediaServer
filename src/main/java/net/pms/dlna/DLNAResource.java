/*
 * PS3 Media Server, for streaming any medias to your PS3.
 * Copyright (C) 2008  A.Brochard
 *
 * This program is free software; you can redistribute it and/or
 * modify it under the terms of the GNU General Public License
 * as published by the Free Software Foundation; version 2
 * of the License only.
 *
 * This program is distributed in the hope that it will be useful,
 * but WITHOUT ANY WARRANTY; without even the implied warranty of
 * MERCHANTABILITY or FITNESS FOR A PARTICULAR PURPOSE.  See the
 * GNU General Public License for more details.
 *
 * You should have received a copy of the GNU General Public License
 * along with this program; if not, write to the Free Software
 * Foundation, Inc., 51 Franklin Street, Fifth Floor, Boston, MA  02110-1301, USA.
 */
package net.pms.dlna;

import java.io.*;
import java.net.InetAddress;
import java.net.URLDecoder;
import java.net.URLEncoder;
import java.net.UnknownHostException;
import java.text.SimpleDateFormat;
import java.util.*;
import java.util.concurrent.ArrayBlockingQueue;
import java.util.concurrent.ThreadPoolExecutor;
import java.util.concurrent.TimeUnit;
import net.pms.Messages;
import net.pms.PMS;
import net.pms.configuration.FormatConfiguration;
import net.pms.configuration.PmsConfiguration;
import net.pms.configuration.RendererConfiguration;
import net.pms.dlna.virtual.TranscodeVirtualFolder;
import net.pms.dlna.virtual.VirtualFolder;
import net.pms.dlna.virtual.VirtualVideoAction;
import net.pms.encoders.*;
import net.pms.external.AdditionalResourceFolderListener;
import net.pms.external.ExternalFactory;
import net.pms.external.ExternalListener;
import net.pms.external.StartStopListener;
import net.pms.formats.Format;
import net.pms.formats.FormatFactory;
import net.pms.io.OutputParams;
import net.pms.io.ProcessWrapper;
import net.pms.io.SizeLimitInputStream;
import net.pms.network.HTTPResource;
import net.pms.util.*;
import static net.pms.util.StringUtil.*;
import org.apache.commons.lang3.StringUtils;
import org.slf4j.Logger;
import org.slf4j.LoggerFactory;

/**
 * Represents any item that can be browsed via the UPNP ContentDirectory service.
 *
 * TODO: Change all instance variables to private. For backwards compatibility
 * with external plugin code the variables have all been marked as deprecated
 * instead of changed to private, but this will surely change in the future.
 * When everything has been changed to private, the deprecated note can be
 * removed.
 */
public abstract class DLNAResource extends HTTPResource implements Cloneable, Runnable {
	private final Map<String, Integer> requestIdToRefcount = new HashMap<>();
	private boolean resolved;
	private static final int STOP_PLAYING_DELAY = 4000;
	private static final Logger LOGGER = LoggerFactory.getLogger(DLNAResource.class);
	private final SimpleDateFormat SDF_DATE = new SimpleDateFormat("yyyy-MM-dd'T'HH:mm:ss", Locale.US);
	protected PmsConfiguration configuration = PMS.getConfiguration();
//	private boolean subsAreValidForStreaming = false;

	protected static final int MAX_ARCHIVE_ENTRY_SIZE = 10000000;
	protected static final int MAX_ARCHIVE_SIZE_SEEK = 800000000;

	/**
	 * The name displayed on the renderer. Cached the first time getDisplayName(RendererConfiguration) is called.
	 */
	private String displayName;

	/**
	 * The suffix added to the name. Contains additional info about audio and subtitles.
	 */
	private String nameSuffix = "";

	/**
	 * @deprecated This field will be removed. Use {@link net.pms.configuration.PmsConfiguration#getTranscodeFolderName()} instead.
	 */
	@Deprecated
	protected static final String TRANSCODE_FOLDER = Messages.getString("TranscodeVirtualFolder.0"); // localized #--TRANSCODE--#

	/**
	 * @deprecated Use standard getter and setter to access this field.
	 */
	@Deprecated
	protected int specificType;

	/**
	 * @deprecated Use standard getter and setter to access this field.
	 */
	@Deprecated
	protected String id;
	protected String pathId;

	/**
	 * @deprecated Use standard getter and setter to access this field.
	 */
	@Deprecated
	protected DLNAResource parent;

	/**
	 * @deprecated This field will be removed. Use {@link #getFormat()} and
	 * {@link #setFormat(Format)} instead.
	 */
	@Deprecated
	protected Format ext;

	/**
	 * The format of this resource.
	 */
	private Format format;

	/**
	 * @deprecated Use standard getter and setter to access this field.
	 */
	@Deprecated
	protected DLNAMediaInfo media;

	/**
	 * @deprecated Use {@link #getMediaAudio()} and {@link
	 * #setMediaAudio(DLNAMediaAudio)} to access this field.
	 */
	@Deprecated
	protected DLNAMediaAudio media_audio;

	/**
	 * @deprecated Use {@link #getMediaSubtitle()} and {@link
	 * #setMediaSubtitle(DLNAMediaSubtitle)} to access this field.
	 */
	@Deprecated
	protected DLNAMediaSubtitle media_subtitle;

	/**
	 * @deprecated Use standard getter and setter to access this field.
	 */
	@Deprecated
	protected long lastmodified; // TODO make private and rename lastmodified -> lastModified

	/**
	 * Represents the transformation to be used to the file. If null, then
	 *
	 * @see Player
	 */
	private Player player;

	/**
	 * @deprecated Use standard getter and setter to access this field.
	 */
	@Deprecated
	protected boolean discovered = false;

	private ProcessWrapper externalProcess;

	/**
	 * @deprecated Use #hasExternalSubtitles()
	 */
	@Deprecated
	protected boolean srtFile;

	/**
	 * @deprecated Use standard getter and setter to access this field.
	 */
	@Deprecated
	protected boolean hasExternalSubtitles;

	/**
	 * @deprecated Use standard getter and setter to access this field.
	 */
	@Deprecated
	protected int updateId = 1;

	/**
	 * @deprecated Use standard getter and setter to access this field.
	 */
	@Deprecated
	public static int systemUpdateId = 1;

	/**
	 * @deprecated Use standard getter and setter to access this field.
	 */
	@Deprecated
	protected boolean noName;

	private int nametruncate;
	private DLNAResource first;
	private DLNAResource second;

	/**
	 * @deprecated Use standard getter and setter to access this field.
	 *
	 * The time range for the file containing the start and end time in seconds.
	 */
	@Deprecated
	protected Range.Time splitRange = new Range.Time();

	/**
	 * @deprecated Use standard getter and setter to access this field.
	 */
	@Deprecated
	protected int splitTrack;

	/**
	 * @deprecated Use standard getter and setter to access this field.
	 */
	@Deprecated
	protected String fakeParentId;

	/**
	 * @deprecated Use standard getter and setter to access this field.
	 */
	// Ditlew - needs this in one of the derived classes
	@Deprecated
	protected RendererConfiguration defaultRenderer;

	/**
	 * @deprecated Use standard getter and setter to access this field.
	 */
	@Deprecated
	protected boolean avisynth;

	/**
	 * @deprecated Use standard getter and setter to access this field.
	 */
	@Deprecated
	protected boolean skipTranscode = false;

	private boolean allChildrenAreFolders = true;

	/**
	 * @deprecated Use standard getter and setter to access this field.
	 *
	 * List of children objects associated with this DLNAResource. This is only valid when the DLNAResource is of the container type.
	 */
	@Deprecated
	protected DLNAList children;
	//protected List<DLNAResource> children;

	/**
	 * @deprecated Use standard getter and setter to access this field.
	 *
	 * The numerical ID (1-based index) assigned to the last child of this folder. The next child is assigned this ID + 1.
	 */
	// FIXME should be lastChildId
	@Deprecated
	protected int lastChildrenId = 0; // XXX make private and rename lastChildrenId -> lastChildId

	/**
	 * @deprecated Use standard getter and setter to access this field.
	 *
	 * The last time refresh was called.
	 */
	@Deprecated
	protected long lastRefreshTime;

	@SuppressWarnings("unused")
	private String lastSearch;

	private VirtualFolder dynamicPls;

	protected HashMap<String, Object> attachments = null;

	/**
	 * Returns parent object, usually a folder type of resource. In the DLDI
	 * queries, the UPNP server needs to give out the parent container where
	 * the item is. The <i>parent</i> represents such a container.
	 *
	 * @return Parent object.
	 */
	public DLNAResource getParent() {
		return parent;
	}

	/**
	 * Set the parent object, usually a folder type of resource. In the DLDI
	 * queries, the UPNP server needs to give out the parent container where
	 * the item is. The <i>parent</i> represents such a container.
	 *
	 * @param parent Sets the parent object.
	 */
	public void setParent(DLNAResource parent) {
		this.parent = parent;
	}

	/**
	 * Returns the id of this resource based on the index in its parent
	 * container. Its main purpose is to be unique in the parent container.
	 *
	 * @return The id string.
	 * @since 1.50
	 */
	public String getId() {
		return id;
	}

	/**
	 * Set the ID of this resource based on the index in its parent container.
	 * Its main purpose is to be unique in the parent container. The method is
	 * automatically called by addChildInternal, so most of the time it is not
	 * necessary to call it explicitly.
	 *
	 * @param id
	 * @since 1.50
	 * @see #addChildInternal(DLNAResource)
	 */
	protected void setId(String id) {
		this.id = id;
	}

	public String getPathId() {
		DLNAResource tmp = getParent();
		ArrayList<String> res = new ArrayList<>();
		res.add(getId());
		while (tmp != null) {
			res.add(0, tmp.getId());
			tmp = tmp.getParent();
		}
		pathId = StringUtils.join(res, '.');
		return pathId;
	}

	/**
	 * String representing this resource ID. This string is used by the UPNP
	 * ContentDirectory service. There is no hard spec on the actual numbering
	 * except for the root container that always has to be "0". In PMS the
	 * format used is <i>number($number)+</i>. A common client that expects a
	 * different format than the one used here is the XBox360. PMS translates
	 * the XBox360 queries on the fly. For more info, check
	 * http://www.mperfect.net/whsUpnp360/ .
	 *
	 * @return The resource id.
	 * @since 1.50
	 */
	public String getResourceId() {
		/*if (getId() == null) {
			return null;
		}

		if (parent != null) {
			return parent.getResourceId() + '$' + getId();
		} else {
			return getId();
		}*/
		if (isFolder() && configuration.getAutoDiscover()) {
			return getPathId();
		}
		return getId();
	}

	/**
	 * @see #setId(String)
	 * @param id
	 */
	protected void setIndexId(int id) {
		setId(Integer.toString(id));
	}

	/**
	 *
	 * @return the unique id which identifies the DLNAResource relative to its parent.
	 */
	public String getInternalId() {
		return getId();
	}

	/**
	 *
	 * @return true, if this contain can have a transcode folder
	 */
	public boolean isTranscodeFolderAvailable() {
		return true;
	}

	/**
	 * Any {@link DLNAResource} needs to represent the container or item with a String.
	 *
	 * @return String to be showed in the UPNP client.
	 */
	public abstract String getName();

	public abstract String getSystemName();

	public abstract long length();

	// Ditlew
	public long length(RendererConfiguration mediaRenderer) {
		return length();
	}

	public abstract InputStream getInputStream() throws IOException;

	public abstract boolean isFolder();

	public String getDlnaContentFeatures(RendererConfiguration mediaRenderer) {
		// TODO: Determine renderer's correct localization value
		int localizationValue = 1;
		String dlnaOrgPnFlags = getDlnaOrgPnFlags(mediaRenderer, localizationValue);
		return (dlnaOrgPnFlags != null ? (dlnaOrgPnFlags + ";") : "") + getDlnaOrgOpFlags(mediaRenderer) + ";DLNA.ORG_CI=0;DLNA.ORG_FLAGS=01700000000000000000000000000000";
	}

	public DLNAResource getPrimaryResource() {
		return first;
	}

	public DLNAResource getSecondaryResource() {
		return second;
	}

	public String getFakeParentId() {
		return fakeParentId;
	}

	public void setFakeParentId(String fakeParentId) {
		this.fakeParentId = fakeParentId;
	}

	/**
	 * @return the fake parent id if specified, or the real parent id
	 */
	public String getParentId() {
		if (getFakeParentId() != null) {
			return getFakeParentId();
		} else {
			if (parent != null) {
				return parent.getResourceId();
			} else {
				return "-1";
			}
		}
	}

	public DLNAResource() {
		this.specificType = Format.UNKNOWN;
		//this.children = new ArrayList<DLNAResource>();
		this.children = new DLNAList();
		this.updateId = 1;
		lastSearch = null;
		resHash = 0;
		masterParent = null;
	}

	public DLNAResource(int specificType) {
		this();
		this.specificType = specificType;
	}

	/**
	 * Recursive function that searches through all of the children until it finds
	 * a {@link DLNAResource} that matches the name.<p>
	 * Only used by
	 * {@link net.pms.dlna.RootFolder#addWebFolder(File webConf)
	 * addWebFolder(File webConf)} while parsing the web.conf file.
	 *
	 * @param name String to be compared the name to.
	 * @return Returns a {@link DLNAResource} whose name matches the parameter name
	 * @see #getName()
	 */
	public DLNAResource searchByName(String name) {
		for (DLNAResource child : children) {
			if (child.getName().equals(name)) {
				return child;
			}
		}

		return null;
	}

	/**
	 * @param renderer Renderer for which to check if file is supported.
	 * @return true if the given {@link net.pms.configuration.RendererConfiguration
	 *		RendererConfiguration} can understand type of media. Also returns true
	 * if this DLNAResource is a container.
	 */
	public boolean isCompatible(RendererConfiguration renderer) {
		return format == null
			|| format.isUnknown()
			|| (format.isVideo() && renderer.isVideoSupported())
			|| (format.isAudio() && renderer.isAudioSupported())
			|| (format.isImage() && renderer.isImageSupported());
	}

	/**
	 * Adds a new DLNAResource to the child list. Only useful if this object is
	 * of the container type.
	 * <P>
	 * TODO: (botijo) check what happens with the child object. This function
	 * can and will transform the child object. If the transcode option is set,
	 * the child item is converted to a container with the real item and the
	 * transcode option folder. There is also a parser in order to get the right
	 * name and type, I suppose. Is this the right place to be doing things like
	 * these?
	 * <p>
	 * FIXME: Ideally the logic below is completely renderer-agnostic. Focus on
	 * harvesting generic data and transform it for a specific renderer as late
	 * as possible.
	 *
	 * @param child
	 * DLNAResource to add to a container type.
	 */
	public void addChild(DLNAResource child) {
		addChild(child, true);
	}

	public void addChild(DLNAResource child, boolean isNew) {
		// child may be null (spotted - via rootFolder.addChild() - in a misbehaving plugin
		if (child == null) {
			LOGGER.error("A plugin has attempted to add a null child to \"{}\"", getName());
			LOGGER.debug("Error info:", new NullPointerException("Invalid DLNA resource"));
			return;
		}

		child.parent = this;
		child.masterParent = masterParent;

		if (parent != null) {
			defaultRenderer = parent.getDefaultRenderer();
		}

		if (PMS.filter(defaultRenderer, child)) {
			LOGGER.debug("Resource " + child.getName() + " is filtered out for render " + defaultRenderer.getRendererName());
			return;
		}

		if (configuration.useCode() && !PMS.get().masterCodeValid()) {
			String code = PMS.get().codeDb().getCode(child);
			if (StringUtils.isNotEmpty(code)) {
				DLNAResource cobj = child.isCoded();
				if (cobj == null || !((CodeEnter) cobj).getCode().equals(code)) {
					LOGGER.debug("Resource " + child + " is coded add code folder");
					CodeEnter ce = new CodeEnter(child);
					ce.parent = this;
					ce.defaultRenderer = this.getDefaultRenderer();
					ce.setCode(code);
					addChildInternal(ce);
					return;
				}
			}
		}

		try {
			if (child.isValid()) {
				// Do not add unsupported media format to the list
				if (child.format != null && defaultRenderer != null && !defaultRenderer.supportsFormat(child.format)){
					LOGGER.trace("Ignoring file \"{}\" because it is not supported by renderer \"{}\"", child.getName(), defaultRenderer.getRendererName());
					children.remove(child);
					return;
				}

				LOGGER.trace("{} child \"{}\" with class \"{}\"", isNew ? "Adding new" : "Updating", child.getName(), child.getClass().getName());

				if (allChildrenAreFolders && !child.isFolder()) {
					allChildrenAreFolders = false;
				}

				child.resHash = Math.abs(child.getSystemName().hashCode() + resumeHash());

				DLNAResource resumeRes = null;

				boolean addResumeFile = false;
				ResumeObj r = ResumeObj.create(child);
				if (r != null) {
					resumeRes = child.clone();
					resumeRes.resume = r;
					resumeRes.resHash = child.resHash;
					addResumeFile = true;
				}

				if (child.format != null) {
					String configurationSkipExtensions = configuration.getDisableTranscodeForExtensions();
					String rendererSkipExtensions = null;

					if (defaultRenderer != null) {
						rendererSkipExtensions = defaultRenderer.getStreamedExtensions();
					}

					// Should transcoding be skipped for this format?
					boolean skip = child.format.skip(configurationSkipExtensions, rendererSkipExtensions);
					skipTranscode = skip;

					if (skip) {
						LOGGER.trace("File \"{}\" will be forced to skip transcoding by configuration", child.getName());
					}

					// Determine transcoding possibilities if either
					//    - the format is known to be transcodable
					//    - we have media info (via parserV2, playback info, or a plugin)
					if (child.format.transcodable() || child.media != null) {
						if (child.media == null) {
							child.media = new DLNAMediaInfo();
						}

						// Try to determine a player to use for transcoding.
						Player player = null;

						// First, try to match a player from recently played folder or based on the name of the DLNAResource
						// or its parent. If the name ends in "[unique player id]", that player
						// is preferred.
						String name = getName();

						if (!configuration.isHideRecentlyPlayedFolder()) {
							player = child.player;
						} else {
							for (Player p : PlayerFactory.getPlayers()) {
								String end = "[" + p.id() + "]";

								if (name.endsWith(end)) {
									nametruncate = name.lastIndexOf(end);
									player = p;
									LOGGER.trace("Selecting player based on name end");
									break;
								} else if (parent != null && parent.getName().endsWith(end)) {
									parent.nametruncate = parent.getName().lastIndexOf(end);
									player = p;
									LOGGER.trace("Selecting player based on parent name end");
									break;
								}
							}
						}

						// If no preferred player could be determined from the name, try to
						// match a player based on media information and format.
						if (player == null || (hasExternalSubtitles() && defaultRenderer.isSubtitlesStreamingSupported())) {
							player = child.resolvePlayer(defaultRenderer);
						}

						boolean parserV2 = child.media != null && defaultRenderer != null && defaultRenderer.isMediaParserV2();
						if (parserV2) {
							// See which MIME type the renderer prefers in case it supports the media
							String mimeType = defaultRenderer.getFormatConfiguration().match(child.media);
							if (mimeType != null) {
								/**
								 * Use the renderer's preferred MIME type for this file.
								 */
								if (!FormatConfiguration.MIMETYPE_AUTO.equals(mimeType)) {
									child.media.setMimeType(mimeType);
								}

								LOGGER.trace("File \"{}\" will be sent with MIME type \"{}\"", child.getName(), child.media.getMimeType());
							}
						}

						child.setPlayer(player);
						if (resumeRes != null) {
							resumeRes.player = player;
						}

						if (!allChildrenAreFolders) {
							child.setDefaultRenderer(defaultRenderer);

							// Should the child be added to the #--TRANSCODE--# folder?
							if ((child.format.isVideo() || child.format.isAudio()) && child.isTranscodeFolderAvailable()) {
								// true: create (and append) the #--TRANSCODE--# folder to this
								// folder if supported/enabled and if it doesn't already exist
								VirtualFolder transcodeFolder = getTranscodeFolder(true);
								if (transcodeFolder != null) {
									VirtualFolder fileTranscodeFolder = new FileTranscodeVirtualFolder(child.getDisplayName(), null);

									DLNAResource newChild = child.clone();
									newChild.player = player;
									newChild.media = child.media;
									fileTranscodeFolder.addChildInternal(newChild);
									LOGGER.trace("Adding \"{}\" to transcode folder for player: \"{}\"", child.getName(), player);

									transcodeFolder.updateChild(fileTranscodeFolder);
								}
							}

							if (child.format.isVideo() && child.isSubSelectable() && !(this instanceof SubSelFile)) {
								VirtualFolder vf = getSubSelector(true);
								if (vf != null) {
									DLNAResource newChild = child.clone();
									newChild.player = player;
									newChild.media = child.media;
									LOGGER.trace("Duplicate subtitle " + child.getName() + " with player: " + player);

									vf.addChild(new SubSelFile(newChild));
								}
							}

							if (configuration.isDynamicPls() &&
								!child.isFolder() &&
								defaultRenderer != null &&
								!defaultRenderer.isNoDynPlsFolder()) {
								addDynamicPls(child);
							}

							for (ExternalListener listener : ExternalFactory.getExternalListeners()) {
								if (listener instanceof AdditionalResourceFolderListener) {
									try {
										((AdditionalResourceFolderListener) listener).addAdditionalFolder(this, child);
									} catch (Throwable t) {
										LOGGER.error("Failed to add additional folder for listener of type: \"{}\"", listener.getClass(), t);
									}
								}
							}
						} else if (!child.format.isCompatible(child.media, defaultRenderer) && !child.isFolder()) {
							LOGGER.trace("Ignoring file \"{}\" because it is not compatible with renderer \"{}\"", child.getName(), defaultRenderer.getRendererName());
							children.remove(child);
						}
					}

					if (resumeRes != null && resumeRes.media != null) {
						resumeRes.media.setThumbready(false);
					}

					if (
						child.format.getSecondaryFormat() != null &&
						child.media != null &&
						defaultRenderer != null &&
						defaultRenderer.supportsFormat(child.format.getSecondaryFormat())
					) {
						DLNAResource newChild = child.clone();
						newChild.setFormat(newChild.format.getSecondaryFormat());
						LOGGER.trace("Detected secondary format \"{}\" for \"{}\"", newChild.format.toString(), newChild.getName());
						newChild.first = child;
						child.second = newChild;

						if (!newChild.format.isCompatible(newChild.media, defaultRenderer)) {
							Player player = PlayerFactory.getPlayer(newChild);
							newChild.setPlayer(player);
							LOGGER.trace("Secondary format \"{}\" will use player \"{}\" for \"{}\"", newChild.format.toString(), newChild.getPlayer().name(), newChild.getName());
						}

						if (child.media != null && child.media.isSecondaryFormatValid()) {
							addChild(newChild);
							LOGGER.trace("Adding secondary format \"{}\" for \"{}\"", newChild.format.toString(), newChild.getName());
						} else {
							LOGGER.trace("Ignoring secondary format \"{}\" for \"{}\": invalid format", newChild.format.toString(), newChild.getName());
						}
					}
				}

				if (addResumeFile) {
					resumeRes.setDefaultRenderer(child.getDefaultRenderer());
					addChildInternal(resumeRes);
				}

				if (isNew) {
					addChildInternal(child);
				}
			}
		} catch (Throwable t) {
			LOGGER.error("Error adding child: \"{}\"", child.getName(), t);

			child.parent = null;
			children.remove(child);
		}
	}

	/**
	 * Determine whether we are a candidate for streaming or transcoding to the
	 * given renderer, and return the relevant player or null as appropriate.
	 *
	 * @param renderer The target renderer
	 * @return A player if transcoding or null if streaming
	 */
	public Player resolvePlayer(RendererConfiguration renderer) {
		// Use device-specific pms conf, if any
		PmsConfiguration configuration = PMS.getConfiguration(renderer);
		boolean parserV2 = media != null && renderer != null && renderer.isMediaParserV2();
		Player player = null;

		if (media == null) {
			media = new DLNAMediaInfo();
		}

		if (format == null) {
			// Shouldn't happen, this is just a desperate measure
			Format f = FormatFactory.getAssociatedFormat(getSystemName());
			setFormat(f != null ? f : FormatFactory.getAssociatedFormat(".mpg"));
		}

		// Check if we're a transcode folder item
		if (isNoName() && (getParent() instanceof FileTranscodeVirtualFolder)) {
			// Yes, leave everything as-is
			player = getPlayer();
			LOGGER.trace("Selecting player {} based on transcode item settings", player);
			return player;
		}

		// Try to match a player based on media information and format.
		player = PlayerFactory.getPlayer(this);

		if (player != null) {
			String configurationForceExtensions = configuration.getForceTranscodeForExtensions();
			String rendererForceExtensions = null;

			if (renderer != null) {
				rendererForceExtensions = renderer.getTranscodedExtensions();
			}

			// Should transcoding be forced for this format?
			boolean forceTranscode = format.skip(configurationForceExtensions, rendererForceExtensions);

			if (forceTranscode) {
				LOGGER.trace("File \"{}\" will be forced to be transcoded by configuration", getName());
			}

			boolean hasSubsToTranscode = false;

			boolean hasEmbeddedSubs = false;
			for (DLNAMediaSubtitle s : media.getSubtitleTracksList()) {
				hasEmbeddedSubs = (hasEmbeddedSubs || s.isEmbedded());
			}

			/**
			 * At this stage, we know the media is compatible with the renderer based on its
			 * "Supported" lines, and can therefore be streamed to the renderer without a
			 * player. However, other details about the media can change this, such as
			 * whether it has subtitles that match this user's language settings, so here we
			 * perform those checks.
			 */
			if (format.isVideo() && !configuration.isDisableSubtitles()) {
				if (hasEmbeddedSubs || hasExternalSubtitles()) {
					OutputParams params = new OutputParams(configuration);
					Player.setAudioAndSubs(getSystemName(), media, params); // set proper subtitles in accordance with user setting
					if (params.sid != null) {
						if (params.sid.isExternal()) {
							if (renderer.isExternalSubtitlesFormatSupported(params.sid)) {
								media_subtitle = params.sid;
								media_subtitle.setSubsStreamable(true);
								LOGGER.trace("This video has external subtitles that should be streamed");
							} else {
								forceTranscode = true;
								hasSubsToTranscode = true;
								LOGGER.trace("This video has external subtitles that should be transcoded");
							}
						} else if (params.sid.isEmbedded()) {
							if (renderer.isEmbeddedSubtitlesFormatSupported(params.sid)) {
								LOGGER.trace("This video has embedded subtitles that should be streamed");
							} else {
								forceTranscode = true;
								hasSubsToTranscode = true;
								LOGGER.trace("This video has embedded subtitles that should be transcoded");
							}
						}
					}
				} else {
					LOGGER.trace("This video does not have subtitles");
				}
			}

			boolean isIncompatible = false;
			String audioTracksList = getName() + media.getAudioTracksList().toString();

			String prependTraceReason = "File \"{}\" will not be streamed because ";
			if (!format.isCompatible(media, renderer)) {
				isIncompatible = true;
				LOGGER.trace(prependTraceReason + "it is not supported by the renderer", getName());
			} else if (
				configuration.isEncodedAudioPassthrough() &&
				(
					audioTracksList.contains("audio codec: AC3") ||
					audioTracksList.contains("audio codec: DTS")
				)
			) {
				isIncompatible = true;
				LOGGER.trace(prependTraceReason + "the audio will use the encoded audio passthrough feature", getName());
			} else if (format.isVideo() && parserV2) {
				if (
					renderer.isKeepAspectRatio() &&
					!"16:9".equals(media.getAspectRatioContainer())
				) {
					isIncompatible = true;
					LOGGER.trace(prependTraceReason + "the renderer needs us to add borders to change the aspect ratio from {} to 16/9.", getName(), media.getAspectRatioContainer());
				} else if (!renderer.isResolutionCompatibleWithRenderer(media.getWidth(), media.getHeight())) {
					isIncompatible = true;
					LOGGER.trace(prependTraceReason + "the resolution is incompatible with the renderer.", getName());
				} else if (media.getBitrate() > (renderer.getMaxBandwidth() / 2)) {
					isIncompatible = true;
					LOGGER.trace(prependTraceReason + "the bitrate is too high.", getName());
				}
			}

			// Prefer transcoding over streaming if:
			// 1) the media is unsupported by the renderer, or
			// 2) there are subs to transcode
			boolean preferTranscode = isIncompatible || hasSubsToTranscode;

			// Transcode if:
			// 1) transcoding is forced by configuration, or
			// 2) transcoding is preferred and not prevented by configuration
			if (forceTranscode || (preferTranscode && !isSkipTranscode())) {
				if (parserV2) {
					LOGGER.trace("Final verdict: \"{}\" will be transcoded with player \"{}\" with mime type \"{}\"", getName(), player.toString(), renderer != null ? renderer.getMimeType(mimeType(player)) : media.getMimeType());
				} else {
					LOGGER.trace("Final verdict: \"{}\" will be transcoded with player \"{}\"", getName(), player.toString());
				}
			} else {
				player = null;
				LOGGER.trace("Final verdict: \"{}\" will be streamed", getName());
			}
		}
		return player;
	}


	/**
	 * Return the transcode folder for this resource.
	 * If UMS is configured to hide transcode folders, null is returned.
	 * If no folder exists and the create argument is false, null is returned.
	 * If no folder exists and the create argument is true, a new transcode folder is created.
	 * This method is called on the parent folder each time a child is added to that parent
	 * (via {@link addChild(DLNAResource)}.
	 *
	 * @param create
	 * @return the transcode virtual folder
	 */
	// XXX package-private: used by MapFile; should be protected?
	TranscodeVirtualFolder getTranscodeFolder(boolean create) {
		if (!isTranscodeFolderAvailable()) {
			return null;
		}

		if (configuration.getHideTranscodeEnabled()) {
			return null;
		}

		// search for transcode folder
		for (DLNAResource child : children) {
			if (child instanceof TranscodeVirtualFolder) {
				return (TranscodeVirtualFolder) child;
			}
		}

		if (create) {
			TranscodeVirtualFolder transcodeFolder = new TranscodeVirtualFolder(null, configuration);
			addChildInternal(transcodeFolder);
			return transcodeFolder;
		}

		return null;
	}

	/**
	 * (Re)sets the given DNLA resource as follows:
	 *    - if it's already one of our children, renew it
	 *    - or if we have another child with the same name, replace it
	 *    - otherwise add it as a new child.
	 *
	 * @param child the DLNA resource to update
	 */
	public void updateChild(DLNAResource child) {
		DLNAResource found = children.contains(child) ?
			child : searchByName(child.getName());
		if (found != null) {
			if (child != found) {
				// Replace
				child.parent = this;
				child.setIndexId(GlobalIdRepo.parseIndex(found.getInternalId()));
				children.set(children.indexOf(found), child);
			}
			// Renew
			addChild(child, false);
		} else {
			// Not found, it's new
			addChild(child, true);
		}
	}

	/**
	 * Adds the supplied DNLA resource in the internal list of child nodes,
	 * and sets the parent to the current node. Avoids the side-effects
	 * associated with the {@link #addChild(DLNAResource)} method.
	 *
	 * @param child the DLNA resource to add to this node's list of children
	 */
	protected synchronized void addChildInternal(DLNAResource child) {
		if (child.getInternalId() != null) {
			LOGGER.debug(
				"Node ({}) already has an ID ({}), which is overridden now. The previous parent node was: {}",
				new Object[] {
					child.getClass().getName(),
					child.getResourceId(),
					child.parent
				}
			);
		}

		children.add(child);
		child.parent = this;

		/*setLastChildId(getLastChildId() + 1);
		child.setIndexId(getLastChildId());*/
		PMS.getGlobalRepo().add(child);
		if (defaultRenderer != null) {
			defaultRenderer.cachePut(child);
		}
	}

	public synchronized DLNAResource getDLNAResource(String objectId, RendererConfiguration renderer) {
		// this method returns exactly ONE (1) DLNAResource
		// it's used when someone requests playback of media. The media must
		// first have been discovered by someone first (unless it's a Temp item)

		// Get/create/reconstruct it if it's a Temp item
		if (objectId.contains("$Temp/")) {
			return Temp.get(objectId, renderer);
		}

		// Now strip off the filename
		objectId = StringUtils.substringBefore(objectId, "/");

		/*DLNAResource dlna = renderer.cacheGet(objectId);
		if (dlna == null) {
			// nothing found. Try again
			LOGGER.debug("requested media ({}) not discovered by {}, trying other renderers", objectId, renderer);
			for (RendererConfiguration r : PMS.get().getRenders()) {
				if (r.equals(renderer)) {
					// no need to search ourself again
					continue;
				}
				DLNAResource res = r.cacheGet(objectId);
				if (res != null && !res.isFolder()) {
					// only non-folders can be found this way
					LOGGER.debug("render " + r +" had found media " + res);
					return res;
				}
			}
		}
		return dlna;*/
		DLNAResource dlna;
		String[] ids = objectId.split("\\.");
		if (objectId.equals("0")) {
			dlna = renderer.getRootFolder();
		} else {
			// only allow the last one here
			dlna = PMS.getGlobalRepo().get(ids[ids.length - 1]);//renderer.cacheGet(objectId);
		}

		if (dlna == null) {
			return null;
		}

		if (PMS.filter(renderer, dlna)) {
			// apply filter to make sure we're not bypassing it...
			LOGGER.debug("Resource " + dlna.getName() + " is filtered out for render " + renderer.getRendererName());
			return null;
		}

		return dlna;
	}

	/**
	 * First thing it does it searches for an item matching the given objectID.
	 * If children is false, then it returns the found object as the only object in the list.
	 * TODO: (botijo) This function does a lot more than this!
	 *
	 * @param objectId ID to search for.
	 * @param children State if you want all the children in the returned list.
	 * @param start
	 * @param count
	 * @param renderer Renderer for which to do the actions.
	 * @return List of DLNAResource items.
	 * @throws IOException
	 */
	public synchronized List<DLNAResource> getDLNAResources(String objectId, boolean children, int start, int count, RendererConfiguration renderer) throws IOException {
		return getDLNAResources(objectId, children, start, count, renderer, null);
	}

	public synchronized List<DLNAResource> getDLNAResources(String objectId, boolean returnChildren, int start, int count, RendererConfiguration renderer, String searchStr) {
		ArrayList<DLNAResource> resources = new ArrayList<>();

		// Get/create/reconstruct it if it's a Temp item
		if (objectId.contains("$Temp/")) {
			List<DLNAResource> items = Temp.asList(objectId);
			return items != null ? items : resources;
		}

		// Now strip off the filename
		objectId = StringUtils.substringBefore(objectId, "/");

		DLNAResource dlna;
		String[] ids = objectId.split("\\.");
		if (objectId.equals("0")) {
			dlna = renderer.getRootFolder();
		} else {
			dlna = PMS.getGlobalRepo().get(ids[ids.length - 1]);//renderer.cacheGet(objectId);
		}

		if (dlna == null) {
			// nothing in the cache do a traditional search
			dlna = search(ids, renderer);
			//dlna = search(objectId, count, renderer, searchStr);
		}

		if (dlna != null) {
			if (!(dlna instanceof CodeEnter) && !isCodeValid(dlna)) {
				LOGGER.debug("code is not valid any longer");
				return resources;
			}
			String systemName = dlna.getSystemName();
			dlna.setDefaultRenderer(renderer);

			if (!returnChildren) {
				resources.add(dlna);
				dlna.refreshChildrenIfNeeded(searchStr);
			} else {
				dlna.discoverWithRenderer(renderer, count, true, searchStr);

				if (count == 0) {
					count = dlna.getChildren().size();
				}

				if (count > 0) {
					ArrayBlockingQueue<Runnable> queue = new ArrayBlockingQueue<>(count);

					int nParallelThreads = 3;
					if (dlna instanceof DVDISOFile) {
						nParallelThreads = 1; // Some DVD drives die with 3 parallel threads
					}

					ThreadPoolExecutor tpe = new ThreadPoolExecutor(
						Math.min(count, nParallelThreads),
						count,
						20,
						TimeUnit.SECONDS,
						queue
					);

					for (int i = start; i < start + count; i++) {
						if (i < dlna.getChildren().size()) {
							final DLNAResource child = dlna.getChildren().get(i);
							if (child != null) {
								tpe.execute(child);
								resources.add(child);
							} else {
								LOGGER.warn("null child at index {} in {}", i, systemName);
							}
						}
					}

					try {
						tpe.shutdown();
						tpe.awaitTermination(20, TimeUnit.SECONDS);
					} catch (InterruptedException e) {
						LOGGER.error("error while shutting down thread pool executor for " + systemName, e);
					}

					LOGGER.trace("End of analysis for " + systemName);
				}
			}
		}

		lastSearch = searchStr;
		return resources;
	}

	protected void refreshChildrenIfNeeded(String search) {
		if (isDiscovered() && shouldRefresh(search)) {
			refreshChildren(search);
			notifyRefresh();
		}
	}

	/**
	 * Update the last refresh time.
	 */
	protected void notifyRefresh() {
		lastRefreshTime = System.currentTimeMillis();
		updateId += 1;
		systemUpdateId += 1;
	}

	final protected void discoverWithRenderer(RendererConfiguration renderer, int count, boolean forced, String searchStr) {
		// Use device-specific pms conf, if any
		PmsConfiguration configuration = PMS.getConfiguration(renderer);
		// Discover children if it hasn't been done already
		if (!isDiscovered()) {
			if (configuration.getFolderLimit() && depthLimit()) {
				if (renderer.getConfName().equalsIgnoreCase("Playstation 3") || renderer.isXbox360()) {
					LOGGER.info("Depth limit potentionally hit for " + getDisplayName());
				}

				if (defaultRenderer != null) {
					defaultRenderer.addFolderLimit(this);
				}
			}

			discoverChildren(searchStr);
			boolean ready;

			if (renderer.isMediaParserV2() && renderer.isDLNATreeHack()) {
				ready = analyzeChildren(count);
			} else {
				ready = analyzeChildren(-1);
			}

			if (!renderer.isMediaParserV2() || ready) {
				setDiscovered(true);
			}

			notifyRefresh();
		} else {
			// if forced, then call the old 'refreshChildren' method
			LOGGER.trace("discover {} refresh forced: {}", getResourceId(), forced);
			/*if (forced && shouldRefresh(searchStr)) {
				doRefreshChildren(searchStr);
				notifyRefresh();
			} */
			if (forced) {
				// This seems to follow the same code path as the else below in the case of MapFile, because
				// refreshChildren calls shouldRefresh -> isRefreshNeeded -> doRefreshChildren, which is what happens below
				// (refreshChildren is not overridden in MapFile) 
				if (refreshChildren(searchStr)) {
					notifyRefresh();
				}
			} else {
				// if not, then the regular isRefreshNeeded/doRefreshChildren pair.
				if (shouldRefresh(searchStr)) {
					doRefreshChildren(searchStr);
					notifyRefresh();
				}
			}
		}
	}

	private boolean shouldRefresh(String searchStr) {
		return isRefreshNeeded();
	}

	@Override
	public void run() {
		if (first == null) {
			resolve();
			if (second != null) {
				second.resolve();
			}
		}
	}

	/**
	 * Recursive function that searches for a given ID.
	 *
	 * @param searchId ID to search for.
	 * @param count
	 * @param renderer
	 * @param searchStr
	 * @return Item found, or null otherwise.
	 * @see #getId()
	 */
	public DLNAResource search(String searchId, int count, RendererConfiguration renderer, String searchStr) {
		if (id != null && searchId != null) {
			String[] indexPath = searchId.split("\\$", 2);
			if (id.equals(indexPath[0])) {
				if (indexPath.length == 1 || indexPath[1].length() == 0) {
					return this;
				} else {
					discoverWithRenderer(renderer, count, false, null);

					for (DLNAResource file : children) {
						DLNAResource found = file.search(indexPath[1], count, renderer, null);
						if (found != null) {
							// Make sure it's ready
							//found.resolve();
							return found;
						}
					}
				}
			} else {
				return null;
			}
		}

		return null;
	}

	private DLNAResource search(String[] ids, RendererConfiguration r) {
		DLNAResource dlna;
		for (String id : ids) {
			if (id.equals("0")) {
				dlna = r.getRootFolder();
			} else {
				dlna = PMS.getGlobalRepo().get(id);
			}

			if (dlna == null) {
				LOGGER.debug("Bad id {} found in path", id);
				return null;
			}

			dlna.discoverWithRenderer(r, 0, false, null);
		}

		return PMS.getGlobalRepo().get(ids[ids.length - 1]);
	}

	public DLNAResource search(String searchId) {
		if (id != null && searchId != null) {
			if (getResourceId().equals(searchId)) {
				return this;
			} else {
				for (DLNAResource file : children) {
					DLNAResource found = file.search(searchId);
					if (found != null) {
						// Make sure it's ready
						//found.resolve();
						return found;
					}
				}
			}
		}

		return null;
	}

	/**
	 * TODO: (botijo) What is the intention of this function? Looks like a prototype to be overloaded.
	 */
	public void discoverChildren() {
	}

	public void discoverChildren(String str) {
		discoverChildren();
	}

	/**
	 * TODO: (botijo) What is the intention of this function? Looks like a prototype to be overloaded.
	 *
	 * @param count
	 * @return Returns true
	 */
	public boolean analyzeChildren(int count) {
		return true;
	}

	/**
	 * Reload the list of children.
	 */
	public void doRefreshChildren() {
	}

	public void doRefreshChildren(String search) {
		doRefreshChildren();
	}

	/**
	 * @return true, if the container is changed, so refresh is needed.
	 * This could be called a lot of times.
	 */
	public boolean isRefreshNeeded() {
		return false;
	}

	/**
	 * This method gets called only for the browsed folder, and not for the
	 * parent folders. (And in the media library scan step too). Override in
	 * plugins when you do not want to implement proper change tracking, and
	 * you do not care if the hierarchy of nodes getting invalid between.
	 *
	 * @return True when a refresh is needed, false otherwise.
	 */
	public boolean refreshChildren() {
		if (isRefreshNeeded()) {
			doRefreshChildren();
			return true;
		}

		return false;
	}

	public boolean refreshChildren(String search) {
		if (shouldRefresh(search)) {
			doRefreshChildren(search);
			return true;
		}

		return false;
	}

	/**
	 * @deprecated Use {@link #resolveFormat()} instead.
	 */
	@Deprecated
	protected void checktype() {
		resolveFormat();
	}

	/**
	 * Sets the resource's {@link net.pms.formats.Format} according to its filename
	 * if it isn't set already.
	 *
	 * @since 1.90.0
	 */
	protected void resolveFormat() {
		if (format == null) {
			format = FormatFactory.getAssociatedFormat(getSystemName());
		}

		if (format != null && format.isUnknown()) {
			format.setType(getSpecificType());
		}
	}

	/**
	 * Hook to lazily initialise immutable resources e.g. ISOs, zip files &amp;c.
	 *
	 * @since 1.90.0
	 * @see #resolve()
	 */
	protected void resolveOnce() { }

	/**
	 * Resolve events are hooks that allow DLNA resources to perform various forms
	 * of initialisation when navigated to or streamed i.e. they function as lazy
	 * constructors.
	 *
	 * This method is called by request handlers for a) requests for a stream
	 * or b) content directory browsing i.e. for potentially every request for a file or
	 * folder the renderer hasn't cached. Many resource types are immutable (e.g. playlists,
	 * zip files, DVD ISOs &amp;c.) and only need to respond to this event once.
	 * Most resource types don't "subscribe" to this event at all. This default implementation
	 * provides hooks for immutable resources and handles the event for resource types that
	 * don't care about it. The rest override this method and handle it accordingly. Currently,
	 * the only resource type that overrides it is {@link RealFile}.
	 *
	 * Note: resolving a resource once (only) doesn't prevent children being added to or
	 * removed from it (if supported). There are other mechanisms for that e.g.
	 * {@link #doRefreshChildren()} (see {@link Feed} for an example).
	 */
	public synchronized void resolve() {
		if (!resolved) {
			resolveOnce();
			// if resolve() isn't overridden, this file/folder is immutable
			// (or doesn't respond to resolve events, which amounts to the
			// same thing), so don't spam it with this event again.
			resolved = true;
		}
	}

	// Ditlew
	/**
	 * Returns the display name for the default renderer.
	 *
	 * @return The display name.
	 * @see #getDisplayName(RendererConfiguration, boolean)
	 */
	public String getDisplayName() {
		return getDisplayName(null, true);
	}

	/**
	 * @param mediaRenderer Media Renderer for which to show information.
	 * @return String representing the item.
	 * @see #getDisplayName(RendererConfiguration, boolean)
	 */
	public String getDisplayName(RendererConfiguration mediaRenderer) {
		return getDisplayName(mediaRenderer, true);
	}

	/**
	 * Returns the DisplayName that is shown to the Renderer.
	 * Extra info might be appended depending on the settings, like item duration.
	 * This is based on {@link #getName()}.
	 *
	 * @param mediaRenderer Media Renderer for which to show information.
	 * @param withSuffix Whether to include additional media info
	 * @return String representing the item.
	 */
	private String getDisplayName(RendererConfiguration mediaRenderer, boolean withSuffix) {
		// Use device-specific pms conf, if any
		PmsConfiguration configuration = PMS.getConfiguration(mediaRenderer);
		// displayName shouldn't be cached, since device configurations may differ
//		if (displayName != null) { // cached
//			return withSuffix ? (displayName + nameSuffix) : displayName;
//		}

		displayName = getName();
		nameSuffix = "";
		String subtitleFormat;
		String subtitleLanguage;
		boolean isNamedNoEncoding = false;
		boolean subsAreValidForStreaming = media_subtitle != null && media_subtitle.isStreamable() && player == null;
		if (
			this instanceof RealFile &&
			(
				configuration.isHideExtensions() ||
				configuration.isPrettifyFilenames()
			) &&
			!isFolder()
		) {
			if (configuration.isPrettifyFilenames() && getFormat() != null && getFormat().isVideo()) {
				RealFile rf = (RealFile) this;
				displayName = FileUtil.getFileNameWithRewriting(displayName, rf.getFile());
			} else {
				displayName = FileUtil.getFileNameWithoutExtension(displayName);
			}
		}

		if (player != null) {
			if (isNoName()) {
				displayName = "[" + player.name() + "]";
			} else {
				// Ditlew - WDTV Live don't show durations otherwise, and this is useful for finding the main title
				if (mediaRenderer != null && mediaRenderer.isShowDVDTitleDuration() && media != null && media.getDvdtrack() > 0) {
					nameSuffix += " - " + media.getDurationString();
				}

				if (!configuration.isHideEngineNames()) {
					nameSuffix += " [" + player.name() + "]";
				}
			}
		} else {
			if (isNoName()) {
				displayName = Messages.getString("DLNAResource.0");
				isNamedNoEncoding = true;
				if (subsAreValidForStreaming) {
					isNamedNoEncoding = false;
				}
			} else if (nametruncate > 0) {
				displayName = displayName.substring(0, nametruncate).trim();
			}
		}

		if (
			hasExternalSubtitles() &&
			!isNamedNoEncoding &&
			media_audio == null &&
			media_subtitle == null &&
			!configuration.hideSubsInfo() &&
			(
				player == null ||
				player.isExternalSubtitlesSupported()
			)
		) {
			nameSuffix += " " + Messages.getString("DLNAResource.1");
		}

		if (getMediaAudio() != null) {
			String audioLanguage = "/" + getMediaAudio().getLangFullName();
			if ("/Undetermined".equals(audioLanguage)) {
				audioLanguage = "";
			}

			String audioTrackTitle = "";
			if (
				getMediaAudio().getAudioTrackTitleFromMetadata() != null &&
				!"".equals(getMediaAudio().getAudioTrackTitleFromMetadata()) &&
				mediaRenderer != null &&
				mediaRenderer.isShowAudioMetadata()
			) {
				audioTrackTitle = " (" + getMediaAudio().getAudioTrackTitleFromMetadata() + ")";
			}

			displayName = player != null ? ("[" + player.name() + "]") : "";
			nameSuffix = " {Audio: " + getMediaAudio().getAudioCodec() + audioLanguage + audioTrackTitle + "}";
		}

		if (
			media_subtitle != null &&
			media_subtitle.getId() != -1 &&
			!configuration.hideSubsInfo()
		) {
			subtitleFormat = media_subtitle.getType().getDescription();
			if ("(Advanced) SubStation Alpha".equals(subtitleFormat)) {
				subtitleFormat = "SSA";
			} else if ("Blu-ray subtitles".equals(subtitleFormat)) {
				subtitleFormat = "PGS";
			}

			subtitleLanguage = "/" + media_subtitle.getLangFullName();
			if ("/Undetermined".equals(subtitleLanguage)) {
				subtitleLanguage = "";
			}

			String subtitlesTrackTitle = "";
			if (
				media_subtitle.getSubtitlesTrackTitleFromMetadata() != null &&
				!"".equals(media_subtitle.getSubtitlesTrackTitleFromMetadata()) &&
				mediaRenderer != null &&
				mediaRenderer.isShowSubMetadata()
			) {
				subtitlesTrackTitle = " (" + media_subtitle.getSubtitlesTrackTitleFromMetadata() + ")";
			}

			String subsDescription = Messages.getString("DLNAResource.2") + subtitleFormat + subtitleLanguage + subtitlesTrackTitle;
			if (subsAreValidForStreaming) {
				nameSuffix += " {" + Messages.getString("DLNAResource.3") + subsDescription + "}";
			} else {
				nameSuffix += " {" + subsDescription + "}";
			}
		}

		if (isAvisynth()) {
			displayName = (player != null ? ("[" + player.name()) : "") + " + AviSynth]";
		}

		if (getSplitRange().isEndLimitAvailable()) {
			displayName = ">> " + convertTimeToString(getSplitRange().getStart(), DURATION_TIME_FORMAT);
		}

		return withSuffix ? (displayName + nameSuffix) : displayName;
	}

	/**
	 * Prototype for returning URLs.
	 *
	 * @return An empty URL
	 */
	protected String getFileURL() {
		return getURL("");
	}

	/**
	 * @return Returns a URL pointing to an image representing the item. If
	 * none is available, "thumbnail0000.png" is used.
	 */
	protected String getThumbnailURL() {
		return getURL("thumbnail0000");
	}

	/**
	 * @param prefix
	 * @return Returns a URL for a given media item. Not used for container types.
	 */
	public String getURL(String prefix) {
		return getURL(prefix, false);
	}

	public String getURL(String prefix, boolean useSystemName) {
		StringBuilder sb = new StringBuilder();
		sb.append(PMS.get().getServer().getURL());
		sb.append("/get/");
		sb.append(getResourceId()); //id
		sb.append("/");
		sb.append(prefix);
		sb.append(encode(useSystemName ? getSystemName() : getName()));
		return sb.toString();
	}

	/**
	 * @param subs
	 * @return Returns a URL for a given subtitles item. Not used for container types.
	 */
	protected String getSubsURL(DLNAMediaSubtitle subs) {
		StringBuilder sb = new StringBuilder();
		sb.append(PMS.get().getServer().getURL());
		sb.append("/get/");
		sb.append(getResourceId()); //id
		sb.append("/");
		sb.append("subtitle0000");
		sb.append(encode(subs.getExternalFile().getName()));
		return sb.toString();
	}

	/**
	 * Transforms a String to UTF-8.
	 *
	 * @param s
	 * @return Transformed string s in UTF-8 encoding.
	 */
	private static String encode(String s) {
		try {
			return URLEncoder.encode(s, "UTF-8");
		} catch (UnsupportedEncodingException e) {
			LOGGER.debug("Caught exception", e);
		}

		return "";
	}

	/**
	 * @return Number of children objects. This might be used in the DLDI
	 * response, as some renderers might not have enough memory to hold the
	 * list for all children.
	 */
	public int childrenNumber() {
		if (children == null) {
			return 0;
		}

		return children.size();
	}

	/**
	 * (non-Javadoc)
	 *
	 * @see java.lang.Object#clone()
	 */
	@Override
	protected DLNAResource clone() {
		DLNAResource o = null;
		try {
			o = (DLNAResource) super.clone();
			o.setId(null);

			// Clear the cached display name and suffix
			o.displayName = null;
			o.nameSuffix = "";
			// Make sure clones (typically #--TRANSCODE--# folder files)
			// have the option to respond to resolve events
			o.resolved = false;

			if (media != null) {
				o.media = (DLNAMediaInfo) media.clone();
			}
		} catch (CloneNotSupportedException e) {
			LOGGER.error(null, e);
		}

		return o;
	}

	/**
	 * DLNA.ORG_OP flags
	 *
	 * Two booleans (binary digits) which determine what transport operations the renderer is allowed to
	 * perform (in the form of HTTP request headers): the first digit allows the renderer to send
	 * TimeSeekRange.DLNA.ORG (seek by time) headers; the second allows it to send RANGE (seek by byte)
	 * headers.
	 *
	 *    00 - no seeking (or even pausing) allowed
	 *    01 - seek by byte
	 *    10 - seek by time
	 *    11 - seek by both
	 *
	 * See here for an example of how these options can be mapped to keys on the renderer's controller:
	 * http://www.ps3mediaserver.org/forum/viewtopic.php?f=2&t=2908&p=12550#p12550
	 *
	 * Note that seek-by-byte is the preferred option for streamed files [1] and seek-by-time is the
	 * preferred option for transcoded files.
	 *
	 * [1] see http://www.ps3mediaserver.org/forum/viewtopic.php?f=6&t=15841&p=76201#p76201
	 *
	 * seek-by-time requires a) support by the renderer (via the SeekByTime renderer conf option)
	 * and b) support by the transcode engine.
	 *
	 * The seek-by-byte fallback doesn't work well with transcoded files [2], but it's better than
	 * disabling seeking (and pausing) altogether.
	 *
	 * [2] http://www.ps3mediaserver.org/forum/viewtopic.php?f=6&t=3507&p=16567#p16567 (bottom post)
	 *
	 * @param mediaRenderer
	 * 			Media Renderer for which to represent this information.
	 * @return String representation of the DLNA.ORG_OP flags
	 */
	private String getDlnaOrgOpFlags(RendererConfiguration mediaRenderer) {
		String dlnaOrgOpFlags = "01"; // seek by byte (exclusive)

		if (mediaRenderer.isSeekByTime() && player != null && player.isTimeSeekable()) {
			/**
			 * Some renderers - e.g. the PS3 and Panasonic TVs - behave erratically when
			 * transcoding if we keep the default seek-by-byte permission on when permitting
			 * seek-by-time: http://www.ps3mediaserver.org/forum/viewtopic.php?f=6&t=15841
			 *
			 * It's not clear if this is a bug in the DLNA libraries of these renderers or a bug
			 * in UMS, but setting an option in the renderer conf that disables seek-by-byte when
			 * we permit seek-by-time - e.g.:
			 *
			 *    SeekByTime = exclusive
			 *
			 * works around it.
			 */

			/**
			 * TODO (e.g. in a beta release): set seek-by-time (exclusive) here for *all* renderers:
			 * seek-by-byte isn't needed here (both the renderer and the engine support seek-by-time)
			 * and may be buggy on other renderers than the ones we currently handle.
			 *
			 * In the unlikely event that a renderer *requires* seek-by-both here, it can
			 * opt in with (e.g.):
			 *
			 *    SeekByTime = both
			 */
			if (mediaRenderer.isSeekByTimeExclusive()) {
				dlnaOrgOpFlags = "10"; // seek by time (exclusive)
			} else {
				dlnaOrgOpFlags = "11"; // seek by both
			}
		}

		return "DLNA.ORG_OP=" + dlnaOrgOpFlags;
	}

	/**
	 * Creates the DLNA.ORG_PN to send.
	 * DLNA.ORG_PN is a string that tells the renderer what type of file to expect, like its
	 * container, framerate, codecs and resolution.
	 * Some renderers will not play a file if it has the wrong DLNA.ORG_PN string, while others
	 * are fine with any string or even nothing.
	 *
	 * @param mediaRenderer
	 * 			Media Renderer for which to represent this information.
	 * @param localizationValue
	 * @return String representation of the DLNA.ORG_PN flags
	 */
	private String getDlnaOrgPnFlags(RendererConfiguration mediaRenderer, int localizationValue) {
		// Use device-specific pms conf, if any
		PmsConfiguration configuration = PMS.getConfiguration(mediaRenderer);
		String mime = getRendererMimeType(mediaRenderer);

		String dlnaOrgPnFlags = null;

		if (mediaRenderer.isDLNAOrgPNUsed() || mediaRenderer.isAccurateDLNAOrgPN()) {
			if (mediaRenderer.isPS3()) {
				if (mime.equals(DIVX_TYPEMIME)) {
					dlnaOrgPnFlags = "DLNA.ORG_PN=AVI";
				} else if (mime.equals(WMV_TYPEMIME) && media != null && media.getHeight() > 700) {
					dlnaOrgPnFlags = "DLNA.ORG_PN=WMVHIGH_PRO";
				}
			} else {
				if (mime.equals(MPEG_TYPEMIME)) {
					dlnaOrgPnFlags = "DLNA.ORG_PN=" + getMPEG_PS_PALLocalizedValue(localizationValue);

					if (player != null) {
						// VLC Web Video (Legacy) and tsMuxeR always output MPEG-TS
						boolean isFileMPEGTS = TsMuxeRVideo.ID.equals(player.id()) || VideoLanVideoStreaming.ID.equals(player.id());

						// Check if the renderer settings make the current engine always output MPEG-TS
						if (
							!isFileMPEGTS &&
							mediaRenderer.isTranscodeToMPEGTS() &&
							(
								MEncoderVideo.ID.equals(player.id()) ||
								FFMpegVideo.ID.equals(player.id()) ||
								VLCVideo.ID.equals(player.id()) ||
								AviSynthFFmpeg.ID.equals(player.id()) ||
								AviSynthMEncoder.ID.equals(player.id())
							)
						) {
							isFileMPEGTS = true;
						}

						boolean isMuxableResult = getMedia() != null && getMedia().isMuxable(mediaRenderer);

						// If the engine is capable of automatically muxing to MPEG-TS and the setting is enabled, it might be MPEG-TS
						if (
							!isFileMPEGTS &&
							(
								(
									configuration.isMencoderMuxWhenCompatible() &&
									MEncoderVideo.ID.equals(player.id())
								) ||
								(
									configuration.isFFmpegMuxWithTsMuxerWhenCompatible() &&
									FFMpegVideo.ID.equals(player.id())
								)
							)
						) {
							/**
							 * Media renderer needs ORG_PN to be accurate.
							 * If the value does not match the media, it won't play the media.
							 * Often we can lazily predict the correct value to send, but due to
							 * MEncoder needing to mux via tsMuxeR, we need to work it all out
							 * before even sending the file list to these devices.
							 * This is very time-consuming so we should a) avoid using this
							 * chunk of code whenever possible, and b) design a better system.
							 * Ideally we would just mux to MPEG-PS instead of MPEG-TS so we could
							 * know it will always be PS, but most renderers will not accept H.264
							 * inside MPEG-PS. Another option may be to always produce MPEG-TS
							 * instead and we should check if that will be OK for all renderers.
							 *
							 * This code block comes from Player.setAudioAndSubs()
							 */
							if (mediaRenderer.isAccurateDLNAOrgPN()) {
								boolean finishedMatchingPreferences = false;
								OutputParams params = new OutputParams(configuration);
								if (params.aid == null && media != null && media.getFirstAudioTrack() != null) {
									// check for preferred audio
									DLNAMediaAudio dtsTrack = null;
									StringTokenizer st = new StringTokenizer(configuration.getAudioLanguages(), ",");
									while (st.hasMoreTokens()) {
										String lang = st.nextToken().trim();
										LOGGER.trace("Looking for an audio track with lang: " + lang);
										for (DLNAMediaAudio audio : media.getAudioTracksList()) {
											if (audio.matchCode(lang)) {
												params.aid = audio;
												LOGGER.trace("Matched audio track: " + audio);
												break;
											}

											if (dtsTrack == null && audio.isDTS()) {
												dtsTrack = audio;
											}
										}
									}

									// preferred audio not found, take a default audio track, dts first if available
									if (dtsTrack != null) {
										params.aid = dtsTrack;
										LOGGER.trace("Found priority audio track with DTS: " + dtsTrack);
									} else {
										params.aid = media.getAudioTracksList().get(0);
										LOGGER.trace("Chose a default audio track: " + params.aid);
									}
								}

								String currentLang = null;
								DLNAMediaSubtitle matchedSub = null;
								if (params.aid != null) {
									currentLang = params.aid.getLang();
								}

								if (params.sid != null && params.sid.getId() == -1) {
									LOGGER.trace("Don't want subtitles!");
									params.sid = null;
									media_subtitle = params.sid;
									finishedMatchingPreferences = true;
								}

								/**
								 * Check for live subtitles
								 */
								if (!finishedMatchingPreferences && params.sid != null && !StringUtils.isEmpty(params.sid.getLiveSubURL())) {
									LOGGER.debug("Live subtitles " + params.sid.getLiveSubURL());
									try {
										matchedSub = params.sid;
										String file = OpenSubtitle.fetchSubs(matchedSub.getLiveSubURL(), matchedSub.getLiveSubFile());
										if (!StringUtils.isEmpty(file)) {
											matchedSub.setExternalFile(new File(file));
											params.sid = matchedSub;
											media_subtitle = params.sid;
											finishedMatchingPreferences = true;
										}
									} catch (IOException e) {
									}
								}

								if (!finishedMatchingPreferences) {
									StringTokenizer st = new StringTokenizer(configuration.getAudioSubLanguages(), ";");

									/**
									 * Check for external and internal subtitles matching the user's language
									 * preferences
									 */
									boolean matchedInternalSubtitles = false;
									boolean matchedExternalSubtitles = false;
									while (st.hasMoreTokens()) {
										String pair = st.nextToken();
										if (pair.contains(",")) {
											String audio = pair.substring(0, pair.indexOf(','));
											String sub = pair.substring(pair.indexOf(',') + 1);
											audio = audio.trim();
											sub = sub.trim();
											LOGGER.trace("Searching for a match for: " + currentLang + " with " + audio + " and " + sub);

											if (Iso639.isCodesMatching(audio, currentLang) || (currentLang != null && audio.equals("*"))) {
												if (sub.equals("off")) {
													/**
													 * Ignore the "off" language for external subtitles if the user setting is enabled
													 * TODO: Prioritize multiple external subtitles properly instead of just taking the first one we load
													 */
													if (configuration.isForceExternalSubtitles()) {
														for (DLNAMediaSubtitle present_sub : media.getSubtitleTracksList()) {
															if (present_sub.getExternalFile() != null) {
																matchedSub = present_sub;
																matchedExternalSubtitles = true;
																LOGGER.trace("Ignoring the \"off\" language because there are external subtitles");
																break;
															}
														}
													}

													if (!matchedExternalSubtitles) {
														matchedSub = new DLNAMediaSubtitle();
														matchedSub.setLang("off");
													}
												} else if (getMedia() != null) {
													for (DLNAMediaSubtitle present_sub : media.getSubtitleTracksList()) {
														if (present_sub.matchCode(sub) || sub.equals("*")) {
															if (present_sub.getExternalFile() != null) {
																if (configuration.isAutoloadExternalSubtitles()) {
																	// Subtitle is external and we want external subtitles, look no further
																	matchedSub = present_sub;
																	LOGGER.trace("Matched external subtitles track: " + matchedSub);
																	break;
																} else {
																	// Subtitle is external but we do not want external subtitles, keep searching
																	LOGGER.trace("External subtitles ignored because of user setting: " + present_sub);
																}
															} else if (!matchedInternalSubtitles) {
																matchedSub = present_sub;
																LOGGER.trace("Matched internal subtitles track: " + matchedSub);
																if (configuration.isAutoloadExternalSubtitles()) {
																	// Subtitle is internal and we will wait to see if an external one is available instead
																	matchedInternalSubtitles = true;
																} else {
																	// Subtitle is internal and we will use it
																	break;
																}
															}
														}
													}
												}

												if (matchedSub != null && !matchedInternalSubtitles) {
													break;
												}
											}
										}
									}

									/**
									 * Check for external subtitles that were skipped in the above code block
									 * because they didn't match language preferences, if there wasn't already
									 * a match and the user settings specify it.
									 */
									if (matchedSub == null && configuration.isForceExternalSubtitles()) {
										for (DLNAMediaSubtitle present_sub : media.getSubtitleTracksList()) {
											if (present_sub.getExternalFile() != null) {
												matchedSub = present_sub;
												LOGGER.trace("Matched external subtitles track that did not match language preferences: " + matchedSub);
												break;
											}
										}
									}

									/**
									 * Disable chosen subtitles if the user has disabled all subtitles or
									 * if the language preferences have specified the "off" language.
									 *
									 * TODO: Can't we save a bunch of looping by checking for isDisableSubtitles
									 * just after the Live Subtitles check above?
									 */
									if (matchedSub != null && params.sid == null) {
										if (configuration.isDisableSubtitles() || (matchedSub.getLang() != null && matchedSub.getLang().equals("off"))) {
											LOGGER.trace("Disabled the subtitles: " + matchedSub);
										} else {
											params.sid = matchedSub;
											media_subtitle = params.sid;
										}
									}

									/**
									 * Check for forced subtitles.
									 */
									if (!configuration.isDisableSubtitles() && params.sid == null && media != null) {
										// Check for subtitles again
										File video = new File(getSystemName());
										FileUtil.isSubtitlesExists(video, media, false);

										if (configuration.isAutoloadExternalSubtitles()) {
											boolean forcedSubsFound = false;
											// Priority to external subtitles
											for (DLNAMediaSubtitle sub : media.getSubtitleTracksList()) {
												if (matchedSub != null && matchedSub.getLang() != null && matchedSub.getLang().equals("off")) {
													st = new StringTokenizer(configuration.getForcedSubtitleTags(), ",");

													while (sub.getSubtitlesTrackTitleFromMetadata() != null && st.hasMoreTokens()) {
														String forcedTags = st.nextToken();
														forcedTags = forcedTags.trim();
														if (
															sub.getSubtitlesTrackTitleFromMetadata().toLowerCase().contains(forcedTags) &&
															Iso639.isCodesMatching(sub.getLang(), configuration.getForcedSubtitleLanguage())
														) {
															LOGGER.trace("Forcing preferred subtitles: " + sub.getLang() + "/" + sub.getSubtitlesTrackTitleFromMetadata());
															LOGGER.trace("Forced subtitles track: " + sub);

															if (sub.getExternalFile() != null) {
																LOGGER.trace("Found external forced file: " + sub.getExternalFile().getAbsolutePath());
															}
															params.sid = sub;
															media_subtitle = params.sid;
															forcedSubsFound = true;
															break;
														}
													}

													if (forcedSubsFound == true) {
														break;
													}
												} else {
													LOGGER.trace("Found subtitles track: " + sub);
													if (sub.getExternalFile() != null) {
														LOGGER.trace("Found external file: " + sub.getExternalFile().getAbsolutePath());
														params.sid = sub;
														media_subtitle = params.sid;
														break;
													}
												}
											}
										}

										if (
											matchedSub != null &&
											matchedSub.getLang() != null &&
											matchedSub.getLang().equals("off")
										) {
											finishedMatchingPreferences = true;
										}

										if (!finishedMatchingPreferences && params.sid == null) {
											st = new StringTokenizer(UMSUtils.getLangList(params.mediaRenderer), ",");
											while (st.hasMoreTokens()) {
												String lang = st.nextToken();
												lang = lang.trim();
												LOGGER.trace("Looking for a subtitle track with lang: " + lang);
												for (DLNAMediaSubtitle sub : media.getSubtitleTracksList()) {
													if (
														sub.matchCode(lang) &&
														!(
															!configuration.isAutoloadExternalSubtitles() &&
															sub.getExternalFile() != null
														)
													) {
														params.sid = sub;
														LOGGER.trace("Matched subtitles track: " + params.sid);
														break;
													}
												}
											}
										}
									}
								}

								if (media_subtitle == null) {
									LOGGER.trace("We do not want a subtitle for " + getName());
								} else {
									LOGGER.trace("We do want a subtitle for " + getName());
								}
							}

							/**
							 * If:
							 * - There are no subtitles
							 * - This is not a DVD track
							 * - The media is muxable
							 * - The renderer accepts media muxed to MPEG-TS
							 * then the file is MPEG-TS
							 */
							if (
								media_subtitle == null &&
								!hasExternalSubtitles() &&
								media != null &&
								media.getDvdtrack() == 0 &&
								isMuxableResult &&
								mediaRenderer.isMuxH264MpegTS()
							) {
								isFileMPEGTS = true;
							}
						}

						if (isFileMPEGTS) {
							dlnaOrgPnFlags = "DLNA.ORG_PN=" + getMPEG_TS_SD_EU_ISOLocalizedValue(localizationValue);
							if (
								media.isH264() &&
								!VideoLanVideoStreaming.ID.equals(player.id()) &&
								isMuxableResult
							) {
								dlnaOrgPnFlags = "DLNA.ORG_PN=AVC_TS_HD_24_AC3_ISO";
								if (mediaRenderer.isTranscodeToMPEGTSH264AAC()) {
									dlnaOrgPnFlags = "DLNA.ORG_PN=AVC_TS_HP_HD_AAC";
								}
							}
						}
					} else if (media != null) {
						if (media.isMpegTS()) {
							dlnaOrgPnFlags = "DLNA.ORG_PN=" + getMPEG_TS_EULocalizedValue(localizationValue, media.isHDVideo());
							if (media.isH264()) {
								dlnaOrgPnFlags = "DLNA.ORG_PN=AVC_TS_HD_50_AC3";
								if (mediaRenderer.isTranscodeToMPEGTSH264AAC()) {
									dlnaOrgPnFlags = "DLNA.ORG_PN=AVC_TS_HP_HD_AAC";
								}
							}
						}
					}
				} else if (mime.equals("video/vnd.dlna.mpeg-tts")) {
					// patters - on Sony BDP m2ts clips aren't listed without this
					dlnaOrgPnFlags = "DLNA.ORG_PN=" + getMPEG_TS_EULocalizedValue(localizationValue, media.isHDVideo());
				} else if (mime.equals(JPEG_TYPEMIME)) {
					dlnaOrgPnFlags = "DLNA.ORG_PN=JPEG_LRG";
				} else if (mime.equals(AUDIO_MP3_TYPEMIME)) {
					dlnaOrgPnFlags = "DLNA.ORG_PN=MP3";
				} else if (mime.substring(0, 9).equals(AUDIO_LPCM_TYPEMIME) || mime.equals(AUDIO_WAV_TYPEMIME)) {
					dlnaOrgPnFlags = "DLNA.ORG_PN=LPCM";
				}
			}

			if (dlnaOrgPnFlags != null) {
				dlnaOrgPnFlags = "DLNA.ORG_PN=" + mediaRenderer.getDLNAPN(dlnaOrgPnFlags.substring(12));
			}
		}

		return dlnaOrgPnFlags;
	}

	/**
	 * Gets the media renderer's mime type if available, returns a default mime type otherwise.
	 *
	 * @param mediaRenderer
	 * 			Media Renderer for which to represent this information.
	 * @return String representation of the mime type
	 */
	private String getRendererMimeType(RendererConfiguration mediaRenderer) {
		// FIXME: There is a flaw here. In addChild(DLNAResource) the mime type
		// is determined for the default renderer. This renderer may rewrite the
		// mime type based on its configuration. Looking up that mime type is
		// not guaranteed to return a match for another renderer.
		String mime = mediaRenderer.getMimeType(mimeType());

		// Use our best guess if we have no valid mime type
		if (mime == null || mime.contains("/transcode")) {
			mime = HTTPResource.getDefaultMimeType(getType());
		}

		return mime;
	}

	/**
	 * @deprecated Use {@link #getDidlString(RendererConfiguration)} instead.
	 *
	 * @param mediaRenderer
	 * @return
	 */
	@Deprecated
	public final String toString(RendererConfiguration mediaRenderer) {
		return getDidlString(mediaRenderer);
	}

	/**
	 * Returns an XML (DIDL) representation of the DLNA node. It gives a
	 * complete representation of the item, with as many tags as available.
	 * Recommendations as per UPNP specification are followed where possible.
	 *
	 * @param mediaRenderer
	 *            Media Renderer for which to represent this information. Useful
	 *            for some hacks.
	 * @return String representing the item. An example would start like this:
	 *         {@code <container id="0$1" childCount="1" parentID="0" restricted="true">}
	 */
	public final String getDidlString(RendererConfiguration mediaRenderer) {
		// Use device-specific pms conf, if any
		PmsConfiguration configuration = PMS.getConfiguration(mediaRenderer);
		StringBuilder sb = new StringBuilder();
		boolean subsAreValidForStreaming = false;
		boolean xbox360 = mediaRenderer.isXbox360();
		String fakeFileExtension = "";
		if (!isFolder()) {
			if (format != null && format.isVideo()) {
				// Hack for making PS4 play transcoded content
				if ("video/mpeg".equals(getRendererMimeType(mediaRenderer)) && mediaRenderer.isPS4()) {
					fakeFileExtension = ".ts";
				}

				if (
					!configuration.isDisableSubtitles() &&
					player == null &&
					media_subtitle != null &&
					media_subtitle.isStreamable()
				) {
					subsAreValidForStreaming = true;
					LOGGER.trace("Setting subsAreValidForStreaming to true for " + media_subtitle.getExternalFile().getName());
				} else if (subsAreValidForStreaming) {
					LOGGER.trace("Not setting subsAreValidForStreaming and it is true for " + getName());
				} else {
					LOGGER.trace("Not setting subsAreValidForStreaming and it is false for " + getName());
				}
			}

			openTag(sb, "item");
		} else {
			openTag(sb, "container");
		}

		String id = getResourceId();
		if (xbox360) {
			// Ensure the xbox 360 doesn't confuse our ids with its own virtual folder ids.
			id += "$";
		}

		addAttribute(sb, "id", id);
		if (isFolder()) {
			if (!isDiscovered() && childrenNumber() == 0) {
				//  When a folder has not been scanned for resources, it will automatically have zero children.
				//  Some renderers like XBMC will assume a folder is empty when encountering childCount="0" and
				//  will not display the folder. By returning childCount="1" these renderers will still display
				//  the folder. When it is opened, its children will be discovered and childrenNumber() will be
				//  set to the right value.
				addAttribute(sb, "childCount", 1);
			} else {
				addAttribute(sb, "childCount", childrenNumber());
			}
		}

		id = getParentId();
		if (xbox360 && getFakeParentId() == null) {
			// Ensure the xbox 360 doesn't confuse our ids with its own virtual folder ids.
			id += "$";
		}

		addAttribute(sb, "parentID", id);
		addAttribute(sb, "restricted", "true");
		endTag(sb);
		StringBuilder wireshark = new StringBuilder();
		final DLNAMediaAudio firstAudioTrack = media != null ? media.getFirstAudioTrack() : null;

		/**
		 * Use the track title for audio files, otherwise use the filename.
		 */
		String title;
		if (
			firstAudioTrack != null &&
			StringUtils.isNotBlank(firstAudioTrack.getSongname()) &&
			getFormat() != null &&
			getFormat().isAudio()
		) {
			title = firstAudioTrack.getSongname() + (player != null && !configuration.isHideEngineNames() ? (" [" + player.name() + "]") : "");
		} else { // Ditlew - org
			title = (isFolder() || subsAreValidForStreaming) ? getDisplayName(null, false) : mediaRenderer.getUseSameExtension(getDisplayName(mediaRenderer, false));
		}

		title = resumeStr(title);
		addXMLTagAndAttribute(
			sb,
			"dc:title",
			encodeXML(mediaRenderer.getDcTitle(title, nameSuffix, this))
		);
		wireshark.append("\"").append(title).append("\"");
		if (firstAudioTrack != null) {
			if (StringUtils.isNotBlank(firstAudioTrack.getAlbum())) {
				addXMLTagAndAttribute(sb, "upnp:album", encodeXML(firstAudioTrack.getAlbum()));
			}

			if (StringUtils.isNotBlank(firstAudioTrack.getArtist())) {
				addXMLTagAndAttribute(sb, "upnp:artist", encodeXML(firstAudioTrack.getArtist()));
				addXMLTagAndAttribute(sb, "dc:creator", encodeXML(firstAudioTrack.getArtist()));
			}

			if (StringUtils.isNotBlank(firstAudioTrack.getGenre())) {
				addXMLTagAndAttribute(sb, "upnp:genre", encodeXML(firstAudioTrack.getGenre()));
			}

			if (firstAudioTrack.getTrack() > 0) {
				addXMLTagAndAttribute(sb, "upnp:originalTrackNumber", "" + firstAudioTrack.getTrack());
			}
		}

		if (!isFolder()) {
			int indexCount = 1;
			if (mediaRenderer.isDLNALocalizationRequired()) {
				indexCount = getDLNALocalesCount();
			}

			for (int c = 0; c < indexCount; c++) {
				openTag(sb, "res");
				addAttribute(sb, "xmlns:dlna", "urn:schemas-dlna-org:metadata-1-0/");
				String dlnaOrgPnFlags = getDlnaOrgPnFlags(mediaRenderer, c);
				String tempString = "http-get:*:" + getRendererMimeType(mediaRenderer) + ":" + (dlnaOrgPnFlags != null ? (dlnaOrgPnFlags + ";") : "") + getDlnaOrgOpFlags(mediaRenderer);
				wireshark.append(" ").append(tempString);
				addAttribute(sb, "protocolInfo", tempString);
				if (subsAreValidForStreaming && !mediaRenderer.useClosedCaption()) {
					addAttribute(sb, "pv:subtitleFileType", media_subtitle.getType().getExtension().toUpperCase());
					wireshark.append(" pv:subtitleFileType=").append(media_subtitle.getType().getExtension().toUpperCase());
					addAttribute(sb, "pv:subtitleFileUri", getSubsURL(media_subtitle));
					wireshark.append(" pv:subtitleFileUri=").append(getSubsURL(media_subtitle));
				}

				if (getFormat() != null && getFormat().isVideo() && media != null && media.isMediaparsed()) {
					if (player == null) {
						wireshark.append(" size=").append(media.getSize());
						addAttribute(sb, "size", media.getSize());
					} else {
						long transcoded_size = mediaRenderer.getTranscodedSize();
						if (transcoded_size != 0) {
							wireshark.append(" size=").append(transcoded_size);
							addAttribute(sb, "size", transcoded_size);
						}
					}

					if (media.getDuration() != null) {
						if (getSplitRange().isEndLimitAvailable()) {
							wireshark.append(" duration=").append(convertTimeToString(getSplitRange().getDuration(), DURATION_TIME_FORMAT));
							addAttribute(sb, "duration", convertTimeToString(getSplitRange().getDuration(), DURATION_TIME_FORMAT));
						} else {
							wireshark.append(" duration=").append(media.getDurationString());
							addAttribute(sb, "duration", media.getDurationString());
						}
					}

					if (media.getResolution() != null) {
						if (player != null && mediaRenderer.isKeepAspectRatio()) {
							addAttribute(sb, "resolution", getResolutionForKeepAR(media.getWidth(), media.getHeight()));
						} else {
							addAttribute(sb, "resolution", media.getResolution());
						}
						
					}

					addAttribute(sb, "bitrate", media.getRealVideoBitrate());
					if (firstAudioTrack != null) {
						if (firstAudioTrack.getAudioProperties().getNumberOfChannels() > 0) {
							addAttribute(sb, "nrAudioChannels", firstAudioTrack.getAudioProperties().getNumberOfChannels());
						}

						if (firstAudioTrack.getSampleFrequency() != null) {
							addAttribute(sb, "sampleFrequency", firstAudioTrack.getSampleFrequency());
						}
					}
				} else if (getFormat() != null && getFormat().isImage()) {
					if (media != null && media.isMediaparsed()) {
						wireshark.append(" size=").append(media.getSize());
						addAttribute(sb, "size", media.getSize());
						if (media.getResolution() != null) {
							addAttribute(sb, "resolution", media.getResolution());
						}
					} else {
						wireshark.append(" size=").append(length());
						addAttribute(sb, "size", length());
					}
				} else if (getFormat() != null && getFormat().isAudio()) {
					if (media != null && media.isMediaparsed()) {
						addAttribute(sb, "bitrate", media.getBitrate());
						if (media.getDuration() != null) {
							wireshark.append(" duration=").append(convertTimeToString(media.getDuration(), DURATION_TIME_FORMAT));
							addAttribute(sb, "duration", convertTimeToString(media.getDuration(), DURATION_TIME_FORMAT));
						}

						if (firstAudioTrack != null && firstAudioTrack.getSampleFrequency() != null) {
							addAttribute(sb, "sampleFrequency", firstAudioTrack.getSampleFrequency());
						}

						if (firstAudioTrack != null) {
							addAttribute(sb, "nrAudioChannels", firstAudioTrack.getAudioProperties().getNumberOfChannels());
						}

						if (player == null) {
							wireshark.append(" size=").append(media.getSize());
							addAttribute(sb, "size", media.getSize());
						} else {
							// Calculate WAV size
							if (firstAudioTrack != null) {
								int defaultFrequency = mediaRenderer.isTranscodeAudioTo441() ? 44100 : 48000;
								if (!configuration.isAudioResample()) {
									try {
										// FIXME: Which exception could be thrown here?
										defaultFrequency = firstAudioTrack.getSampleRate();
									} catch (Exception e) {
										LOGGER.debug("Caught exception", e);
									}
								}

								int na = firstAudioTrack.getAudioProperties().getNumberOfChannels();
								if (na > 2) { // No 5.1 dump in MPlayer
									na = 2;
								}

								int finalSize = (int) (media.getDurationInSeconds() * defaultFrequency * 2 * na);
								LOGGER.trace("Calculated size for " + getSystemName() + ": " + finalSize);
								wireshark.append(" size=").append(finalSize);
								addAttribute(sb, "size", finalSize);
							}
						}
					} else {
						wireshark.append(" size=").append(length());
						addAttribute(sb, "size", length());
					}
				} else {
					wireshark.append(" size=").append(DLNAMediaInfo.TRANS_SIZE).append(" duration=09:59:59");
					addAttribute(sb, "size", DLNAMediaInfo.TRANS_SIZE);
					addAttribute(sb, "duration", "09:59:59");
					addAttribute(sb, "bitrate", "1000000");
				}

				endTag(sb);
				wireshark.append(" ").append(getFileURL());
				LOGGER.trace("Network debugger: " + wireshark.toString());
				wireshark.setLength(0);
				sb.append(getFileURL()).append(fakeFileExtension);
				closeTag(sb, "res");
			}
		}

		if (subsAreValidForStreaming) {
			String subsURL = getSubsURL(media_subtitle);
			if (mediaRenderer.useClosedCaption()) {
				openTag(sb, "sec:CaptionInfoEx");
				addAttribute(sb, "sec:type", "srt");
				endTag(sb);
				sb.append(subsURL);
				closeTag(sb, "sec:CaptionInfoEx");
				LOGGER.trace("Network debugger: sec:CaptionInfoEx: sec:type=srt " + subsURL);
			} else {
				openTag(sb, "res");
				String format = media_subtitle.getType().getExtension();
				if (StringUtils.isBlank(format)) {
					format = "plain";
				}

				addAttribute(sb, "protocolInfo", "http-get:*:text/" + format + ":*");
				endTag(sb);
				sb.append(subsURL);
				closeTag(sb, "res");
				LOGGER.trace("Network debugger: http-get:*:text/" + format + ":*" + subsURL);
			}
		}

		if (!(isFolder() && !mediaRenderer.isSendFolderThumbnails())) {
			appendThumbnail(mediaRenderer, sb, "JPEG_TN");
			appendThumbnail(mediaRenderer, sb, "JPEG_SM");
		}

		if (getLastModified() > 0 && mediaRenderer.isSendDateMetadata()) {
			addXMLTagAndAttribute(sb, "dc:date", SDF_DATE.format(new Date(getLastModified())));
		}

		String uclass;
		if (first != null && media != null && !media.isSecondaryFormatValid()) {
			uclass = "dummy";
		} else {
			if (isFolder()) {
				uclass = "object.container.storageFolder";
				if (xbox360 && getFakeParentId() != null) {
					switch (getFakeParentId()) {
						case "7":
							uclass = "object.container.album.musicAlbum";
							break;
						case "6":
							uclass = "object.container.person.musicArtist";
							break;
						case "5":
							uclass = "object.container.genre.musicGenre";
							break;
						case "F":
							uclass = "object.container.playlistContainer";
							break;
					}
				}
			} else if (getFormat() != null && getFormat().isVideo()) {
				uclass = "object.item.videoItem";
			} else if (getFormat() != null && getFormat().isImage()) {
				uclass = "object.item.imageItem.photo";
			} else if (getFormat() != null && getFormat().isAudio()) {
				uclass = "object.item.audioItem.musicTrack";
			} else {
				uclass = "object.item.videoItem";
			}
		}

		addXMLTagAndAttribute(sb, "upnp:class", uclass);
		if (isFolder()) {
			closeTag(sb, "container");
		} else {
			closeTag(sb, "item");
		}

		return sb.toString();
	}

	/**
	 * Generate and append the response for the thumbnail based on the
	 * configuration of the renderer.
	 *
	 * @param mediaRenderer The renderer configuration.
	 * @param sb The StringBuilder to append the response to.
	 */
	private void appendThumbnail(RendererConfiguration mediaRenderer, StringBuilder sb, String format) {
		final String thumbURL = getThumbnailURL();
		if (StringUtils.isNotBlank(thumbURL)) {
			if (mediaRenderer.getThumbNailAsResource()) {
				// Samsung 2012 (ES and EH) models do not recognize the "albumArtURI" element. Instead,
				// the "res" element should be used.
				// Also use "res" when faking JPEG thumbs.
				openTag(sb, "res");

				if (getThumbnailContentType().equals(PNG_TYPEMIME) && !mediaRenderer.isForceJPGThumbnails()) {
					addAttribute(sb, "protocolInfo", "http-get:*:image/png:DLNA.ORG_PN=PNG_TN");
				} else {
					addAttribute(sb, "protocolInfo", "http-get:*:image/jpeg:DLNA.ORG_PN=" + format);
				}

				endTag(sb);
				sb.append(thumbURL);
				closeTag(sb, "res");
			} else {
				// Renderers that can handle the "albumArtURI" element.
				openTag(sb, "upnp:albumArtURI");
				addAttribute(sb, "xmlns:dlna", "urn:schemas-dlna-org:metadata-1-0/");

				if (getThumbnailContentType().equals(PNG_TYPEMIME) && !mediaRenderer.isForceJPGThumbnails()) {
					addAttribute(sb, "dlna:profileID", "PNG_TN");
				} else {
					addAttribute(sb, "dlna:profileID", format);
				}

				endTag(sb);
				sb.append(thumbURL);
				closeTag(sb, "upnp:albumArtURI");
			}
		}
	}

	private String getRequestId(String rendererId) {
		return String.format("%s|%x|%s", rendererId, hashCode(), getSystemName());
	}

	/**
	 * Plugin implementation. When this item is going to play, it will notify all the StartStopListener objects available.
	 *
	 * @see StartStopListener
	 */
	public void startPlaying(final String rendererId, final RendererConfiguration render) {
		final String requestId = getRequestId(rendererId);
		synchronized (requestIdToRefcount) {
			Integer temp = requestIdToRefcount.get(requestId);
			if (temp == null) {
				temp = 0;
			}

			final Integer refCount = temp;
			requestIdToRefcount.put(requestId, refCount + 1);
			if (refCount == 0) {
				final DLNAResource self = this;
				Runnable r = () -> {
					InetAddress rendererIp;
					try {
						rendererIp = InetAddress.getByName(rendererId);
						RendererConfiguration renderer;
						if (render == null) {
							renderer = RendererConfiguration.getRendererConfigurationBySocketAddress(rendererIp);
						} else {
							renderer = render;
						}
						String rendererName = "unknown renderer";
						try {
							renderer.setPlayingRes(self);
							rendererName = renderer.getRendererName().replaceAll("\n", "");
						} catch (NullPointerException e) { }
						if (!quietPlay()) {
							LOGGER.info("Started playing " + getName() + " on your " + rendererName);
							LOGGER.debug("The full filename of which is: " + getSystemName() + " and the address of the renderer is: " + rendererId);
						}
					} catch (UnknownHostException ex) {
						LOGGER.debug("" + ex);
					}
					
					startTime = System.currentTimeMillis();
					
					for (final ExternalListener listener : ExternalFactory.getExternalListeners()) {
						if (listener instanceof StartStopListener) {
							// run these asynchronously for slow handlers (e.g. logging, scrobbling)
							Runnable fireStartStopEvent = () -> {
								try {
									((StartStopListener) listener).nowPlaying(media, self);
								} catch (Throwable t) {
									LOGGER.error("Notification of startPlaying event failed for StartStopListener {}", listener.getClass(), t);
								}
							};
							new Thread(fireStartStopEvent, "StartPlaying Event for " + listener.name()).start();
						}
					}
				};

				new Thread(r, "StartPlaying Event").start();
			}
		}
	}

	/**
	 * Plugin implementation. When this item is going to stop playing, it will notify all the StartStopListener
	 * objects available.
	 *
	 * @see StartStopListener
	 */
	public void stopPlaying(final String rendererId, final RendererConfiguration render) {
		final DLNAResource self = this;
		final String requestId = getRequestId(rendererId);
		Runnable defer = () -> {
			long start = startTime;
			try {
				Thread.sleep(STOP_PLAYING_DELAY);
			} catch (InterruptedException e) {
				LOGGER.error("stopPlaying sleep interrupted", e);
			}
			
			if (start != startTime) {
				return;
			}
			
			synchronized (requestIdToRefcount) {
				final Integer refCount = requestIdToRefcount.get(requestId);
				assert refCount != null;
				assert refCount > 0;
				requestIdToRefcount.put(requestId, refCount - 1);
				
				Runnable r = () -> {
					if (refCount == 1) {
						InetAddress rendererIp;
						try {
							rendererIp = InetAddress.getByName(rendererId);
							RendererConfiguration renderer;
							if (render == null) {
								renderer = RendererConfiguration.getRendererConfigurationBySocketAddress(rendererIp);
							} else {
								renderer = render;
							}

							String rendererName = "unknown renderer";
							try {
								// Reset only if another item hasn't already begun playing
								if (renderer.getPlayingRes() == self) {
									renderer.setPlayingRes(null);
								}
								rendererName = renderer.getRendererName();
							} catch (NullPointerException e) { }
							if (!quietPlay()) {
								LOGGER.info("Stopped playing " + getName() + " on your " + rendererName);
								LOGGER.debug("The full filename of which is: " + getSystemName() + " and the address of the renderer is: " + rendererId);
							}
						} catch (UnknownHostException ex) {
							LOGGER.debug("" + ex);
						}
<<<<<<< HEAD
						
						internalStop();
						
=======

						startTime = System.currentTimeMillis();
>>>>>>> 0225b207
						for (final ExternalListener listener : ExternalFactory.getExternalListeners()) {
							if (listener instanceof StartStopListener) {
								// run these asynchronously for slow handlers (e.g. logging, scrobbling)
								Runnable fireStartStopEvent = () -> {
									try {
										((StartStopListener) listener).donePlaying(media, self);
									} catch (Throwable t) {
										LOGGER.error("Notification of donePlaying event failed for StartStopListener {}", listener.getClass(), t);
									}
								};
<<<<<<< HEAD
								
								new Thread(fireStartStopEvent, "StopPlaying Event for " + listener.name()).start();
							}
						}
					}
				};
				
				new Thread(r, "StopPlaying Event").start();
=======

								new Thread(fireStartStopEvent, "StartPlaying Event for " + listener.name()).start();
							}
						}
					}
				};

				new Thread(r, "StartPlaying Event").start();
			}
		}
	}

	/**
	 * Plugin implementation. When this item is going to stop playing, it will notify all the StartStopListener
	 * objects available.
	 *
	 * @see StartStopListener
	 */
	public void stopPlaying(final String rendererId, final RendererConfiguration render) {
		final DLNAResource self = this;
		final String requestId = getRequestId(rendererId);
		Runnable defer = new Runnable() {
			@Override
			public void run() {
				long start = startTime;
				try {
					Thread.sleep(STOP_PLAYING_DELAY);
				} catch (InterruptedException e) {
					LOGGER.error("stopPlaying sleep interrupted", e);
				}

				synchronized (requestIdToRefcount) {
					final Integer refCount = requestIdToRefcount.get(requestId);
					assert refCount != null;
					assert refCount > 0;
					requestIdToRefcount.put(requestId, refCount - 1);
					if (start != startTime) {
						return;
					}

					Runnable r = new Runnable() {
						@Override
						public void run() {
							if (refCount == 1) {
								requestIdToRefcount.put(requestId, 0);
								InetAddress rendererIp;
								try {
									rendererIp = InetAddress.getByName(rendererId);
									RendererConfiguration renderer;
									if (render == null) {
										renderer = RendererConfiguration.getRendererConfigurationBySocketAddress(rendererIp);
									} else {
										renderer = render;
									}

									String rendererName = "unknown renderer";
									try {
										// Reset only if another item hasn't already begun playing
										if (renderer.getPlayingRes() == self) {
											renderer.setPlayingRes(null);
										}
										rendererName = renderer.getRendererName();
									} catch (NullPointerException e) { }

									if (!quietPlay()) {
										LOGGER.info("Stopped playing " + getName() + " on your " + rendererName);
										LOGGER.debug("The full filename of which is: " + getSystemName() + " and the address of the renderer is: " + rendererId);
									}
								} catch (UnknownHostException ex) {
									LOGGER.debug("" + ex);
								}

								internalStop();
								for (final ExternalListener listener : ExternalFactory.getExternalListeners()) {
									if (listener instanceof StartStopListener) {
										// run these asynchronously for slow handlers (e.g. logging, scrobbling)
										Runnable fireStartStopEvent = new Runnable() {
											@Override
											public void run() {
												try {
													((StartStopListener) listener).donePlaying(media, self);
												} catch (Throwable t) {
													LOGGER.error("Notification of donePlaying event failed for StartStopListener {}", listener.getClass(), t);
												}
											}
										};

										new Thread(fireStartStopEvent, "StopPlaying Event for " + listener.name()).start();
									}
								}
							}
						}
					};

					new Thread(r, "StopPlaying Event").start();
				}
>>>>>>> 0225b207
			}
		};
	}

	/**
	 * Returns an InputStream of this DLNAResource that starts at a given time, if possible. Very useful if video chapters are being used.
	 *
	 * @param range
	 * @param mediarenderer
	 * @return The inputstream
	 * @throws IOException
	 */
	private long lastStart;

	public synchronized InputStream getInputStream(Range range, RendererConfiguration mediarenderer) throws IOException {
		// Use device-specific pms conf, if any
		PmsConfiguration configuration = PMS.getConfiguration(mediarenderer);
		LOGGER.trace("Asked stream chunk : " + range + " of " + getName() + " and player " + player);

		// shagrath: small fix, regression on chapters
		boolean timeseek_auto = false;
		// Ditlew - WDTV Live
		// Ditlew - We convert byteoffset to timeoffset here. This needs the stream to be CBR!
		int cbr_video_bitrate = mediarenderer.getCBRVideoBitrate();
		long low = range.isByteRange() && range.isStartOffsetAvailable() ? range.asByteRange().getStart() : 0;
		long high = range.isByteRange() && range.isEndLimitAvailable() ? range.asByteRange().getEnd() : -1;
		Range.Time timeRange = range.createTimeRange();
		if (player != null && low > 0 && cbr_video_bitrate > 0) {
			int used_bit_rated = (int) ((cbr_video_bitrate + 256) * 1024 / (double) 8 * 1.04); // 1.04 = container overhead
			if (low > used_bit_rated) {
				timeRange.setStart(low / (double) (used_bit_rated));
				low = 0;

				// WDTV Live - if set to TS it asks multiple times and ends by
				// asking for an invalid offset which kills MEncoder
				if (timeRange.getStartOrZero() > media.getDurationInSeconds()) {
					return null;
				}

				// Should we rewind a little (in case our overhead isn't accurate enough)
				int rewind_secs = mediarenderer.getByteToTimeseekRewindSeconds();
				timeRange.rewindStart(rewind_secs);

				// shagrath:
				timeseek_auto = true;
			}
		}

		// Determine source of the stream
		if (player == null && !isResume()) {
			// No transcoding
			if (this instanceof IPushOutput) {
				PipedOutputStream out = new PipedOutputStream();
				InputStream fis = new PipedInputStream(out);
				((IPushOutput) this).push(out);

				if (low > 0) {
					fis.skip(low);
				}
				// http://www.ps3mediaserver.org/forum/viewtopic.php?f=11&t=12035

				return wrap(fis, high, low);
			}

			InputStream fis;
			if (getFormat() != null && getFormat().isImage() && media != null && media.getOrientation() > 1 && mediarenderer.isAutoRotateBasedOnExif()) {
				// seems it's a jpeg file with an orientation setting to take care of
				fis = ImagesUtil.getAutoRotateInputStreamImage(getInputStream(), media.getOrientation());
				if (fis == null) { // error, let's return the original one
					fis = getInputStream();
				}
			} else {
				fis = getInputStream();
			}

			if (fis != null) {
				if (low > 0) {
					fis.skip(low);
				}

				// http://www.ps3mediaserver.org/forum/viewtopic.php?f=11&t=12035
				fis = wrap(fis, high, low);
				if (timeRange.getStartOrZero() > 0 && this instanceof RealFile) {
					fis.skip(MpegUtil.getPositionForTimeInMpeg(((RealFile) this).getFile(), (int) timeRange.getStartOrZero()));
				}
			}

			return fis;
		} else {
			// Pipe transcoding result
			OutputParams params = new OutputParams(configuration);
			params.aid = getMediaAudio();
			params.sid = media_subtitle;
			params.header = getHeaders();
			params.mediaRenderer = mediarenderer;
			timeRange.limit(getSplitRange());
			params.timeseek = timeRange.getStartOrZero();
			params.timeend = timeRange.getEndOrZero();
			params.shift_scr = timeseek_auto;
			if (this instanceof IPushOutput) {
				params.stdin = (IPushOutput) this;
			}

			if (resume != null) {
				if (range.isTimeRange()) {
					resume.update((Range.Time) range, this);
				}

				params.timeseek = resume.getTimeOffset() / 1000;
				if (player == null) {
					player = new FFMpegVideo();
				}
			}

			if (System.currentTimeMillis() - lastStart < 500) {
				try {
					Thread.sleep(500);
				} catch (InterruptedException e) {
					LOGGER.error(null, e);
				}
			}

			// (Re)start transcoding process if necessary
			if (externalProcess == null || externalProcess.isDestroyed()) {
				// First playback attempt => start new transcoding process
				LOGGER.debug("Starting transcode/remux of " + getName() + " with media info: " + media);
				lastStart = System.currentTimeMillis();
				externalProcess = player.launchTranscode(this, media, params);
				if (params.waitbeforestart > 0) {
					LOGGER.trace("Sleeping for {} milliseconds", params.waitbeforestart);
					try {
						Thread.sleep(params.waitbeforestart);
					} catch (InterruptedException e) {
						LOGGER.error(null, e);
					}

					LOGGER.trace("Finished sleeping for " + params.waitbeforestart + " milliseconds");
				}
			} else if (
				params.timeseek > 0 &&
				media != null &&
				media.isMediaparsed() &&
				media.getDurationInSeconds() > 0
			) {
				// Time seek request => stop running transcode process and start a new one
				LOGGER.debug("Requesting time seek: " + params.timeseek + " seconds");
				params.minBufferSize = 1;
<<<<<<< HEAD
				Runnable r = externalProcess::stopProcess;
=======
				Runnable r = new Runnable() {
					@Override
					public void run() {
						externalProcess.stopProcess();
					}
				};

>>>>>>> 0225b207
				new Thread(r, "External Process Stopper").start();
				lastStart = System.currentTimeMillis();
				ProcessWrapper newExternalProcess = player.launchTranscode(this, media, params);
				try {
					Thread.sleep(1000);
				} catch (InterruptedException e) {
					LOGGER.error(null, e);
				}

				if (newExternalProcess == null) {
					LOGGER.trace("External process instance is null... sounds not good");
				}

				externalProcess = newExternalProcess;
			}

			if (externalProcess == null) {
				return null;
			}

			InputStream is = null;
			int timer = 0;
			while (is == null && timer < 10) {
				is = externalProcess.getInputStream(low);
				timer++;
				if (is == null) {
					LOGGER.debug("External input stream instance is null... sounds not good, waiting 500ms");
					try {
						Thread.sleep(500);
					} catch (InterruptedException e) {
					}
				}
			}

			// fail fast: don't leave a process running indefinitely if it's
			// not producing output after params.waitbeforestart milliseconds + 5 seconds
			// this cleans up lingering MEncoder web video transcode processes that hang
			// instead of exiting
			if (is == null && !externalProcess.isDestroyed()) {
				Runnable r = () -> {
					LOGGER.error("External input stream instance is null... stopping process");
					externalProcess.stopProcess();
				};

				new Thread(r, "Hanging External Process Stopper").start();
			}

			return is;
		}
	}

	/**
	 * Wrap an {@link InputStream} in a {@link SizeLimitInputStream} that sets a
	 * limit to the maximum number of bytes to be read from the original input
	 * stream. The number of bytes is determined by the high and low value
	 * (bytes = high - low). If the high value is less than the low value, the
	 * input stream is not wrapped and returned as is.
	 *
	 * @param input
	 *            The input stream to wrap.
	 * @param high
	 *            The high value.
	 * @param low
	 *            The low value.
	 * @return The resulting input stream.
	 */
	private InputStream wrap(InputStream input, long high, long low) {
		if (input != null && high > low) {
			long bytes = (high - (low < 0 ? 0 : low)) + 1;
			LOGGER.trace("Using size-limiting stream (" + bytes + " bytes)");
			return new SizeLimitInputStream(input, bytes);
		}

		return input;
	}

	public String mimeType() {
		return mimeType(player);
	}

	public String mimeType(Player player) {
		if (player != null) {
			// FIXME: This cannot be right. A player like FFmpeg can output many
			// formats depending on the media and the renderer. Also, players are
			// singletons. Therefore it is impossible to have exactly one mime
			// type to return.
			return player.mimeType();
		} else if (media != null && media.isMediaparsed()) {
			return media.getMimeType();
		} else if (getFormat() != null) {
			return getFormat().mimeType();
		} else {
			return getDefaultMimeType(getSpecificType());
		}
	}

	/**
	 * Prototype function. Original comment: need to override if some thumbnail work is to be done when mediaparserv2 enabled
	 */
	public void checkThumbnail() {
		// need to override if some thumbnail work is to be done when mediaparserv2 enabled
	}

	@Deprecated
	protected void checkThumbnail(InputFile inputFile) {
		checkThumbnail(inputFile, null);
	}

	/**
	 * Checks if a thumbnail exists, and, if not, generates one (if possible).
	 * Called from Request/RequestV2 in response to thumbnail requests e.g. HEAD /get/0$1$0$42$3/thumbnail0000%5BExample.mkv
	 * Calls DLNAMediaInfo.generateThumbnail, which in turn calls DLNAMediaInfo.parse.
	 *
	 * @param inputFile File to check or generate the thumbnail for.
	 * @param renderer The renderer profile
	 */
	protected void checkThumbnail(InputFile inputFile, RendererConfiguration renderer) {
		// Use device-specific pms conf, if any
		PmsConfiguration configuration = PMS.getConfiguration(renderer);
		if (media != null && !media.isThumbready() && configuration.isThumbnailGenerationEnabled()) {
			Double seekPosition = (double) configuration.getThumbnailSeekPos();
			if (isResume()) {
				Double resumePosition = (double) (resume.getTimeOffset() / 1000);

				if (media.getDurationInSeconds() > 0 && resumePosition < media.getDurationInSeconds()) {
					seekPosition = resumePosition;
				}
			}

			media.generateThumbnail(inputFile, getFormat(), getType(), seekPosition, isResume(), renderer);
			if (!isResume() && media.getThumb() != null && configuration.getUseCache() && inputFile.getFile() != null) {
				PMS.get().getDatabase().updateThumbnail(inputFile.getFile().getAbsolutePath(), inputFile.getFile().lastModified(), getType(), media);
			}
		}
	}

	/**
	 * Returns the input stream for this resource's generic thumbnail,
	 * which is the first of:
	 *          - its Format icon, if any
	 *          - the fallback image, if any
	 *          - the default video icon
	 *
	 * @param fallback
	 *            the fallback image, or null.
	 *
	 * @return The InputStream
	 * @throws IOException
	 */
	public InputStream getGenericThumbnailInputStream(String fallback) throws IOException {
		String thumb = fallback;
		if (format != null && format.getIcon() != null) {
			thumb = format.getIcon();
		}

		// Thumb could be:
		if (thumb != null && isCodeValid(this)) {
			// A local file
			if (new File(thumb).exists()) {
				return new FileInputStream(thumb);
			}

			// A jar resource
			InputStream is;
			if ((is = getResourceInputStream(thumb)) != null) {
				return is;
			}

			// A URL
			try {
				return downloadAndSend(thumb, true);
			} catch (Exception e) {}
		}

		// Or none of the above
		String defaultThumbnailImage = "images/thumbnail-video-256.png";
		if (isFolder()) {
			defaultThumbnailImage = "images/thumbnail-folder-256.png";
			if (defaultRenderer != null && defaultRenderer.isForceJPGThumbnails()) {
				defaultThumbnailImage = "images/thumbnail-folder-120.jpg";
			}
		} else if (defaultRenderer != null && defaultRenderer.isForceJPGThumbnails()) {
			defaultThumbnailImage = "images/thumbnail-video-120.jpg";
		}

		LOGGER.debug("use def thumb " + defaultThumbnailImage);
		return getResourceInputStream(defaultThumbnailImage);
	}

	/**
	 * Returns the input stream for this resource's thumbnail
	 * (or a default image if a thumbnail can't be found).
	 * Typically overridden by a subclass.
	 *
	 * @return The InputStream
	 * @throws IOException
	 */
	public InputStream getThumbnailInputStream() throws IOException {
		String id = null;
		if (media_audio != null) {
			id = media_audio.getLang();
		}

		if (media_subtitle != null && media_subtitle.getId() != -1) {
			id = media_subtitle.getLang();
		}

		if ((media_subtitle != null || media_audio != null) && StringUtils.isBlank(id)) {
			id = DLNAMediaLang.UND;
		}

		if (id != null) {
			String code = Iso639.getISO639_2Code(id.toLowerCase());
			return getResourceInputStream("/images/codes/" + code + ".png");
		}

		if (isAvisynth()) {
			return getResourceInputStream("/images/logo-avisynth.png");
		}

		return getGenericThumbnailInputStream(null);
	}

	public String getThumbnailContentType() {
		return HTTPResource.JPEG_TYPEMIME;
	}

	public int getType() {
		if (getFormat() != null) {
			return getFormat().getType();
		} else {
			return Format.UNKNOWN;
		}
	}

	/**
	 * Prototype function.
	 *
	 * @return true if child can be added to other folder.
	 * @see #addChild(DLNAResource)
	 */
	public abstract boolean isValid();

	public boolean allowScan() {
		return false;
	}

	/**
	 * (non-Javadoc)
	 *
	 * @see java.lang.Object#toString()
	 */
	@Override
	public String toString() {
		StringBuilder result = new StringBuilder();
		result.append(getClass().getSimpleName());
		result.append(" [id=");
		result.append(id);
		result.append(", name=");
		result.append(getName());
		result.append(", full path=");
		result.append(getResourceId());
		result.append(", ext=");
		result.append(format);
		result.append(", discovered=");
		result.append(isDiscovered());
		result.append("]");
		return result.toString();
	}

	/**
	 * Returns the specific type of resource. Valid types are defined in {@link Format}.
	 *
	 * @return The specific type
	 */
	protected int getSpecificType() {
		return specificType;
	}

	/**
	 * Set the specific type of this resource. Valid types are defined in {@link Format}.
	 *
	 * @param specificType The specific type to set.
	 */
	protected void setSpecificType(int specificType) {
		this.specificType = specificType;
	}

	/**
	 * Returns the {@link Format} of this resource, which defines its capabilities.
	 *
	 * @return The format of this resource.
	 */
	public Format getFormat() {
		return format;
	}

	/**
	 * Sets the {@link Format} of this resource, thereby defining its capabilities.
	 *
	 * @param format The format to set.
	 */
	public void setFormat(Format format) {
		this.format = format;

		// Set deprecated variable for backwards compatibility
		ext = format;
	}

	/**
	 * @deprecated Use {@link #getFormat()} instead.
	 *
	 * @return The format of this resource.
	 */
	@Deprecated
	public Format getExt() {
		return getFormat();
	}

	/**
	 * @deprecated Use {@link #setFormat(Format)} instead.
	 *
	 * @param format The format to set.
	 */
	@Deprecated
	protected void setExt(Format format) {
		setFormat(format);
	}

	/**
	 * Returns the {@link DLNAMediaInfo} object for this resource, containing the
	 * specifics of this resource, e.g. the duration.
	 *
	 * @return The object containing detailed information.
	 */
	public DLNAMediaInfo getMedia() {
		return media;
	}

	/**
	 * Sets the the {@link DLNAMediaInfo} object that contains all specifics for
	 * this resource.
	 *
	 * @param media The object containing detailed information.
	 * @since 1.50
	 */
	public void setMedia(DLNAMediaInfo media) {
		this.media = media;
	}

	/**
	 * Returns the {@link DLNAMediaAudio} object for this resource that contains
	 * the audio specifics. A resource can have many audio tracks, this method
	 * returns the one that should be played.
	 *
	 * @return The audio object containing detailed information.
	 * @since 1.50
	 */
	public DLNAMediaAudio getMediaAudio() {
		return media_audio;
	}

	/**
	 * Sets the {@link DLNAMediaAudio} object for this resource that contains
	 * the audio specifics. A resource can have many audio tracks, this method
	 * determines the one that should be played.
	 *
	 * @param mediaAudio The audio object containing detailed information.
	 * @since 1.50
	 */
	protected void setMediaAudio(DLNAMediaAudio mediaAudio) {
		this.media_audio = mediaAudio;
	}

	/**
	 * Returns the {@link DLNAMediaSubtitle} object for this resource that
	 * contains the specifics for the subtitles. A resource can have many
	 * subtitles, this method returns the one that should be displayed.
	 *
	 * @return The subtitle object containing detailed information.
	 * @since 1.50
	 */
	public DLNAMediaSubtitle getMediaSubtitle() {
		return media_subtitle;
	}

	/**
	 * Sets the {@link DLNAMediaSubtitle} object for this resource that
	 * contains the specifics for the subtitles. A resource can have many
	 * subtitles, this method determines the one that should be used.
	 *
	 * @param mediaSubtitle The subtitle object containing detailed information.
	 * @since 1.50
	 */
	public void setMediaSubtitle(DLNAMediaSubtitle mediaSubtitle) {
		this.media_subtitle = mediaSubtitle;
	}

	/**
	 * @deprecated Use {@link #getLastModified()} instead.
	 *
	 * Returns the timestamp at which this resource was last modified.
	 *
	 * @return The timestamp.
	 */
	@Deprecated
	public long getLastmodified() {
		return getLastModified();
	}

	/**
	 * Returns the timestamp at which this resource was last modified.
	 *
	 * @return The timestamp.
	 * @since 1.71.0
	 */
	public long getLastModified() {
		return lastmodified; // TODO rename lastmodified -> lastModified
	}

	/**
	 * @deprecated Use {@link #setLastModified(long)} instead.
	 *
	 * Sets the timestamp at which this resource was last modified.
	 *
	 * @param lastModified The timestamp to set.
	 * @since 1.50
	 */
	@Deprecated
	protected void setLastmodified(long lastModified) {
		setLastModified(lastModified);
	}

	/**
	 * Sets the timestamp at which this resource was last modified.
	 *
	 * @param lastModified The timestamp to set.
	 * @since 1.71.0
	 */
	protected void setLastModified(long lastModified) {
		this.lastmodified = lastModified; // TODO rename lastmodified -> lastModified
	}

	/**
	 * Returns the {@link Player} object that is used to encode this resource
	 * for the renderer. Can be null.
	 *
	 * @return The player object.
	 */
	public Player getPlayer() {
		return player;
	}

	/**
	 * Sets the {@link Player} object that is to be used to encode this
	 * resource for the renderer. The player object can be null.
	 *
	 * @param player The player object to set.
	 * @since 1.50
	 */
	public void setPlayer(Player player) {
		this.player = player;
	}

	/**
	 * Returns true when the details of this resource have already been
	 * investigated. This helps is not doing the same work twice.
	 *
	 * @return True if discovered, false otherwise.
	 */
	public boolean isDiscovered() {
		return discovered;
	}

	/**
	 * Set to true when the details of this resource have already been
	 * investigated. This helps is not doing the same work twice.
	 *
	 * @param discovered Set to true if this resource is discovered,
	 * 			false otherwise.
	 * @since 1.50
	 */
	protected void setDiscovered(boolean discovered) {
		this.discovered = discovered;
	}

	/**
	 * @Deprecated use {@link #hasExternalSubtitles()} instead
	 */
	@Deprecated
	protected boolean isSrtFile() {
		return hasExternalSubtitles();
	}

	/**
	 * @Deprecated use {@link #hasExternalSubtitles()} instead
	 */
	@Deprecated
	protected boolean isSubsFile() {
		return hasExternalSubtitles();
	}

	/**
	 * Whether this resource has external subtitles.
	 *
	 * @return whether this resource has external subtitles
	 */
	protected boolean hasExternalSubtitles() {
		return hasExternalSubtitles;
	}

	/**
	 * @Deprecated use {@link #setHasExternalSubtitles(boolean)} instead
	 */
	@Deprecated
	protected void setSrtFile(boolean srtFile) {
		setHasExternalSubtitles(srtFile);
	}

	/**
	 * @Deprecated use {@link #setHasExternalSubtitles(boolean)} instead
	 */
	@Deprecated
	protected void setSubsFile(boolean srtFile) {
		setHasExternalSubtitles(srtFile);
	}

	/**
	 * Sets whether this resource has external subtitles.
	 *
	 * @param value whether this resource has external subtitles
	 */
	protected void setHasExternalSubtitles(boolean value) {
		this.hasExternalSubtitles = value;
	}

	/**
	 * Returns the update counter for this resource. When the resource needs
	 * to be refreshed, its counter is updated.
	 *
	 * @return The update counter.
	 * @see #notifyRefresh()
	 */
	public int getUpdateId() {
		return updateId;
	}

	/**
	 * Sets the update counter for this resource. When the resource needs
	 * to be refreshed, its counter should be updated.
	 *
	 * @param updateId The counter value to set.
	 * @since 1.50
	 */
	protected void setUpdateId(int updateId) {
		this.updateId = updateId;
	}

	/**
	 * Returns the update counter for all resources. When all resources need
	 * to be refreshed, this counter is updated.
	 *
	 * @return The system update counter.
	 * @since 1.50
	 */
	public static int getSystemUpdateId() {
		return systemUpdateId;
	}

	/**
	 * Sets the update counter for all resources. When all resources need
	 * to be refreshed, this counter should be updated.
	 *
	 * @param systemUpdateId The system update counter to set.
	 * @since 1.50
	 */
	public static void setSystemUpdateId(int systemUpdateId) {
		DLNAResource.systemUpdateId = systemUpdateId;
	}

	/**
	 * Returns whether or not this is a nameless resource.
	 *
	 * @return True if the resource is nameless.
	 */
	public boolean isNoName() {
		return noName;
	}

	/**
	 * Sets whether or not this is a nameless resource. This is particularly
	 * useful in the virtual TRANSCODE folder for a file, where the same file
	 * is copied many times with different audio and subtitle settings. In that
	 * case the name of the file becomes irrelevant and only the settings
	 * need to be shown.
	 *
	 * @param noName Set to true if the resource is nameless.
	 * @since 1.50
	 */
	protected void setNoName(boolean noName) {
		this.noName = noName;
	}

	/**
	 * Returns the from - to time range for this resource.
	 *
	 * @return The time range.
	 */
	public Range.Time getSplitRange() {
		return splitRange;
	}

	/**
	 * Sets the from - to time range for this resource.
	 *
	 * @param splitRange The time range to set.
	 * @since 1.50
	 */
	protected void setSplitRange(Range.Time splitRange) {
		this.splitRange = splitRange;
	}

	/**
	 * Returns the number of the track to split from this resource.
	 *
	 * @return the splitTrack
	 * @since 1.50
	 */
	protected int getSplitTrack() {
		return splitTrack;
	}

	/**
	 * Sets the number of the track from this resource to split.
	 *
	 * @param splitTrack The track number.
	 * @since 1.50
	 */
	protected void setSplitTrack(int splitTrack) {
		this.splitTrack = splitTrack;
	}

	/**
	 * Returns the default renderer configuration for this resource.
	 *
	 * @return The default renderer configuration.
	 * @since 1.50
	 */
	public RendererConfiguration getDefaultRenderer() {
		return defaultRenderer;
	}

	/**
	 * Sets the default renderer configuration for this resource.
	 *
	 * @param defaultRenderer The default renderer configuration to set.
	 * @since 1.50
	 */
	public void setDefaultRenderer(RendererConfiguration defaultRenderer) {
		this.defaultRenderer = defaultRenderer;
		configuration = PMS.getConfiguration(defaultRenderer);
	}

	/**
	 * Returns whether or not this resource is handled by AviSynth.
	 *
	 * @return True if handled by AviSynth, otherwise false.
	 * @since 1.50
	 */
	protected boolean isAvisynth() {
		return avisynth;
	}

	/**
	 * Sets whether or not this resource is handled by AviSynth.
	 *
	 * @param avisynth Set to true if handled by Avisyth, otherwise false.
	 * @since 1.50
	 */
	protected void setAvisynth(boolean avisynth) {
		this.avisynth = avisynth;
	}

	/**
	 * Returns true if transcoding should be skipped for this resource.
	 *
	 * @return True if transcoding should be skipped, false otherwise.
	 * @since 1.50
	 */
	protected boolean isSkipTranscode() {
		return skipTranscode;
	}

	/**
	 * Set to true if transcoding should be skipped for this resource.
	 *
	 * @param skipTranscode Set to true if trancoding should be skipped, false
	 * 			otherwise.
	 * @since 1.50
	 */
	protected void setSkipTranscode(boolean skipTranscode) {
		this.skipTranscode = skipTranscode;
	}

	/**
	 * Returns the list of children for this resource.
	 *
	 * @return List of children objects.
	 */
	public List<DLNAResource> getChildren() {
		return children;
	}

	/**
	 * Sets the list of children for this resource.
	 *
	 * @param children The list of children to set.
	 * @since 1.50
	 */
	protected void setChildren(List<DLNAResource> children) {
		this.children = (DLNAList) children;
	}

	/**
	 * @deprecated use {@link #getLastChildId()} instead.
	 */
	@Deprecated
	protected int getLastChildrenId() {
		return getLastChildId();
	}

	/**
	 * Returns the numerical ID of the last child added.
	 *
	 * @return The ID.
	 * @since 1.80.0
	 */
	protected int getLastChildId() {
		return lastChildrenId;
	}

	/**
	 * @deprecated use {@link #setLastChildId(int)} instead.
	 */
	@Deprecated
	protected void setLastChildrenId(int lastChildId) {
		setLastChildId(lastChildId);
	}

	/**
	 * Sets the numerical ID of the last child added.
	 *
	 * @param lastChildId The ID to set.
	 * @since 1.80.0
	 */
	protected void setLastChildId(int lastChildId) {
		this.lastChildrenId = lastChildId;
	}

	/**
	 * Returns the timestamp when this resource was last refreshed.
	 *
	 * @return The timestamp.
	 */
	long getLastRefreshTime() {
		return lastRefreshTime;
	}

	/**
	 * Sets the timestamp when this resource was last refreshed.
	 *
	 * @param lastRefreshTime The timestamp to set.
	 * @since 1.50
	 */
	protected void setLastRefreshTime(long lastRefreshTime) {
		this.lastRefreshTime = lastRefreshTime;
	}

	private static final int DEPTH_WARNING_LIMIT = 7;

	private boolean depthLimit() {
		DLNAResource tmp = this;
		int depth = 0;
		while (tmp != null) {
			tmp = tmp.parent;
			depth++;
		}

		return (depth > DEPTH_WARNING_LIMIT);
	}

	public boolean isSearched() {
		return false;
	}

	public byte[] getHeaders() {
		return null;
	}

	public void attach(String key, Object data) {
		if (attachments == null) {
			attachments = new HashMap<>();
		}

		attachments.put(key, data);
	}

	public Object getAttachment(String key) {
		return attachments == null ? null : attachments.get(key);
	}

	public boolean isURLResolved() {
		return false;
	}

	////////////////////////////////////////////////////
	// Subtitle handling
	////////////////////////////////////////////////////

	private SubSelect getSubSelector(boolean create) {
		if (
			configuration.isDisableSubtitles() ||
			!configuration.isAutoloadExternalSubtitles() ||
			configuration.isHideLiveSubtitlesFolder()
		) {
			return null;
		}

		// Search for transcode folder
		for (DLNAResource r : children) {
			if (r instanceof SubSelect) {
				return (SubSelect) r;
			}
		}

		if (create) {
			SubSelect vf = new SubSelect();
			addChildInternal(vf);
			return vf;
		}

		return null;
	}

	public boolean isSubSelectable() {
		return false;
	}

	////////////////////////////////////////////////////
	// Resume handling
	////////////////////////////////////////////////////

	private ResumeObj resume;
	private int resHash;
	private long startTime;

	private void internalStop() {
		DLNAResource res = resumeStop();
		final RootFolder root = ((defaultRenderer != null) ? defaultRenderer.getRootFolder() : null);
		if (root != null) {
			if (res == null) {
				res = this.clone();
			} else {
				res = res.clone();
			}

			root.stopPlaying(res);
		}
	}

	public int resumeHash() {
		return resHash;
	}

	public ResumeObj getResume() {
		return resume;
	}

	public void setResume(ResumeObj r) {
		resume = r;
	}

	public boolean isResumeable() {
		if (format != null) {
			// Only resume videos
			return format.isVideo();
		}

		return true;
	}

	private DLNAResource resumeStop() {
		if (!configuration.isResumeEnabled() || !isResumeable()) {
			return null;
		}

		notifyRefresh();
		if (resume != null) {
			resume.stop(startTime, (long) (media.getDurationInSeconds() * 1000));
			if (resume.isDone()) {
				parent.getChildren().remove(this);
			} else if (getMedia() != null) {
				media.setThumbready(false);
			}
		} else {
			for (DLNAResource res : parent.getChildren()) {
				if (res.isResume() && res.getName().equals(getName())) {
					res.resume.stop(startTime, (long) (media.getDurationInSeconds() * 1000));
					if (res.resume.isDone()) {
						parent.getChildren().remove(res);
						return null;
					}

					if (res.getMedia() != null) {
						res.media.setThumbready(false);
					}

					return res;
				}
			}

			ResumeObj r = ResumeObj.store(this, startTime);
			if (r != null) {
				DLNAResource clone = this.clone();
				clone.resume = r;
				clone.resHash = resHash;
				if (clone.media != null) {
					clone.media.setThumbready(false);
				}

				clone.player = player;
				parent.addChildInternal(clone);
				return clone;
			}
		}

		return null;
	}

	public final boolean isResume() {
		return isResumeable() && (resume != null);
	}

	public int minPlayTime() {
		return configuration.getMinPlayTime();
	}

	private String resumeStr(String s) {
		if (isResume()) {
			return Messages.getString("PMS.134") + ": " + s;
		} else {
			return s;
		}
	}

	public String resumeName() {
		return resumeStr(getDisplayName());
	}

	/**
	 * Handle serialization.
	 *
	 * This method should be overridden by all media types that can be
	 * bookmarked, i.e. serialized to an external file.
	 * By default it just returns null which means the resource is ignored
	 * when serializing.
	 */
	public String write() {
		return null;
	}

	private ExternalListener masterParent;

	public void setMasterParent(ExternalListener r) {
		if (masterParent == null) {
			// If master is already set ignore this
			masterParent = r;
		}
	}

	public ExternalListener getMasterParent() {
		return masterParent;
	}

	// Returns the index of the given child resource id, or -1 if not found
	public int indexOf(String objectId) {
		// Use the index id string only, omitting any trailing filename
		String resourceId = StringUtils.substringBefore(objectId, "/");
		if (resourceId != null) {
			for (int i = 0; i < children.size(); i++) {
				if (resourceId.equals(children.get(i).getResourceId())) {
					return i;
				}
			}
		}

		return -1;
	}

	// Attempts to automatically create the appropriate container for
	// the given uri. Defaults to mpeg video for indeterminate local uris.
	public static DLNAResource autoMatch(String uri, String name) {
		try {
			uri = URLDecoder.decode(uri, "UTF-8");
		} catch (UnsupportedEncodingException e) {
			LOGGER.error("URL decoding error ", e);
		}

		boolean isweb = uri.matches("\\S+://.+");
		Format f = FormatFactory.getAssociatedFormat(isweb ? "." + FileUtil.getUrlExtension(uri) : uri);
		int type = f == null ? Format.VIDEO : f.getType();
		if (name == null) {
			name = new File(StringUtils.substringBefore(uri, "?")).getName();
		}

		DLNAResource d = isweb ?
			type == Format.VIDEO ? new WebVideoStream(name, uri, null) :
			type == Format.AUDIO ? new WebAudioStream(name, uri, null) :
			type == Format.IMAGE ? new FeedItem(name, uri, null, null, Format.IMAGE) : null
			:
			new RealFile(new File(uri));
		if (f == null && !isweb) {
			d.setFormat(FormatFactory.getAssociatedFormat(".mpg"));
		}

		LOGGER.debug(d == null ?
			("Could not auto-match " + uri) :
			("Created auto-matched container: "+ d));
		return d;
	}

	// A general-purpose free-floating folder
	public static class unattachedFolder extends VirtualFolder {
		public unattachedFolder(String name) {
			super(name, null);
			setId(name);
		}

		public DLNAResource add(DLNAResource d) {
			if (d != null) {
				addChild(d);
				d.setId(d.getId() + "$" + getId());
				return d;
			}

			return null;
		}

		public DLNAResource add(String uri, String name, RendererConfiguration r) {
			DLNAResource  d = autoMatch(uri, name);
			if (d != null) {
				// Set the auto-matched item's renderer
				d.setDefaultRenderer(r);
				// Cache our previous renderer and
				// pretend to be a parent with the same renderer
				RendererConfiguration prev = getDefaultRenderer();
				setDefaultRenderer(r);
				// Now add the item and resolve its rendering details
				add(d);
				d.resolve();
				// Restore our previous renderer
				setDefaultRenderer(prev);
			}

			return d;
		}

		public int getIndex(String objectId) {
			return getIndex(objectId, null);
		}

		public int getIndex(String objectId, RendererConfiguration r) {
			int index = indexOf(objectId);
			if (index == -1 && r != null) {
				index = indexOf(recreate(objectId, null, r).getResourceId());
			}

			return index;
		}

		public DLNAResource get(String objectId, RendererConfiguration r) {
			int index = getIndex(objectId, r);
			DLNAResource d = index > -1 ? getChildren().get(index) : null;
			if (d != null && r != null && ! r.equals(d.getDefaultRenderer())) {
				d.updateRendering(r);
			}

			return d;
		}

		public List<DLNAResource> asList(String objectId) {
			int index = getIndex(objectId);
			return index > -1 ? getChildren().subList(index, index + 1) : null;
		}

		// Try to recreate a lost item from a previous session
		// using its objectId's trailing uri, if any

		public DLNAResource recreate(String objectId, String name, RendererConfiguration r) {
			try {
				return add(StringUtils.substringAfter(objectId, "/"), name, r);
			} catch (Exception e) {
				return null;
			}
		}
	}

	// A temp folder for non-xmb items
	public static final unattachedFolder Temp = new unattachedFolder("Temp");

	// Returns whether the url appears to be ours
	public static boolean isResourceUrl(String url) {
		return url != null && url.startsWith(PMS.get().getServer().getURL() + "/get/");
	}

	// Returns the url's resourceId (i.e. index without trailing filename) if any or null
	public static String parseResourceId(String url) {
		return isResourceUrl(url) ? StringUtils.substringBetween(url + "/", "get/", "/") : null;
	}

	// Returns the url's objectId (i.e. index including trailing filename) if any or null
	public static String parseObjectId(String url) {
		return isResourceUrl(url) ? StringUtils.substringAfter(url, "get/") : null;
	}

	// Returns the DLNAResource pointed to by the uri if it exists
	// or else a new Temp item (or null)
	public static DLNAResource getValidResource(String uri, String name, RendererConfiguration r) {
		LOGGER.debug("Validating uri " + uri);
		String objectId = parseObjectId(uri);
		if (objectId != null) {
			if (objectId.startsWith("Temp$")) {
				int index = Temp.indexOf(objectId);
				return index > -1 ? Temp.getChildren().get(index) : Temp.recreate(objectId, name, r);
			} else {
				if (r == null) {
					r = RendererConfiguration.getDefaultConf();
				}

				return PMS.get().getRootFolder(r).getDLNAResource(objectId, r);
			}
		} else {
			return Temp.add(uri, name, r);
		}
	}

	// Returns the uri if it's ours and exists or else the url of new Temp item (or null)
	public static String getValidResourceURL(String uri, String name, RendererConfiguration r) {
		if (isResourceUrl(uri)) {
			// Check existence
			return PMS.get().getGlobalRepo().exists(parseResourceId(uri)) ? uri : null; // TODO: attempt repair
		} else {
			DLNAResource d = Temp.add(uri, name, r);
			if (d != null) {
				return d.getURL("", true);
			}
		}
		return null;
	}

	public static class Rendering {
		RendererConfiguration r;
		Player p;
		DLNAMediaSubtitle s;
		Rendering(DLNAResource d) {
			r = d.getDefaultRenderer();
			p = d.getPlayer();
			s = d.getMediaSubtitle();
		}
	}

	public Rendering updateRendering(RendererConfiguration r) {
		Rendering rendering = new Rendering(this);
		Player p = resolvePlayer(r);
		LOGGER.debug("Switching rendering context to '{} [{}]' from '{} [{}]'", r, p, rendering.r, rendering.p);
		setDefaultRenderer(r);
		setPlayer(p);
		return rendering;
	}

	public void updateRendering(Rendering rendering) {
		LOGGER.debug("Switching rendering context to '{} [{}]' from '{} [{}]'", rendering.r, rendering.p, getDefaultRenderer(), getPlayer());
		setDefaultRenderer(rendering.r);
		setPlayer(rendering.p);
		media_subtitle = rendering.s;
	}

	public DLNAResource isCoded() {
		DLNAResource tmp = this;
		while (tmp != null) {
			if (tmp instanceof CodeEnter) {
				return tmp;
			}

			tmp = tmp.getParent();
		}

		return null;
	}

	public boolean isCodeValid(DLNAResource r) {
		DLNAResource res = r.isCoded();
		if (res != null) {
			if (res instanceof CodeEnter) {
				return ((CodeEnter) res).validCode(r);
			}
		}

		// normal case no code in path code is always valid
		return true;
	}

	public boolean quietPlay() {
		return false;
	}

	public long getStartTime() {
		return startTime;
	}

	private void addDynamicPls(final DLNAResource child) {
		final DLNAResource dynPls = PMS.get().getDynamicPls();
		if (dynPls == child || child.getParent() == dynPls) {
			return;
		}

		if (child instanceof VirtualVideoAction) {
			// ignore these
			return;
		}

		if (dynamicPls == null) {
			dynamicPls = new VirtualFolder(Messages.getString("PMS.147"), null);
			addChildInternal(dynamicPls);
			dynamicPls.addChild(dynPls);
		}

		if (dynamicPls != null) {
			String str = Messages.getString("PluginTab.9") + " " + child.getDisplayName() + " " + Messages.getString("PMS.148");
			VirtualVideoAction vva = new VirtualVideoAction(str, true) {
				@Override
				public boolean enable() {
					PMS.get().getDynamicPls().add(child);
					return true;
				}
			};
			vva.setParent(this);
			dynamicPls.addChildInternal(vva);
		}
	}

	public String getResolutionForKeepAR(int scaleWidth, int scaleHeight) {
		double videoAspectRatio = (double) scaleWidth / (double) scaleHeight;
		double rendererAspectRatio = 1.777777777777778;
		if (videoAspectRatio > rendererAspectRatio) {
			scaleHeight = (int) Math.round(scaleWidth / rendererAspectRatio);
		} else {
			scaleWidth  = (int) Math.round(scaleHeight * rendererAspectRatio);
		}

		scaleWidth  = Player.convertToModX(scaleWidth, 4);
		scaleHeight = Player.convertToModX(scaleHeight, 4);
		return scaleWidth + "x" + scaleHeight;
	}
}<|MERGE_RESOLUTION|>--- conflicted
+++ resolved
@@ -2709,14 +2709,8 @@
 						} catch (UnknownHostException ex) {
 							LOGGER.debug("" + ex);
 						}
-<<<<<<< HEAD
-						
-						internalStop();
-						
-=======
 
 						startTime = System.currentTimeMillis();
->>>>>>> 0225b207
 						for (final ExternalListener listener : ExternalFactory.getExternalListeners()) {
 							if (listener instanceof StartStopListener) {
 								// run these asynchronously for slow handlers (e.g. logging, scrobbling)
@@ -2727,24 +2721,14 @@
 										LOGGER.error("Notification of donePlaying event failed for StartStopListener {}", listener.getClass(), t);
 									}
 								};
-<<<<<<< HEAD
-								
-								new Thread(fireStartStopEvent, "StopPlaying Event for " + listener.name()).start();
+
+								new Thread(fireStartStopEvent, "StartPlaying Event for " + listener.name()).start();
 							}
 						}
 					}
 				};
 				
 				new Thread(r, "StopPlaying Event").start();
-=======
-
-								new Thread(fireStartStopEvent, "StartPlaying Event for " + listener.name()).start();
-							}
-						}
-					}
-				};
-
-				new Thread(r, "StartPlaying Event").start();
 			}
 		}
 	}
@@ -2833,7 +2817,6 @@
 
 					new Thread(r, "StopPlaying Event").start();
 				}
->>>>>>> 0225b207
 			}
 		};
 	}
@@ -2981,17 +2964,8 @@
 				// Time seek request => stop running transcode process and start a new one
 				LOGGER.debug("Requesting time seek: " + params.timeseek + " seconds");
 				params.minBufferSize = 1;
-<<<<<<< HEAD
 				Runnable r = externalProcess::stopProcess;
-=======
-				Runnable r = new Runnable() {
-					@Override
-					public void run() {
-						externalProcess.stopProcess();
-					}
-				};
-
->>>>>>> 0225b207
+
 				new Thread(r, "External Process Stopper").start();
 				lastStart = System.currentTimeMillis();
 				ProcessWrapper newExternalProcess = player.launchTranscode(this, media, params);
