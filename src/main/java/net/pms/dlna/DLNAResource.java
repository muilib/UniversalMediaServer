--- conflicted
+++ resolved
@@ -434,12 +434,8 @@
 
 	public DLNAResource() {
 		this.specificType = Format.UNKNOWN;
-<<<<<<< HEAD
-		this.children = new ArrayList<DLNAResource>();
-=======
 		//this.children = new ArrayList<DLNAResource>();
 		this.children = new DLNAList();
->>>>>>> a48e0911
 		this.updateId = 1;
 		lastSearch = null;
 		resHash = 0;
@@ -1090,11 +1086,6 @@
 		return getDLNAResources(objectId, children, start, count, renderer, null);
 	}
 
-<<<<<<< HEAD
-	public synchronized List<DLNAResource> getDLNAResources(String objectId, boolean returnChildren, int start, int count, RendererConfiguration renderer, String searchStr) throws IOException {
-		ArrayList<DLNAResource> resources = new ArrayList<DLNAResource>();
-		DLNAResource dlna = search(objectId, count, renderer, searchStr);
-=======
 	public synchronized List<DLNAResource> getDLNAResources(String objectId, boolean returnChildren, int start, int count, RendererConfiguration renderer, String searchStr) {
 		ArrayList<DLNAResource> resources = new ArrayList<DLNAResource>();
 
@@ -1118,7 +1109,6 @@
 			dlna = search(ids, renderer);
 			//dlna = search(objectId, count, renderer, searchStr);
 		}
->>>>>>> a48e0911
 
 		if (dlna != null) {
 			if (!(dlna instanceof CodeEnter) && !isCodeValid(dlna)) {
