/*
 * PS3 Media Server, for streaming any medias to your PS3.
 * Copyright (C) 2008  A.Brochard
 *
 * This program is free software; you can redistribute it and/or
 * modify it under the terms of the GNU General Public License
 * as published by the Free Software Foundation; version 2
 * of the License only.
 *
 * This program is distributed in the hope that it will be useful,
 * but WITHOUT ANY WARRANTY; without even the implied warranty of
 * MERCHANTABILITY or FITNESS FOR A PARTICULAR PURPOSE.  See the
 * GNU General Public License for more details.
 *
 * You should have received a copy of the GNU General Public License
 * along with this program; if not, write to the Free Software
 * Foundation, Inc., 51 Franklin Street, Fifth Floor, Boston, MA  02110-1301, USA.
 */
package net.pms.dlna;

import java.awt.Component;
import java.io.File;
import java.io.IOException;
import java.sql.*;
import java.util.ArrayList;
import javax.swing.JOptionPane;
import javax.swing.SwingUtilities;
import net.pms.Messages;
import net.pms.PMS;
import net.pms.configuration.PmsConfiguration;
<<<<<<< HEAD
import net.pms.database.TableFilesStatus;
import net.pms.database.Tables;
=======
import net.pms.dlna.DLNAThumbnail;
>>>>>>> 6e9bd2c6
import net.pms.formats.Format;
import net.pms.formats.v2.SubtitleType;
import net.pms.image.ImageInfo;
import org.apache.commons.io.FileUtils;
import org.apache.commons.lang.StringUtils;
import static net.pms.database.Tables.sqlLikeEscape;
import static org.apache.commons.lang3.StringUtils.*;
import org.h2.engine.Constants;
import org.h2.jdbcx.JdbcConnectionPool;
import org.h2.jdbcx.JdbcDataSource;
import org.slf4j.Logger;
import org.slf4j.LoggerFactory;
import edu.umd.cs.findbugs.annotations.SuppressFBWarnings;

/**
 * This class provides methods for creating and maintaining the database where
 * media information is stored. Scanning media and interpreting the data is
 * intensive, so the database is used to cache scanned information to be reused
 * later.
 */
public class DLNAMediaDatabase implements Runnable {
	private static final Logger LOGGER = LoggerFactory.getLogger(DLNAMediaDatabase.class);
	private static final PmsConfiguration configuration = PMS.getConfiguration();

	private String url;
	private String dbDir;
	private String dbName;
	public static final String NONAME = "###";
	private Thread scanner;
	private JdbcConnectionPool cp;
	private int dbCount;

	/**
	 * The database version should be incremented when we change anything to
	 * do with the database since the last released version.
	 */
<<<<<<< HEAD
	private final String latestVersion = "9";
=======
	private final String latestVersion = "8";
>>>>>>> 6e9bd2c6

	// Database column sizes
	private final int SIZE_CODECV = 32;
	private final int SIZE_FRAMERATE = 32;
	private final int SIZE_ASPECTRATIO_DVDISO = 32;
	private final int SIZE_ASPECTRATIO_CONTAINER = 5;
	private final int SIZE_ASPECTRATIO_VIDEOTRACK = 5;
	private final int SIZE_AVC_LEVEL = 3;
	private final int SIZE_CONTAINER = 32;
	private final int SIZE_IMDBID = 16;
	private final int SIZE_MATRIX_COEFFICIENTS = 16;
<<<<<<< HEAD
	private final int SIZE_MOVIEORSHOWNAME = 255;
=======
>>>>>>> 6e9bd2c6
	private final int SIZE_MUXINGMODE = 32;
	private final int SIZE_FRAMERATE_MODE = 16;
	private final int SIZE_STEREOSCOPY = 255;
	private final int SIZE_LANG = 3;
	private final int SIZE_TITLE = 255;
	private final int SIZE_SAMPLEFREQ = 16;
	private final int SIZE_CODECA = 32;
	private final int SIZE_ALBUM = 255;
	private final int SIZE_ARTIST = 255;
	private final int SIZE_SONGNAME = 255;
	private final int SIZE_GENRE = 64;
	private final int SIZE_TVEPISODENAME = 255;
	private final int SIZE_YEAR = 4;
	private final int SIZE_TVSEASON = 4;
	private final int SIZE_TVEPISODENUMBER = 8;

	public DLNAMediaDatabase(String name) {
		dbName = name;
		File profileDirectory = new File(configuration.getProfileDirectory());
		dbDir = new File(profileDirectory.isDirectory() ? configuration.getProfileDirectory() : null, "database").getAbsolutePath();
		url = Constants.START_URL + dbDir + File.separator + dbName;
		LOGGER.debug("Using database URL: " + url);
		LOGGER.info("Using database located at: " + dbDir);

		try {
			Class.forName("org.h2.Driver");
		} catch (ClassNotFoundException e) {
			LOGGER.error(null, e);
		}

		JdbcDataSource ds = new JdbcDataSource();
		ds.setURL(url);
		ds.setUser("sa");
		ds.setPassword("");
		cp = JdbcConnectionPool.create(ds);
	}

	/**
	 * Gets the name of the database file.
	 *
	 * @return The filename
	 */
	public String getDatabaseFilename() {
		if (dbName == null || dbDir == null) {
			return null;
		} else {
			return dbDir + File.separator + dbName;
		}
	}

	/**
	 * Gets a new connection from the connection pool if one is available. If
	 * not waits for a free slot until timeout.<br>
	 * <br>
	 * <strong>Important: Every connection must be closed after use</strong>
	 *
	 * @return the new connection
	 * @throws SQLException if an SQL error occurs during the operation.
	 */
	public Connection getConnection() throws SQLException {
		return cp.getConnection();
	}

<<<<<<< HEAD
	/**
	 * Initialized the database for use, performing checks and creating a new
	 * database if necessary.
	 *
	 * @param force whether to recreate the database even though it isn't
	 *            necessary.
	 */
=======
>>>>>>> 6e9bd2c6
	@SuppressFBWarnings("SQL_NONCONSTANT_STRING_PASSED_TO_EXECUTE")
	public synchronized void init(boolean force) {
		dbCount = -1;
		String version = null;
		Connection conn = null;
		ResultSet rs = null;
		Statement stmt = null;

		try {
			conn = getConnection();
		} catch (SQLException se) {
			final File dbFile = new File(dbDir + File.separator + dbName + ".data.db");
			final File dbDirectory = new File(dbDir);
			if (dbFile.exists() || (se.getErrorCode() == 90048)) { // Cache is corrupt or a wrong version, so delete it
				FileUtils.deleteQuietly(dbDirectory);
				if (!dbDirectory.exists()) {
					LOGGER.info("The database has been deleted because it was corrupt or had the wrong version");
				} else {
					if (!net.pms.PMS.isHeadless()) {
						JOptionPane.showMessageDialog(
							SwingUtilities.getWindowAncestor((Component) PMS.get().getFrame()),
							String.format(Messages.getString("DLNAMediaDatabase.5"), dbDir),
							Messages.getString("Dialog.Error"),
							JOptionPane.ERROR_MESSAGE);
					}
					LOGGER.error("Damaged cache can't be deleted. Stop the program and delete the folder \"" + dbDir + "\" manually");
					PMS.get().getRootFolder(null).stopScan();
					configuration.setUseCache(false);
					return;
				}
			} else {
				LOGGER.error("Database connection error: " + se.getMessage());
				LOGGER.trace("", se);
				RootFolder rootFolder = PMS.get().getRootFolder(null);
				if (rootFolder != null) {
					rootFolder.stopScan();
				}
				configuration.setUseCache(false);
				return;
			}
		} finally {
			close(conn);
		}

		try {
			conn = getConnection();

			stmt = conn.createStatement();
			rs = stmt.executeQuery("SELECT count(*) FROM FILES");
			if (rs.next()) {
				dbCount = rs.getInt(1);
			}
			rs.close();
			stmt.close();

			stmt = conn.createStatement();
			rs = stmt.executeQuery("SELECT VALUE FROM METADATA WHERE KEY = 'VERSION'");
			if (rs.next()) {
				version = rs.getString(1);
			}
		} catch (SQLException se) {
			if (se.getErrorCode() != 42102) { // Don't log exception "Table "FILES" not found" which will be corrected in following step
				LOGGER.error(null, se);
			}
		} finally {
			close(rs);
			close(stmt);
			close(conn);
		}

		// Recreate database if it is not the latest version.
		boolean forceReInit = !latestVersion.equals(version);
		if (force || dbCount == -1 || forceReInit) {
			LOGGER.debug("Database will be (re)initialized");
			try {
				conn = getConnection();
				executeUpdate(conn, "DROP TABLE FILES");
				executeUpdate(conn, "DROP TABLE METADATA");
				executeUpdate(conn, "DROP TABLE REGEXP_RULES");
				executeUpdate(conn, "DROP TABLE AUDIOTRACKS");
				executeUpdate(conn, "DROP TABLE SUBTRACKS");
			} catch (SQLException se) {
				if (se.getErrorCode() != 42102) { // Don't log exception "Table "FILES" not found" which will be corrected in following step
					LOGGER.error(null, se);
				}
			}
			try {
				StringBuilder sb = new StringBuilder();
				sb.append("CREATE TABLE FILES (");
				sb.append("  ID                      INT AUTO_INCREMENT");
				sb.append(", FILENAME                VARCHAR2(1024)   NOT NULL");
				sb.append(", MODIFIED                TIMESTAMP        NOT NULL");
				sb.append(", TYPE                    INT");
				sb.append(", DURATION                DOUBLE");
				sb.append(", BITRATE                 INT");
				sb.append(", WIDTH                   INT");
				sb.append(", HEIGHT                  INT");
				sb.append(", SIZE                    NUMERIC");
				sb.append(", CODECV                  VARCHAR2(").append(SIZE_CODECV).append(')');
				sb.append(", FRAMERATE               VARCHAR2(").append(SIZE_FRAMERATE).append(')');
				sb.append(", ASPECT                  VARCHAR2(").append(SIZE_ASPECTRATIO_DVDISO).append(')');
				sb.append(", ASPECTRATIOCONTAINER    VARCHAR2(").append(SIZE_ASPECTRATIO_CONTAINER).append(')');
				sb.append(", ASPECTRATIOVIDEOTRACK   VARCHAR2(").append(SIZE_ASPECTRATIO_VIDEOTRACK).append(')');
				sb.append(", REFRAMES                TINYINT");
				sb.append(", AVCLEVEL                VARCHAR2(").append(SIZE_AVC_LEVEL).append(')');
<<<<<<< HEAD
				sb.append(", THUMB                   BINARY");
=======
				sb.append(", IMAGEINFO               OTHER");
				sb.append(", THUMB                   OTHER");
>>>>>>> 6e9bd2c6
				sb.append(", CONTAINER               VARCHAR2(").append(SIZE_CONTAINER).append(')');
				sb.append(", MUXINGMODE              VARCHAR2(").append(SIZE_MUXINGMODE).append(')');
				sb.append(", FRAMERATEMODE           VARCHAR2(").append(SIZE_FRAMERATE_MODE).append(')');
				sb.append(", STEREOSCOPY             VARCHAR2(").append(SIZE_STEREOSCOPY).append(')');
				sb.append(", MATRIXCOEFFICIENTS      VARCHAR2(").append(SIZE_MATRIX_COEFFICIENTS).append(')');
				sb.append(", TITLECONTAINER          VARCHAR2(").append(SIZE_TITLE).append(')');
				sb.append(", TITLEVIDEOTRACK         VARCHAR2(").append(SIZE_TITLE).append(')');
				sb.append(", VIDEOTRACKCOUNT         INT");
				sb.append(", IMAGECOUNT              INT");
				sb.append(", BITDEPTH                INT");
				sb.append(", IMDBID                  VARCHAR2(").append(SIZE_IMDBID).append(')');
				sb.append(", YEAR                    VARCHAR2(").append(SIZE_YEAR).append(')');
				sb.append(", MOVIEORSHOWNAME         VARCHAR2(").append(SIZE_MOVIEORSHOWNAME).append(')');
				sb.append(", TVSEASON                VARCHAR2(").append(SIZE_TVSEASON).append(')');
				sb.append(", TVEPISODENUMBER         VARCHAR2(").append(SIZE_TVEPISODENUMBER).append(')');
				sb.append(", TVEPISODENAME           VARCHAR2(").append(SIZE_TVEPISODENAME).append(')');
				sb.append(", ISTVEPISODE             BOOLEAN");
				sb.append(", constraint PK1 primary key (FILENAME, MODIFIED, ID))");
				executeUpdate(conn, sb.toString());
				sb = new StringBuilder();
				sb.append("CREATE TABLE AUDIOTRACKS (");
				sb.append("  FILEID            INT              NOT NULL");
				sb.append(", ID                INT              NOT NULL");
				sb.append(", LANG              VARCHAR2(").append(SIZE_LANG).append(')');
				sb.append(", TITLE             VARCHAR2(").append(SIZE_TITLE).append(')');
				sb.append(", NRAUDIOCHANNELS   NUMERIC");
				sb.append(", SAMPLEFREQ        VARCHAR2(").append(SIZE_SAMPLEFREQ).append(')');
				sb.append(", CODECA            VARCHAR2(").append(SIZE_CODECA).append(')');
				sb.append(", BITSPERSAMPLE     INT");
				sb.append(", ALBUM             VARCHAR2(").append(SIZE_ALBUM).append(')');
				sb.append(", ARTIST            VARCHAR2(").append(SIZE_ARTIST).append(')');
				sb.append(", SONGNAME          VARCHAR2(").append(SIZE_SONGNAME).append(')');
				sb.append(", GENRE             VARCHAR2(").append(SIZE_GENRE).append(')');
				sb.append(", YEAR              INT");
				sb.append(", TRACK             INT");
				sb.append(", DELAY             INT");
				sb.append(", MUXINGMODE        VARCHAR2(").append(SIZE_MUXINGMODE).append(')');
				sb.append(", BITRATE           INT");
				sb.append(", constraint PKAUDIO primary key (FILEID, ID))");
				executeUpdate(conn, sb.toString());
				sb = new StringBuilder();
				sb.append("CREATE TABLE SUBTRACKS (");
				sb.append("  FILEID   INT              NOT NULL");
				sb.append(", ID       INT              NOT NULL");
				sb.append(", LANG     VARCHAR2(").append(SIZE_LANG).append(')');
				sb.append(", TITLE    VARCHAR2(").append(SIZE_TITLE).append(')');
				sb.append(", TYPE     INT");
				sb.append(", constraint PKSUB primary key (FILEID, ID))");

				executeUpdate(conn, sb.toString());
				executeUpdate(conn, "CREATE TABLE METADATA (KEY VARCHAR2(255) NOT NULL, VALUE VARCHAR2(255) NOT NULL)");
				executeUpdate(conn, "INSERT INTO METADATA VALUES ('VERSION', '" + latestVersion + "')");
				executeUpdate(conn, "CREATE INDEX IDXARTIST on AUDIOTRACKS (ARTIST asc);");
				executeUpdate(conn, "CREATE INDEX IDXALBUM on AUDIOTRACKS (ALBUM asc);");
				executeUpdate(conn, "CREATE INDEX IDXGENRE on AUDIOTRACKS (GENRE asc);");
				executeUpdate(conn, "CREATE INDEX IDXYEAR on AUDIOTRACKS (YEAR asc);");
				executeUpdate(conn, "CREATE TABLE REGEXP_RULES ( ID VARCHAR2(255) PRIMARY KEY, RULE VARCHAR2(255), ORDR NUMERIC);");
				executeUpdate(conn, "INSERT INTO REGEXP_RULES VALUES ( '###', '(?i)^\\W.+', 0 );");
				executeUpdate(conn, "INSERT INTO REGEXP_RULES VALUES ( '0-9', '(?i)^\\d.+', 1 );");

				// Retrieve the alphabet property value and split it
				String[] chars = Messages.getString("DLNAMediaDatabase.1").split(",");

				for (int i = 0; i < chars.length; i++) {
					// Create regexp rules for characters with a sort order based on the property value
					executeUpdate(conn, "INSERT INTO REGEXP_RULES VALUES ( '" + chars[i] + "', '(?i)^" + chars[i] + ".+', " + (i + 2) + " );");
				}

				LOGGER.debug("Database initialized");
			} catch (SQLException se) {
				LOGGER.info("Error in table creation: " + se.getMessage());
			} finally {
				close(conn);
			}
		} else {
			LOGGER.debug("Database file count: " + dbCount);
			LOGGER.debug("Database version: " + latestVersion);
		}
	}

	private void executeUpdate(Connection conn, String sql) throws SQLException {
		if (conn != null) {
			try (Statement stmt = conn.createStatement()) {
				stmt.executeUpdate(sql);
			}
		}
	}

<<<<<<< HEAD
	/**
	 * Checks whether a row representing a {@link DLNAMediaInfo} instance for
	 * the given media exists in the database.
	 *
	 * @param name the full path of the media.
	 * @param modified the current {@code lastModified} value of the media file.
	 * @return {@code true} if the data exists for this media, {@code false}
	 *         otherwise.
	 */
=======
>>>>>>> 6e9bd2c6
	public synchronized boolean isDataExists(String name, long modified) {
		boolean found = false;
		Connection conn = null;
		ResultSet rs = null;
		PreparedStatement stmt = null;
		try {
			conn = getConnection();
			stmt = conn.prepareStatement("SELECT * FROM FILES WHERE FILENAME = ? AND MODIFIED = ?");
			stmt.setString(1, name);
			stmt.setTimestamp(2, new Timestamp(modified));
			rs = stmt.executeQuery();
			while (rs.next()) {
				found = true;
			}
		} catch (SQLException se) {
			LOGGER.error("An SQL error occurred when trying to check if data exists for \"{}\": {}", name, se.getMessage());
			LOGGER.trace("", se);
			return false;
		} finally {
			close(rs);
			close(stmt);
			close(conn);
		}
		return found;
	}

<<<<<<< HEAD
	/**
	 * Checks whether data from OpenSubtitles has been written to the database
	 * for this media.
	 *
	 * @param name the full path of the media.
	 * @param modified the current {@code lastModified} value of the media file.
	 * @return {@code true} if OpenSubtitles metadata exists for this media,
	 *         {@code false} otherwise.
	 */
	public synchronized boolean isOpenSubtitlesMetadataExists(String name, long modified) {
		boolean found = false;
		Connection conn = null;
		ResultSet rs = null;
		PreparedStatement stmt = null;
		try {
			conn = getConnection();
			stmt = conn.prepareStatement("SELECT * FROM FILES WHERE FILENAME = ? AND MODIFIED = ? AND IMDBID IS NOT NULL");
			stmt.setString(1, name);
			stmt.setTimestamp(2, new Timestamp(modified));
			rs = stmt.executeQuery();
			while (rs.next()) {
				found = true;
			}
		} catch (SQLException se) {
			LOGGER.error(
				"An SQL error occurred when trying to check if OpenSubtitles metadata exists for \"{}\": {}",
				name,
				se.getMessage()
			);
			LOGGER.trace("", se);
			return false;
		} finally {
			close(rs);
			close(stmt);
			close(conn);
		}
		return found;
	}

	/**
	 * Gets rows of {@link DLNAMediaDatabase} from the database and returns them
	 * as a {@link List} of {@link DLNAMediaInfo} instances.
	 *
	 * @param name the full path of the media.
	 * @param modified the current {@code lastModified} value of the media file.
	 * @return The {@link List} of {@link DLNAMediaInfo} instances matching
	 *         {@code name} and {@code modified}.
	 * @throws SQLException if an SQL error occurs during the operation.
	 * @throws IOException if an IO error occurs during the operation.
	 */
	public synchronized ArrayList<DLNAMediaInfo> getData(String name, long modified) throws IOException, SQLException {
		ArrayList<DLNAMediaInfo> list = new ArrayList<>();
		try (
			Connection conn = getConnection();
			PreparedStatement stmt = conn.prepareStatement("SELECT * FROM FILES WHERE FILENAME = ? AND MODIFIED = ?");
		) {
			stmt.setString(1, name);
			stmt.setTimestamp(2, new Timestamp(modified));
=======
	public synchronized ArrayList<DLNAMediaInfo> getData(String name, long modified) throws IOException, SQLException {
		ArrayList<DLNAMediaInfo> list = new ArrayList<>();
		try (
			Connection conn = getConnection();
			PreparedStatement stmt = conn.prepareStatement("SELECT * FROM FILES WHERE FILENAME = ? AND MODIFIED = ?");
		) {
			stmt.setString(1, name);
			stmt.setTimestamp(2, new Timestamp(modified));
>>>>>>> 6e9bd2c6
			try (
				ResultSet rs = stmt.executeQuery();
				PreparedStatement audios = conn.prepareStatement("SELECT * FROM AUDIOTRACKS WHERE FILEID = ?");
				PreparedStatement subs = conn.prepareStatement("SELECT * FROM SUBTRACKS WHERE FILEID = ?")
			) {
				while (rs.next()) {
					DLNAMediaInfo media = new DLNAMediaInfo();
					int id = rs.getInt("ID");
					media.setDuration(toDouble(rs, "DURATION"));
					media.setBitrate(rs.getInt("BITRATE"));
<<<<<<< HEAD
=======
					media.setImageInfo((ImageInfo) rs.getObject("IMAGEINFO"));
>>>>>>> 6e9bd2c6
					media.setWidth(rs.getInt("WIDTH"));
					media.setHeight(rs.getInt("HEIGHT"));
					media.setSize(rs.getLong("SIZE"));
					media.setCodecV(rs.getString("CODECV"));
					media.setFrameRate(rs.getString("FRAMERATE"));
					media.setAspectRatioDvdIso(rs.getString("ASPECT"));
					media.setAspectRatioContainer(rs.getString("ASPECTRATIOCONTAINER"));
					media.setAspectRatioVideoTrack(rs.getString("ASPECTRATIOVIDEOTRACK"));
					media.setReferenceFrameCount(rs.getByte("REFRAMES"));
					media.setAvcLevel(rs.getString("AVCLEVEL"));
<<<<<<< HEAD
					media.setThumb(rs.getBytes("THUMB"));
=======
					media.setThumb((DLNAThumbnail) rs.getObject("THUMB"));
>>>>>>> 6e9bd2c6
					media.setContainer(rs.getString("CONTAINER"));
					media.setMuxingMode(rs.getString("MUXINGMODE"));
					media.setFrameRateMode(rs.getString("FRAMERATEMODE"));
					media.setStereoscopy(rs.getString("STEREOSCOPY"));
					media.setMatrixCoefficients(rs.getString("MATRIXCOEFFICIENTS"));
					media.setFileTitleFromMetadata(rs.getString("TITLECONTAINER"));
					media.setVideoTrackTitleFromMetadata(rs.getString("TITLEVIDEOTRACK"));
					media.setVideoTrackCount(rs.getInt("VIDEOTRACKCOUNT"));
					media.setImageCount(rs.getInt("IMAGECOUNT"));
					media.setVideoBitDepth(rs.getInt("BITDEPTH"));
<<<<<<< HEAD
					media.setIMDbID(rs.getString("IMDBID"));
					media.setYear(rs.getString("YEAR"));
					media.setMovieOrShowName(rs.getString("MOVIEORSHOWNAME"));

					if (rs.getBoolean("ISTVEPISODE")) {
						media.setTVSeason(rs.getString("TVSEASON"));
						media.setTVEpisodeNumber(rs.getString("TVEPISODENUMBER"));
						media.setTVEpisodeName(rs.getString("TVEPISODENAME"));
						media.setIsTVEpisode(true);
					} else {
						media.setIsTVEpisode(false);
					}
=======
>>>>>>> 6e9bd2c6
					media.setMediaparsed(true);

					ResultSet elements;
					audios.setInt(1, id);
					elements = audios.executeQuery();
					while (elements.next()) {
						DLNAMediaAudio audio = new DLNAMediaAudio();
						audio.setId(elements.getInt("ID"));
						audio.setLang(elements.getString("LANG"));
						audio.setAudioTrackTitleFromMetadata(elements.getString("TITLE"));
						audio.getAudioProperties().setNumberOfChannels(elements.getInt("NRAUDIOCHANNELS"));
						audio.setSampleFrequency(elements.getString("SAMPLEFREQ"));
						audio.setCodecA(elements.getString("CODECA"));
						audio.setBitsperSample(elements.getInt("BITSPERSAMPLE"));
						audio.setAlbum(elements.getString("ALBUM"));
						audio.setArtist(elements.getString("ARTIST"));
						audio.setSongname(elements.getString("SONGNAME"));
						audio.setGenre(elements.getString("GENRE"));
						audio.setYear(elements.getInt("YEAR"));
						audio.setTrack(elements.getInt("TRACK"));
						audio.getAudioProperties().setAudioDelay(elements.getInt("DELAY"));
						audio.setMuxingModeAudio(elements.getString("MUXINGMODE"));
						audio.setBitRate(elements.getInt("BITRATE"));
						media.getAudioTracksList().add(audio);
					}
					elements.close();
					subs.setInt(1, id);
					elements = subs.executeQuery();
					while (elements.next()) {
						DLNAMediaSubtitle sub = new DLNAMediaSubtitle();
						sub.setId(elements.getInt("ID"));
						sub.setLang(elements.getString("LANG"));
						sub.setSubtitlesTrackTitleFromMetadata(elements.getString("TITLE"));
						sub.setType(SubtitleType.valueOfStableIndex(elements.getInt("TYPE")));
						media.getSubtitleTracksList().add(sub);
					}
					elements.close();

					list.add(media);
				}
			}
		} catch (SQLException se) {
			if (se.getCause() != null && se.getCause() instanceof IOException) {
				throw (IOException) se.getCause();
			}
			throw se;
		}
		return list;
	}

	private Double toDouble(ResultSet rs, String column) throws SQLException {
		Object obj = rs.getObject(column);
		if (obj instanceof Double) {
			return (Double) obj;
		}
		return null;
	}

	private void insertOrUpdateSubtitleTracks(Connection connection, int fileId, DLNAMediaInfo media) throws SQLException {
		if (connection == null || fileId < 0 || media == null || media.getSubTrackCount() < 1) {
			return;
		}

		/* XXX This is flawed, multiple subtitle tracks with the same language will
		 * overwrite each other.
		 */
		try (
			PreparedStatement updateStatment = connection.prepareStatement(
				"SELECT " +
					"FILEID, ID, LANG, TITLE, TYPE " +
				"FROM SUBTRACKS " +
				"WHERE " +
					"FILEID = ? AND ID = ?",
				ResultSet.TYPE_FORWARD_ONLY,
				ResultSet.CONCUR_UPDATABLE
			);
			PreparedStatement insertStatement = connection.prepareStatement(
				"INSERT INTO SUBTRACKS (" +
					"FILEID, ID, LANG, TITLE, TYPE " +
				") VALUES (" +
					"?, ?, ?, ?, ?" +
				")"
			);
		) {
			for (DLNAMediaSubtitle subtitleTrack : media.getSubtitleTracksList()) {
				updateStatment.setInt(1, fileId);
				updateStatment.setInt(2, subtitleTrack.getId());
				try (ResultSet rs = updateStatment.executeQuery()) {
					if (rs.next()) {
						rs.updateString("LANG", left(subtitleTrack.getLang(), SIZE_LANG));
						rs.updateString("TITLE", left(subtitleTrack.getSubtitlesTrackTitleFromMetadata(), SIZE_TITLE));
						rs.updateInt("TYPE", subtitleTrack.getType().getStableIndex());
						rs.updateRow();
					} else {
						insertStatement.clearParameters();
						insertStatement.setInt(1, fileId);
						insertStatement.setInt(2, subtitleTrack.getId());
						insertStatement.setString(3, left(subtitleTrack.getLang(), SIZE_LANG));
						insertStatement.setString(4, left(subtitleTrack.getSubtitlesTrackTitleFromMetadata(), SIZE_TITLE));
						insertStatement.setInt(5, subtitleTrack.getType().getStableIndex());
						insertStatement.executeUpdate();
					}
				}
			}
		}
	}

	private void insertOrUpdateAudioTracks(Connection connection, int fileId, DLNAMediaInfo media) throws SQLException {
		if (connection == null || fileId < 0 || media == null || media.getAudioTrackCount() < 1) {
			return;
		}

		/* XXX This is flawed, multiple audio tracks with the same language will
		 * overwrite each other.
		 */
		try (
			PreparedStatement updateStatment = connection.prepareStatement(
				"SELECT " +
					"FILEID, ID, LANG, TITLE, NRAUDIOCHANNELS, SAMPLEFREQ, CODECA, " +
					"BITSPERSAMPLE, ALBUM, ARTIST, SONGNAME, GENRE, YEAR, TRACK, " +
					"DELAY, MUXINGMODE, BITRATE " +
				"FROM AUDIOTRACKS " +
				"WHERE " +
					"FILEID = ? AND ID = ?",
				ResultSet.TYPE_FORWARD_ONLY,
				ResultSet.CONCUR_UPDATABLE
			);
			PreparedStatement insertStatement = connection.prepareStatement(
				"INSERT INTO AUDIOTRACKS (" +
					"FILEID, ID, LANG, TITLE, NRAUDIOCHANNELS, SAMPLEFREQ, CODECA, BITSPERSAMPLE, " +
					"ALBUM, ARTIST, SONGNAME, GENRE, YEAR, TRACK, DELAY, MUXINGMODE, BITRATE" +
				") VALUES (" +
					"?, ?, ?, ?, ?, ?, ?, ?, ?, ?, ?, ?, ?, ?, ?, ?, ?" +
				")"
			);
		) {
			for (DLNAMediaAudio audioTrack : media.getAudioTracksList()) {
				updateStatment.setInt(1, fileId);
				updateStatment.setInt(2, audioTrack.getId());
				try (ResultSet rs = updateStatment.executeQuery()) {
					if (rs.next()) {
						rs.updateString("LANG", left(audioTrack.getLang(), SIZE_LANG));
						rs.updateString("TITLE", left(audioTrack.getAudioTrackTitleFromMetadata(), SIZE_TITLE));
						rs.updateInt("NRAUDIOCHANNELS", audioTrack.getAudioProperties().getNumberOfChannels());
						rs.updateString("SAMPLEFREQ", left(audioTrack.getSampleFrequency(), SIZE_SAMPLEFREQ));
						rs.updateString("CODECA", left(audioTrack.getCodecA(), SIZE_CODECA));
						rs.updateInt("BITSPERSAMPLE", audioTrack.getBitsperSample());
						rs.updateString("ALBUM", left(trimToEmpty(audioTrack.getAlbum()), SIZE_ALBUM));
						rs.updateString("ARTIST", left(trimToEmpty(audioTrack.getArtist()), SIZE_ARTIST));
						rs.updateString("SONGNAME", left(trimToEmpty(audioTrack.getSongname()), SIZE_SONGNAME));
						rs.updateString("GENRE", left(trimToEmpty(audioTrack.getGenre()), SIZE_GENRE));
						rs.updateInt("YEAR", audioTrack.getYear());
						rs.updateInt("TRACK", audioTrack.getTrack());
						rs.updateInt("DELAY", audioTrack.getAudioProperties().getAudioDelay());
						rs.updateString("MUXINGMODE", left(trimToEmpty(audioTrack.getMuxingModeAudio()), SIZE_MUXINGMODE));
						rs.updateInt("BITRATE", audioTrack.getBitRate());
						rs.updateRow();
					} else {
						insertStatement.clearParameters();
						insertStatement.setInt(1, fileId);
						insertStatement.setInt(2, audioTrack.getId());
						insertStatement.setString(3, left(audioTrack.getLang(), SIZE_LANG));
						insertStatement.setString(4, left(audioTrack.getAudioTrackTitleFromMetadata(), SIZE_TITLE));
						insertStatement.setInt(5, audioTrack.getAudioProperties().getNumberOfChannels());
						insertStatement.setString(6, left(audioTrack.getSampleFrequency(), SIZE_SAMPLEFREQ));
						insertStatement.setString(7, left(audioTrack.getCodecA(), SIZE_CODECA));
						insertStatement.setInt(8, audioTrack.getBitsperSample());
						insertStatement.setString(9, left(trimToEmpty(audioTrack.getAlbum()), SIZE_ALBUM));
						insertStatement.setString(10, left(trimToEmpty(audioTrack.getArtist()), SIZE_ARTIST));
						insertStatement.setString(11, left(trimToEmpty(audioTrack.getSongname()), SIZE_SONGNAME));
						insertStatement.setString(12, left(trimToEmpty(audioTrack.getGenre()), SIZE_GENRE));
						insertStatement.setInt(13, audioTrack.getYear());
						insertStatement.setInt(14, audioTrack.getTrack());
						insertStatement.setInt(15, audioTrack.getAudioProperties().getAudioDelay());
						insertStatement.setString(16, left(trimToEmpty(audioTrack.getMuxingModeAudio()), SIZE_MUXINGMODE));
						insertStatement.setInt(17, audioTrack.getBitRate());
						insertStatement.executeUpdate();
					}
				}
			}
		}
	}

<<<<<<< HEAD
	/**
	 * Inserts or updates a database row representing an {@link DLNAMediaInfo}
	 * instance. If the row already exists, it will be updated with the
	 * information given in {@code media}. If it doesn't exist, a new will row
	 * be created using the same information.
	 *
	 * @param name the full path of the media.
	 * @param modified the current {@code lastModified} value of the media file.
	 * @param type the integer constant from {@link Format} indicating the type
	 *            of media.
	 * @param media the {@link DLNAMediaInfo} row to update.
	 * @throws SQLException if an SQL error occurs during the operation.
	 */
=======
>>>>>>> 6e9bd2c6
	public synchronized void insertOrUpdateData(String name, long modified, int type, DLNAMediaInfo media) throws SQLException {
		try (
			Connection connection = getConnection()
		) {
			connection.setAutoCommit(false);
			int fileId = -1;
			try (PreparedStatement ps = connection.prepareStatement(
				"SELECT " +
					"ID, FILENAME, MODIFIED, TYPE, DURATION, BITRATE, WIDTH, HEIGHT, SIZE, CODECV, FRAMERATE, " +
<<<<<<< HEAD
					"ASPECT, ASPECTRATIOCONTAINER, ASPECTRATIOVIDEOTRACK, REFRAMES, AVCLEVEL, THUMB, " +
					"CONTAINER, MUXINGMODE, FRAMERATEMODE, STEREOSCOPY, MATRIXCOEFFICIENTS, TITLECONTAINER, " +
					"TITLEVIDEOTRACK, VIDEOTRACKCOUNT, IMAGECOUNT, BITDEPTH, IMDBID, YEAR, MOVIEORSHOWNAME, " +
					"TVSEASON, TVEPISODENUMBER, TVEPISODENAME, ISTVEPISODE" +
				"FROM FILES " +
				"WHERE " +
					"FILENAME = ?",
=======
					"ASPECT, ASPECTRATIOCONTAINER, ASPECTRATIOVIDEOTRACK, REFRAMES, AVCLEVEL, IMAGEINFO, THUMB, " +
					"CONTAINER, MUXINGMODE, FRAMERATEMODE, STEREOSCOPY, MATRIXCOEFFICIENTS, TITLECONTAINER, " +
					"TITLEVIDEOTRACK, VIDEOTRACKCOUNT, IMAGECOUNT, BITDEPTH " +
				"FROM FILES " +
				"WHERE " +
					"FILENAME = ? AND MODIFIED = ?",
>>>>>>> 6e9bd2c6
				ResultSet.TYPE_FORWARD_ONLY,
				ResultSet.CONCUR_UPDATABLE
			)) {
				ps.setString(1, name);
<<<<<<< HEAD
				try (ResultSet rs = ps.executeQuery()) {
					if (rs.next()) {
						fileId = rs.getInt("ID");
						rs.updateTimestamp("MODIFIED", new Timestamp(modified));
=======
				ps.setTimestamp(2, new Timestamp(modified));
				try (ResultSet rs = ps.executeQuery()) {
					if (rs.next()) {
						fileId = rs.getInt("ID");
>>>>>>> 6e9bd2c6
						rs.updateInt("TYPE", type);
						if (media != null) {
							if (media.getDuration() != null) {
								rs.updateDouble("DURATION", media.getDurationInSeconds());
<<<<<<< HEAD
							} else {
								rs.updateNull("DURATION");
							}

							if (type != Format.IMAGE) {
								if (media.getBitrate() == 0) {
									LOGGER.debug("Could not parse the bitrate for: " + name);
								}
								rs.updateInt("BITRATE", media.getBitrate());
							} else {
								rs.updateInt("BITRATE", 0);
							}
							rs.updateInt("WIDTH", media.getWidth());
							rs.updateInt("HEIGHT", media.getHeight());
							rs.updateLong("SIZE", media.getSize());
							rs.updateString("CODECV", left(media.getCodecV(), SIZE_CODECV));
							rs.updateString("FRAMERATE", left(media.getFrameRate(), SIZE_FRAMERATE));
							rs.updateString("ASPECT", left(media.getAspectRatioDvdIso(), SIZE_ASPECTRATIO_DVDISO));
							rs.updateString("ASPECTRATIOCONTAINER", left(media.getAspectRatioContainer(), SIZE_ASPECTRATIO_CONTAINER));
							rs.updateString("ASPECTRATIOVIDEOTRACK", left(media.getAspectRatioVideoTrack(), SIZE_ASPECTRATIO_VIDEOTRACK));
							rs.updateByte("REFRAMES", media.getReferenceFrameCount());
							rs.updateString("AVCLEVEL", left(media.getAvcLevel(), SIZE_AVC_LEVEL));
							if (media.getThumb() != null) {
								rs.updateBytes("THUMB", media.getThumb());
=======
							} else {
								rs.updateNull("DURATION");
							}

							if (type != Format.IMAGE) {
								if (media.getBitrate() == 0) {
									LOGGER.debug("Could not parse the bitrate for: " + name);
								}
								rs.updateInt("BITRATE", media.getBitrate());
							} else {
								rs.updateInt("BITRATE", 0);
							}
							rs.updateInt("WIDTH", media.getWidth());
							rs.updateInt("HEIGHT", media.getHeight());
							rs.updateLong("SIZE", media.getSize());
							rs.updateString("CODECV", left(media.getCodecV(), SIZE_CODECV));
							rs.updateString("FRAMERATE", left(media.getFrameRate(), SIZE_FRAMERATE));
							rs.updateString("ASPECT", left(media.getAspectRatioDvdIso(), SIZE_ASPECTRATIO_DVDISO));
							rs.updateString("ASPECTRATIOCONTAINER", left(media.getAspectRatioContainer(), SIZE_ASPECTRATIO_CONTAINER));
							rs.updateString("ASPECTRATIOVIDEOTRACK", left(media.getAspectRatioVideoTrack(), SIZE_ASPECTRATIO_VIDEOTRACK));
							rs.updateByte("REFRAMES", media.getReferenceFrameCount());
							rs.updateString("AVCLEVEL", left(media.getAvcLevel(), SIZE_AVC_LEVEL));
							if (media.getImageInfo() != null) {
								rs.updateObject("IMAGEINFO", media.getImageInfo());
							} else {
								rs.updateNull("IMAGEINFO");
							}
							if (media.getThumb() != null) {
								rs.updateObject("THUMB", media.getThumb());
>>>>>>> 6e9bd2c6
							} else {
								rs.updateNull("THUMB");
							}
							rs.updateString("CONTAINER", left(media.getContainer(), SIZE_CONTAINER));
							rs.updateString("MUXINGMODE", left(media.getMuxingModeAudio(), SIZE_MUXINGMODE));
							rs.updateString("FRAMERATEMODE", left(media.getFrameRateMode(), SIZE_FRAMERATE_MODE));
							rs.updateString("STEREOSCOPY", left(media.getStereoscopy(), SIZE_STEREOSCOPY));
							rs.updateString("MATRIXCOEFFICIENTS", left(media.getMatrixCoefficients(), SIZE_MATRIX_COEFFICIENTS));
							rs.updateString("TITLECONTAINER", left(media.getFileTitleFromMetadata(), SIZE_TITLE));
							rs.updateString("TITLEVIDEOTRACK", left(media.getVideoTrackTitleFromMetadata(), SIZE_TITLE));
							rs.updateInt("VIDEOTRACKCOUNT", media.getVideoTrackCount());
							rs.updateInt("IMAGECOUNT", media.getImageCount());
							rs.updateInt("BITDEPTH", media.getVideoBitDepth());
<<<<<<< HEAD
							rs.updateString("IMDBID", left(media.getIMDbID(), SIZE_IMDBID));
							rs.updateString("YEAR", left(media.getYear(), SIZE_YEAR));
							rs.updateString("MOVIEORSHOWNAME", left(media.getMovieOrShowName(), SIZE_MOVIEORSHOWNAME));
							rs.updateString("TVSEASON", left(media.getTVSeason(), SIZE_TVSEASON));
							rs.updateString("TVEPISODENUMBER", left(media.getTVEpisodeNumber(), SIZE_TVEPISODENUMBER));
							rs.updateString("TVEPISODENAME", left(media.getTVEpisodeName(), SIZE_TVEPISODENAME));
							rs.updateBoolean("ISTVEPISODE", media.isTVEpisode());
=======
>>>>>>> 6e9bd2c6
						}
						rs.updateRow();
					}
				}
			}
			if (fileId < 0) {
				// No fileId means it didn't exist
				try (
					PreparedStatement ps = connection.prepareStatement(
						"INSERT INTO FILES (FILENAME, MODIFIED, TYPE, DURATION, BITRATE, WIDTH, HEIGHT, SIZE, CODECV, " +
<<<<<<< HEAD
						"FRAMERATE, ASPECT, ASPECTRATIOCONTAINER, ASPECTRATIOVIDEOTRACK, REFRAMES, AVCLEVEL, " +
						"THUMB, CONTAINER, MUXINGMODE, FRAMERATEMODE, STEREOSCOPY, MATRIXCOEFFICIENTS, TITLECONTAINER, " +
						"TITLEVIDEOTRACK, VIDEOTRACKCOUNT, IMAGECOUNT, BITDEPTH, IMDBID, YEAR, MOVIEORSHOWNAME, " +
						"TVSEASON, TVEPISODENUMBER, TVEPISODENAME, ISTVEPISODE) VALUES " +
						"(?, ?, ?, ?, ?, ?, ?, ?, ?, ?, ?, ?, ?, ?, ?, ?, ?, ?, ?, ?, ?, ?, ?, ?, ?, ?, ?, ?, ?, ?, ?, ?, ?)")
=======
						"FRAMERATE, ASPECT, ASPECTRATIOCONTAINER, ASPECTRATIOVIDEOTRACK, REFRAMES, AVCLEVEL, IMAGEINFO, " +
						"THUMB, CONTAINER, MUXINGMODE, FRAMERATEMODE, STEREOSCOPY, MATRIXCOEFFICIENTS, TITLECONTAINER, " +
						"TITLEVIDEOTRACK, VIDEOTRACKCOUNT, IMAGECOUNT, BITDEPTH) VALUES "+
						"(?, ?, ?, ?, ?, ?, ?, ?, ?, ?, ?, ?, ?, ?, ?, ?, ?, ?, ?, ?, ?, ?, ?, ?, ?, ?, ?)")
>>>>>>> 6e9bd2c6
				) {
					ps.setString(1, name);
					ps.setTimestamp(2, new Timestamp(modified));
					ps.setInt(3, type);
					if (media != null) {
						if (media.getDuration() != null) {
							ps.setDouble(4, media.getDurationInSeconds());
						} else {
							ps.setNull(4, Types.DOUBLE);
						}

						int databaseBitrate = 0;
						if (type != Format.IMAGE) {
							databaseBitrate = media.getBitrate();
							if (databaseBitrate == 0) {
								LOGGER.debug("Could not parse the bitrate for: " + name);
							}
						}
						ps.setInt(5, databaseBitrate);

						ps.setInt(6, media.getWidth());
						ps.setInt(7, media.getHeight());
						ps.setLong(8, media.getSize());
						ps.setString(9, left(media.getCodecV(), SIZE_CODECV));
						ps.setString(10, left(media.getFrameRate(), SIZE_FRAMERATE));
						ps.setString(11, left(media.getAspectRatioDvdIso(), SIZE_ASPECTRATIO_DVDISO));
						ps.setString(12, left(media.getAspectRatioContainer(), SIZE_ASPECTRATIO_CONTAINER));
						ps.setString(13, left(media.getAspectRatioVideoTrack(), SIZE_ASPECTRATIO_VIDEOTRACK));
						ps.setByte(14, media.getReferenceFrameCount());
						ps.setString(15, left(media.getAvcLevel(), SIZE_AVC_LEVEL));
<<<<<<< HEAD
						if (media.getThumb() != null) {
							ps.setBytes(16, media.getThumb());
						} else {
							ps.setNull(16, Types.OTHER);
						}
						ps.setString(17, left(media.getContainer(), SIZE_CONTAINER));
						ps.setString(18, left(media.getMuxingModeAudio(), SIZE_MUXINGMODE));
						ps.setString(19, left(media.getFrameRateMode(), SIZE_FRAMERATE_MODE));
						ps.setString(20, left(media.getStereoscopy(), SIZE_STEREOSCOPY));
						ps.setString(21, left(media.getMatrixCoefficients(), SIZE_MATRIX_COEFFICIENTS));
						ps.setString(22, left(media.getFileTitleFromMetadata(), SIZE_TITLE));
						ps.setString(23, left(media.getVideoTrackTitleFromMetadata(), SIZE_TITLE));
						ps.setInt(24, media.getVideoTrackCount());
						ps.setInt(25, media.getImageCount());
						ps.setInt(26, media.getVideoBitDepth());
						ps.setString(27, left(media.getIMDbID(), SIZE_IMDBID));
						ps.setString(28, left(media.getYear(), SIZE_YEAR));
						ps.setString(29, left(media.getMovieOrShowName(), SIZE_MOVIEORSHOWNAME));
						ps.setString(30, left(media.getTVSeason(), SIZE_TVSEASON));
						ps.setString(31, left(media.getTVEpisodeNumber(), SIZE_TVEPISODENUMBER));
						ps.setString(32, left(media.getTVEpisodeName(), SIZE_TVEPISODENAME));
						ps.setBoolean(33, media.isTVEpisode());
=======
						if (media.getImageInfo() != null) {
							ps.setObject(16, media.getImageInfo());
						} else {
							ps.setNull(16, Types.OTHER);
						}
						if (media.getThumb() != null) {
							ps.setObject(17, media.getThumb());
						} else {
							ps.setNull(17, Types.OTHER);
						}
						ps.setString(18, left(media.getContainer(), SIZE_CONTAINER));
						ps.setString(19, left(media.getMuxingModeAudio(), SIZE_MUXINGMODE));
						ps.setString(20, left(media.getFrameRateMode(), SIZE_FRAMERATE_MODE));
						ps.setString(21, left(media.getStereoscopy(), SIZE_STEREOSCOPY));
						ps.setString(22, left(media.getMatrixCoefficients(), SIZE_MATRIX_COEFFICIENTS));
						ps.setString(23, left(media.getFileTitleFromMetadata(), SIZE_TITLE));
						ps.setString(24, left(media.getVideoTrackTitleFromMetadata(), SIZE_TITLE));
						ps.setInt(25, media.getVideoTrackCount());
						ps.setInt(26, media.getImageCount());
						ps.setInt(27, media.getVideoBitDepth());
>>>>>>> 6e9bd2c6
					} else {
						ps.setString(4, null);
						ps.setInt(5, 0);
						ps.setInt(6, 0);
						ps.setInt(7, 0);
						ps.setLong(8, 0);
						ps.setNull(9, Types.VARCHAR);
						ps.setNull(10, Types.VARCHAR);
						ps.setNull(11, Types.VARCHAR);
						ps.setNull(12, Types.VARCHAR);
						ps.setNull(13, Types.VARCHAR);
						ps.setByte(14, (byte) -1);
						ps.setNull(15, Types.VARCHAR);
<<<<<<< HEAD
						ps.setNull(16, Types.BINARY);
						ps.setNull(17, Types.VARCHAR);
=======
						ps.setNull(16, Types.OTHER);
						ps.setNull(17, Types.OTHER);
>>>>>>> 6e9bd2c6
						ps.setNull(18, Types.VARCHAR);
						ps.setNull(19, Types.VARCHAR);
						ps.setNull(20, Types.VARCHAR);
						ps.setNull(21, Types.VARCHAR);
						ps.setNull(22, Types.VARCHAR);
						ps.setNull(23, Types.VARCHAR);
<<<<<<< HEAD
						ps.setInt(24, 0);
						ps.setInt(25, 0);
						ps.setInt(26, 0);
						ps.setNull(27, Types.VARCHAR);
						ps.setNull(28, Types.VARCHAR);
						ps.setNull(29, Types.VARCHAR);
						ps.setNull(30, Types.VARCHAR);
						ps.setNull(31, Types.VARCHAR);
						ps.setNull(32, Types.VARCHAR);
						ps.setBoolean(33, false);
=======
						ps.setNull(24, Types.VARCHAR);
						ps.setInt(25, 0);
						ps.setInt(26, 0);
						ps.setInt(27, 0);
>>>>>>> 6e9bd2c6
					}
					ps.executeUpdate();
					try (ResultSet rs = ps.getGeneratedKeys()) {
						if (rs.next()) {
							fileId = rs.getInt(1);
						}
					}
				}
			}

			if (media != null && fileId > -1) {
				insertOrUpdateAudioTracks(connection, fileId, media);
				insertOrUpdateSubtitleTracks(connection, fileId, media);
			}

			connection.commit();
		} catch (SQLException se) {
			if (se.getErrorCode() == 23505) {
				throw new SQLException(String.format(
					"Duplicate key while adding \"%s\" to the cache: %s",
					name,
					se.getMessage()
				), se);
			}
			throw se;
		}
	}

<<<<<<< HEAD
	/**
	 * Updates an existing row with information from OpenSubtitles.
	 *
	 * @param name the full path of the media.
	 * @param modified the current {@code lastModified} value of the media file.
	 * @param media the {@link DLNAMediaInfo} row to update.
	 * @throws SQLException if an SQL error occurs during the operation.
	 */
	public synchronized void appendWithDataFromOpenSubtitles(String name, long modified, DLNAMediaInfo media) throws SQLException {
		if (StringUtils.isBlank(name)) {
			LOGGER.warn(
				"Couldn't write OpenSubtitles data for \"{}\" to the database because the media cannot be identified",
				name
			);
			return;
		}
		if (media == null) {
			LOGGER.warn("Couldn't write OpenSubtitles data for \"{}\" to the database because there is no media information",
				name
			);
		}

		try (Connection connection = getConnection()) {
			connection.setAutoCommit(false);
			try (PreparedStatement ps = connection.prepareStatement(
				"SELECT " +
					"IMDBID, YEAR, MOVIEORSHOWNAME, TVSEASON, TVEPISODENUMBER, TVEPISODENAME, ISTVEPISODE" +
				"FROM FILES " +
				"WHERE " +
					"FILENAME = ? AND MODIFIED = ?",
				ResultSet.TYPE_FORWARD_ONLY,
				ResultSet.CONCUR_UPDATABLE
			)) {
				ps.setString(1, name);
				ps.setTimestamp(2, new Timestamp(modified));
				try (ResultSet rs = ps.executeQuery()) {
					if (rs.next()) {
						rs.updateString("IMDBID", left(media.getIMDbID(), SIZE_IMDBID));
						rs.updateString("YEAR", left(media.getYear(), SIZE_YEAR));
						rs.updateString("MOVIEORSHOWNAME", left(media.getMovieOrShowName(), SIZE_MOVIEORSHOWNAME));
						rs.updateString("TVSEASON", left(media.getTVSeason(), SIZE_TVSEASON));
						rs.updateString("TVEPISODENUMBER", left(media.getTVEpisodeNumber(), SIZE_TVEPISODENUMBER));
						rs.updateString("TVEPISODENAME", left(media.getTVEpisodeName(), SIZE_TVEPISODENAME));
						rs.updateBoolean("ISTVEPISODE", media.isTVEpisode());
						rs.updateRow();
					} else {
						LOGGER.error("Couldn't find \"{}\" in the database when trying to store data from OpenSubtitles", name);
					}
				}
			}
			connection.commit();
		}
	}

	/**
	 * Updates the name of a TV series for existing entries in the database.
	 *
	 * @param oldName the existing movie or show name.
	 * @param newName the new movie or show name.
	 */
	public void updateMovieOrShowName(String oldName, String newName) {
		try {
			updateRowsInFilesTable(oldName, newName, "MOVIEORSHOWNAME", SIZE_MOVIEORSHOWNAME, true);
		} catch (SQLException e) {
			LOGGER.error(
				"Failed to update MOVIEORSHOWNAME from \"{}\" to \"{}\": {}",
				oldName,
				newName,
				e.getMessage()
			);
			LOGGER.trace("", e);
		}
	}

	/**
	 * Updates a row or rows in the FILES table.
	 *
	 * @param oldValue the value to match, can be {@code null}.
	 * @param newValue the value to store, can be {@code null}.
	 * @param columnName the column to update.
	 * @param size the maximum size of the data if {@code isString} is
	 *            {@code true}.
	 * @param isString whether or not the value is a SQL char/string and should
	 *            be quoted and length limited.
	 * @throws SQLException if an SQL error occurs during the operation.
	 */
	public synchronized void updateRowsInFilesTable(String oldValue, String newValue, String columnName, int size, boolean isString) throws SQLException {
		if (isString && size < 1) {
			throw new IllegalArgumentException("size must be positive");
		}
		if (StringUtils.isEmpty(columnName)) {
			LOGGER.error("Couldn't update rows in FILES table because columnName ({}) is blank", columnName);
			return;
		}

		// Sanitize values
		oldValue = isString ? Tables.sqlQuote(oldValue) : Tables.sqlEscape(oldValue);
		newValue = isString ? Tables.sqlQuote(newValue) : Tables.sqlEscape(newValue);

		LOGGER.trace(
			"Updating rows in FILES table from \"{}\" to \"{}\" in column {}",
			oldValue,
			newValue,
			columnName
		);
		try (Connection connection = getConnection()) {
			try (Statement statement = connection.createStatement()) {
				int rows = statement.executeUpdate(
					"UPDATE FILES SET " +
						columnName +  " = " + (newValue == null ? "NULL" : (isString ? left(newValue, size) : newValue)) +
					" WHERE " +
						columnName + (oldValue == null ? " IS NULL" : " = " + (isString ? left(oldValue, size) : oldValue))
				);
				LOGGER.trace("Updated {} rows in FILES table", rows);
			}
		}
	}

	/**
	 * Removes a single media file from the database.
	 *
	 * @param pathToFile the full path to the file to remove.
	 */
	public void removeMediaEntry(String pathToFile) {
		try {
			removeMedia(pathToFile, false);
		} catch (SQLException e) {
			LOGGER.error(
				"An error occurred while trying to remove \"{}\" from the database: {}",
				pathToFile,
				e.getMessage()
			);
			LOGGER.trace("", e);
		}
	}

	/**
	 * Removes all media files in a folder from the database.
	 *
	 * @param pathToFolder the full path to the folder whose children should be
	 *            removed.
	 */
	public void removeMediaEntriesInFolder(String pathToFolder) {
		try {
			removeMedia(sqlLikeEscape(pathToFolder) + "%", true);
		} catch (SQLException e) {
			LOGGER.error(
				"An error occurred while trying to remove files matching \"{}\" from the database: {}",
				pathToFolder,
				e.getMessage()
			);
			LOGGER.trace("", e);
		}
	}

	/**
	 * Removes row(s) in the both FILES and FILES_STATUS tables representing matching media. If {@code useLike} is
	 * {@code true}, {@code filename} must be properly escaped.
	 *
	 * @see Tables#sqlLikeEscape(String)
	 *
	 * @param filename the filename(s) to remove.
	 * @param useLike {@code true} if {@code LIKE} should be used as the compare
	 *            operator, {@code false} if {@code =} should be used.
	 * @throws SQLException if an SQL error occurs during the operation.
	 */
	public void removeMedia(String filename, boolean useLike) throws SQLException {
		if (StringUtils.isEmpty(filename)) {
			return;
		}

		deleteRowsInFilesTable(filename, useLike);
		TableFilesStatus.remove(filename, useLike);
	}

	/**
	 * Deletes a row or rows in the FILES table. If {@code useLike} is
	 * {@code true}, {@code filename} must be properly escaped.
	 *
	 * @see Tables#sqlLikeEscape(String)
	 *
	 * @param filename the filename to delete
	 * @param useLike {@code true} if {@code LIKE} should be used as the compare
	 *            operator, {@code false} if {@code =} should be used.
	 * @throws SQLException if an SQL error occurs during the operation.
	 */
	public synchronized void deleteRowsInFilesTable(String filename, boolean useLike) throws SQLException {
		if (StringUtils.isEmpty(filename)) {
			return;
		}

		LOGGER.trace("Deleting rows from FILES table where the filename is \"{}\"", filename);
		try (Connection connection = getConnection()) {
			try (Statement statement = connection.createStatement()) {
				int rows;
				if (useLike) {
					rows = statement.executeUpdate("DELETE FROM FILES WHERE FILENAME LIKE " + Tables.sqlQuote(filename));
				} else {
					rows = statement.executeUpdate("DELETE FROM FILES WHERE FILENAME = " + Tables.sqlQuote(filename));
				}
				LOGGER.trace("Deleted {} rows from FILES", rows);
			}
		}
	}

=======
>>>>>>> 6e9bd2c6
	public synchronized void updateThumbnail(String name, long modified, int type, DLNAMediaInfo media) {
		try (
			Connection conn = getConnection();
			PreparedStatement ps = conn.prepareStatement(
				"UPDATE FILES SET THUMB = ? WHERE FILENAME = ? AND MODIFIED = ?"
			);
		) {
<<<<<<< HEAD
			ps.setString(2, name);
			ps.setTimestamp(3, new Timestamp(modified));
			if (media != null && media.getThumb() != null) {
				ps.setBytes(1, media.getThumb());
=======

			ps.setString(2, name);
			ps.setTimestamp(3, new Timestamp(modified));
			if (media != null && media.getThumb() != null) {
				ps.setObject(1, media.getThumb());
>>>>>>> 6e9bd2c6
			} else {
				ps.setNull(1, Types.OTHER);
			}
			ps.executeUpdate();
		} catch (SQLException se) {
			LOGGER.error("Error updating cached thumbnail for \"{}\": {}", se.getMessage());
			LOGGER.trace("", se);
		}
	}

	public synchronized ArrayList<String> getStrings(String sql) {
		ArrayList<String> list = new ArrayList<>();
		Connection connection = null;
		ResultSet rs = null;
		PreparedStatement ps = null;
		try {
			connection = getConnection();
			ps = connection.prepareStatement(sql);
			rs = ps.executeQuery();
			while (rs.next()) {
				String str = rs.getString(1);
				if (isBlank(str)) {
					if (!list.contains(NONAME)) {
						list.add(NONAME);
					}
				} else if (!list.contains(str)) {
					list.add(str);
				}
			}
		} catch (SQLException se) {
			LOGGER.error(null, se);
			return null;
		} finally {
			close(rs);
			close(ps);
			close(connection);
		}
		return list;
	}

	public synchronized void cleanup() {
		Connection conn = null;
		PreparedStatement ps = null;
		ResultSet rs = null;

		try {
			conn = getConnection();
			ps = conn.prepareStatement("SELECT COUNT(*) FROM FILES");
			rs = ps.executeQuery();
			dbCount = 0;

			if (rs.next()) {
				dbCount = rs.getInt(1);
			}

			rs.close();
			ps.close();
			PMS.get().getFrame().setStatusLine(Messages.getString("DLNAMediaDatabase.2") + " 0%");
			int i = 0;
			int oldpercent = 0;

			if (dbCount > 0) {
				ps = conn.prepareStatement("SELECT FILENAME, MODIFIED, ID FROM FILES", ResultSet.TYPE_FORWARD_ONLY, ResultSet.CONCUR_UPDATABLE);
				rs = ps.executeQuery();
				while (rs.next()) {
					String filename = rs.getString("FILENAME");
					long modified = rs.getTimestamp("MODIFIED").getTime();
					File file = new File(filename);
					if (!file.exists() || file.lastModified() != modified) {
						rs.deleteRow();
					}
					i++;
					int newpercent = i * 100 / dbCount;
					if (newpercent > oldpercent) {
						PMS.get().getFrame().setStatusLine(Messages.getString("DLNAMediaDatabase.2") + newpercent + "%");
						oldpercent = newpercent;
					}
				}
			}
		} catch (SQLException se) {
			LOGGER.error(null, se);
		} finally {
			close(rs);
			close(ps);
			close(conn);
			PMS.get().getFrame().setStatusLine(null);
		}
	}

	public synchronized ArrayList<File> getFiles(String sql) {
		ArrayList<File> list = new ArrayList<>();
		Connection conn = null;
		ResultSet rs = null;
		PreparedStatement ps = null;
		try {
			conn = getConnection();
			ps = conn.prepareStatement(sql.toLowerCase().startsWith("select") ? sql : ("SELECT FILENAME, MODIFIED FROM FILES WHERE " + sql));
			rs = ps.executeQuery();
			while (rs.next()) {
				String filename = rs.getString("FILENAME");
				long modified = rs.getTimestamp("MODIFIED").getTime();
				File file = new File(filename);
				if (file.exists() && file.lastModified() == modified) {
					list.add(file);
				}
			}
		} catch (SQLException se) {
			LOGGER.error(null, se);
			return null;
		} finally {
			close(rs);
			close(ps);
			close(conn);
		}
		return list;
	}

	private void close(ResultSet rs) {
		try {
			if (rs != null) {
				rs.close();
			}
		} catch (SQLException e) {
			LOGGER.error("error during closing:" + e.getMessage(), e);
		}
	}

	private void close(Statement ps) {
		try {
			if (ps != null) {
				ps.close();
			}
		} catch (SQLException e) {
			LOGGER.error("error during closing:" + e.getMessage(), e);
		}
	}

	private void close(Connection conn) {
		try {
			if (conn != null) {
				conn.close();
			}
		} catch (SQLException e) {
			LOGGER.error("error during closing:" + e.getMessage(), e);
		}
	}

	public boolean isScanLibraryRunning() {
		return scanner != null && scanner.isAlive();
	}

	public void scanLibrary() {
		if (isScanLibraryRunning()) {
			LOGGER.info("Cannot start library scanner: A scan is already in progress");
		} else {
			scanner = new Thread(this, "Library Scanner");
			scanner.start();
		}
	}

	public void stopScanLibrary() {
		if (isScanLibraryRunning()) {
			PMS.get().getRootFolder(null).stopScan();
		}
	}

	@Override
	public void run() {
		try {
			PMS.get().getRootFolder(null).scan();
		} catch (Exception e) {
			LOGGER.error("Unhandled exception during library scan: {}", e.getMessage());
			LOGGER.trace("", e);
		}
	}
}<|MERGE_RESOLUTION|>--- conflicted
+++ resolved
@@ -28,12 +28,8 @@
 import net.pms.Messages;
 import net.pms.PMS;
 import net.pms.configuration.PmsConfiguration;
-<<<<<<< HEAD
 import net.pms.database.TableFilesStatus;
 import net.pms.database.Tables;
-=======
-import net.pms.dlna.DLNAThumbnail;
->>>>>>> 6e9bd2c6
 import net.pms.formats.Format;
 import net.pms.formats.v2.SubtitleType;
 import net.pms.image.ImageInfo;
@@ -70,11 +66,7 @@
 	 * The database version should be incremented when we change anything to
 	 * do with the database since the last released version.
 	 */
-<<<<<<< HEAD
 	private final String latestVersion = "9";
-=======
-	private final String latestVersion = "8";
->>>>>>> 6e9bd2c6
 
 	// Database column sizes
 	private final int SIZE_CODECV = 32;
@@ -86,10 +78,7 @@
 	private final int SIZE_CONTAINER = 32;
 	private final int SIZE_IMDBID = 16;
 	private final int SIZE_MATRIX_COEFFICIENTS = 16;
-<<<<<<< HEAD
 	private final int SIZE_MOVIEORSHOWNAME = 255;
-=======
->>>>>>> 6e9bd2c6
 	private final int SIZE_MUXINGMODE = 32;
 	private final int SIZE_FRAMERATE_MODE = 16;
 	private final int SIZE_STEREOSCOPY = 255;
@@ -153,7 +142,6 @@
 		return cp.getConnection();
 	}
 
-<<<<<<< HEAD
 	/**
 	 * Initialized the database for use, performing checks and creating a new
 	 * database if necessary.
@@ -161,8 +149,6 @@
 	 * @param force whether to recreate the database even though it isn't
 	 *            necessary.
 	 */
-=======
->>>>>>> 6e9bd2c6
 	@SuppressFBWarnings("SQL_NONCONSTANT_STRING_PASSED_TO_EXECUTE")
 	public synchronized void init(boolean force) {
 		dbCount = -1;
@@ -268,12 +254,8 @@
 				sb.append(", ASPECTRATIOVIDEOTRACK   VARCHAR2(").append(SIZE_ASPECTRATIO_VIDEOTRACK).append(')');
 				sb.append(", REFRAMES                TINYINT");
 				sb.append(", AVCLEVEL                VARCHAR2(").append(SIZE_AVC_LEVEL).append(')');
-<<<<<<< HEAD
-				sb.append(", THUMB                   BINARY");
-=======
 				sb.append(", IMAGEINFO               OTHER");
 				sb.append(", THUMB                   OTHER");
->>>>>>> 6e9bd2c6
 				sb.append(", CONTAINER               VARCHAR2(").append(SIZE_CONTAINER).append(')');
 				sb.append(", MUXINGMODE              VARCHAR2(").append(SIZE_MUXINGMODE).append(')');
 				sb.append(", FRAMERATEMODE           VARCHAR2(").append(SIZE_FRAMERATE_MODE).append(')');
@@ -362,7 +344,6 @@
 		}
 	}
 
-<<<<<<< HEAD
 	/**
 	 * Checks whether a row representing a {@link DLNAMediaInfo} instance for
 	 * the given media exists in the database.
@@ -372,8 +353,6 @@
 	 * @return {@code true} if the data exists for this media, {@code false}
 	 *         otherwise.
 	 */
-=======
->>>>>>> 6e9bd2c6
 	public synchronized boolean isDataExists(String name, long modified) {
 		boolean found = false;
 		Connection conn = null;
@@ -400,7 +379,6 @@
 		return found;
 	}
 
-<<<<<<< HEAD
 	/**
 	 * Checks whether data from OpenSubtitles has been written to the database
 	 * for this media.
@@ -459,16 +437,6 @@
 		) {
 			stmt.setString(1, name);
 			stmt.setTimestamp(2, new Timestamp(modified));
-=======
-	public synchronized ArrayList<DLNAMediaInfo> getData(String name, long modified) throws IOException, SQLException {
-		ArrayList<DLNAMediaInfo> list = new ArrayList<>();
-		try (
-			Connection conn = getConnection();
-			PreparedStatement stmt = conn.prepareStatement("SELECT * FROM FILES WHERE FILENAME = ? AND MODIFIED = ?");
-		) {
-			stmt.setString(1, name);
-			stmt.setTimestamp(2, new Timestamp(modified));
->>>>>>> 6e9bd2c6
 			try (
 				ResultSet rs = stmt.executeQuery();
 				PreparedStatement audios = conn.prepareStatement("SELECT * FROM AUDIOTRACKS WHERE FILEID = ?");
@@ -479,10 +447,7 @@
 					int id = rs.getInt("ID");
 					media.setDuration(toDouble(rs, "DURATION"));
 					media.setBitrate(rs.getInt("BITRATE"));
-<<<<<<< HEAD
-=======
 					media.setImageInfo((ImageInfo) rs.getObject("IMAGEINFO"));
->>>>>>> 6e9bd2c6
 					media.setWidth(rs.getInt("WIDTH"));
 					media.setHeight(rs.getInt("HEIGHT"));
 					media.setSize(rs.getLong("SIZE"));
@@ -493,11 +458,7 @@
 					media.setAspectRatioVideoTrack(rs.getString("ASPECTRATIOVIDEOTRACK"));
 					media.setReferenceFrameCount(rs.getByte("REFRAMES"));
 					media.setAvcLevel(rs.getString("AVCLEVEL"));
-<<<<<<< HEAD
-					media.setThumb(rs.getBytes("THUMB"));
-=======
 					media.setThumb((DLNAThumbnail) rs.getObject("THUMB"));
->>>>>>> 6e9bd2c6
 					media.setContainer(rs.getString("CONTAINER"));
 					media.setMuxingMode(rs.getString("MUXINGMODE"));
 					media.setFrameRateMode(rs.getString("FRAMERATEMODE"));
@@ -508,7 +469,6 @@
 					media.setVideoTrackCount(rs.getInt("VIDEOTRACKCOUNT"));
 					media.setImageCount(rs.getInt("IMAGECOUNT"));
 					media.setVideoBitDepth(rs.getInt("BITDEPTH"));
-<<<<<<< HEAD
 					media.setIMDbID(rs.getString("IMDBID"));
 					media.setYear(rs.getString("YEAR"));
 					media.setMovieOrShowName(rs.getString("MOVIEORSHOWNAME"));
@@ -521,8 +481,6 @@
 					} else {
 						media.setIsTVEpisode(false);
 					}
-=======
->>>>>>> 6e9bd2c6
 					media.setMediaparsed(true);
 
 					ResultSet elements;
@@ -706,7 +664,6 @@
 		}
 	}
 
-<<<<<<< HEAD
 	/**
 	 * Inserts or updates a database row representing an {@link DLNAMediaInfo}
 	 * instance. If the row already exists, it will be updated with the
@@ -720,8 +677,6 @@
 	 * @param media the {@link DLNAMediaInfo} row to update.
 	 * @throws SQLException if an SQL error occurs during the operation.
 	 */
-=======
->>>>>>> 6e9bd2c6
 	public synchronized void insertOrUpdateData(String name, long modified, int type, DLNAMediaInfo media) throws SQLException {
 		try (
 			Connection connection = getConnection()
@@ -731,67 +686,25 @@
 			try (PreparedStatement ps = connection.prepareStatement(
 				"SELECT " +
 					"ID, FILENAME, MODIFIED, TYPE, DURATION, BITRATE, WIDTH, HEIGHT, SIZE, CODECV, FRAMERATE, " +
-<<<<<<< HEAD
-					"ASPECT, ASPECTRATIOCONTAINER, ASPECTRATIOVIDEOTRACK, REFRAMES, AVCLEVEL, THUMB, " +
+					"ASPECT, ASPECTRATIOCONTAINER, ASPECTRATIOVIDEOTRACK, REFRAMES, AVCLEVEL, IMAGEINFO, THUMB, " +
 					"CONTAINER, MUXINGMODE, FRAMERATEMODE, STEREOSCOPY, MATRIXCOEFFICIENTS, TITLECONTAINER, " +
 					"TITLEVIDEOTRACK, VIDEOTRACKCOUNT, IMAGECOUNT, BITDEPTH, IMDBID, YEAR, MOVIEORSHOWNAME, " +
 					"TVSEASON, TVEPISODENUMBER, TVEPISODENAME, ISTVEPISODE" +
 				"FROM FILES " +
 				"WHERE " +
 					"FILENAME = ?",
-=======
-					"ASPECT, ASPECTRATIOCONTAINER, ASPECTRATIOVIDEOTRACK, REFRAMES, AVCLEVEL, IMAGEINFO, THUMB, " +
-					"CONTAINER, MUXINGMODE, FRAMERATEMODE, STEREOSCOPY, MATRIXCOEFFICIENTS, TITLECONTAINER, " +
-					"TITLEVIDEOTRACK, VIDEOTRACKCOUNT, IMAGECOUNT, BITDEPTH " +
-				"FROM FILES " +
-				"WHERE " +
-					"FILENAME = ? AND MODIFIED = ?",
->>>>>>> 6e9bd2c6
 				ResultSet.TYPE_FORWARD_ONLY,
 				ResultSet.CONCUR_UPDATABLE
 			)) {
 				ps.setString(1, name);
-<<<<<<< HEAD
 				try (ResultSet rs = ps.executeQuery()) {
 					if (rs.next()) {
 						fileId = rs.getInt("ID");
 						rs.updateTimestamp("MODIFIED", new Timestamp(modified));
-=======
-				ps.setTimestamp(2, new Timestamp(modified));
-				try (ResultSet rs = ps.executeQuery()) {
-					if (rs.next()) {
-						fileId = rs.getInt("ID");
->>>>>>> 6e9bd2c6
 						rs.updateInt("TYPE", type);
 						if (media != null) {
 							if (media.getDuration() != null) {
 								rs.updateDouble("DURATION", media.getDurationInSeconds());
-<<<<<<< HEAD
-							} else {
-								rs.updateNull("DURATION");
-							}
-
-							if (type != Format.IMAGE) {
-								if (media.getBitrate() == 0) {
-									LOGGER.debug("Could not parse the bitrate for: " + name);
-								}
-								rs.updateInt("BITRATE", media.getBitrate());
-							} else {
-								rs.updateInt("BITRATE", 0);
-							}
-							rs.updateInt("WIDTH", media.getWidth());
-							rs.updateInt("HEIGHT", media.getHeight());
-							rs.updateLong("SIZE", media.getSize());
-							rs.updateString("CODECV", left(media.getCodecV(), SIZE_CODECV));
-							rs.updateString("FRAMERATE", left(media.getFrameRate(), SIZE_FRAMERATE));
-							rs.updateString("ASPECT", left(media.getAspectRatioDvdIso(), SIZE_ASPECTRATIO_DVDISO));
-							rs.updateString("ASPECTRATIOCONTAINER", left(media.getAspectRatioContainer(), SIZE_ASPECTRATIO_CONTAINER));
-							rs.updateString("ASPECTRATIOVIDEOTRACK", left(media.getAspectRatioVideoTrack(), SIZE_ASPECTRATIO_VIDEOTRACK));
-							rs.updateByte("REFRAMES", media.getReferenceFrameCount());
-							rs.updateString("AVCLEVEL", left(media.getAvcLevel(), SIZE_AVC_LEVEL));
-							if (media.getThumb() != null) {
-								rs.updateBytes("THUMB", media.getThumb());
-=======
 							} else {
 								rs.updateNull("DURATION");
 							}
@@ -821,7 +734,6 @@
 							}
 							if (media.getThumb() != null) {
 								rs.updateObject("THUMB", media.getThumb());
->>>>>>> 6e9bd2c6
 							} else {
 								rs.updateNull("THUMB");
 							}
@@ -835,7 +747,6 @@
 							rs.updateInt("VIDEOTRACKCOUNT", media.getVideoTrackCount());
 							rs.updateInt("IMAGECOUNT", media.getImageCount());
 							rs.updateInt("BITDEPTH", media.getVideoBitDepth());
-<<<<<<< HEAD
 							rs.updateString("IMDBID", left(media.getIMDbID(), SIZE_IMDBID));
 							rs.updateString("YEAR", left(media.getYear(), SIZE_YEAR));
 							rs.updateString("MOVIEORSHOWNAME", left(media.getMovieOrShowName(), SIZE_MOVIEORSHOWNAME));
@@ -843,8 +754,6 @@
 							rs.updateString("TVEPISODENUMBER", left(media.getTVEpisodeNumber(), SIZE_TVEPISODENUMBER));
 							rs.updateString("TVEPISODENAME", left(media.getTVEpisodeName(), SIZE_TVEPISODENAME));
 							rs.updateBoolean("ISTVEPISODE", media.isTVEpisode());
-=======
->>>>>>> 6e9bd2c6
 						}
 						rs.updateRow();
 					}
@@ -855,18 +764,11 @@
 				try (
 					PreparedStatement ps = connection.prepareStatement(
 						"INSERT INTO FILES (FILENAME, MODIFIED, TYPE, DURATION, BITRATE, WIDTH, HEIGHT, SIZE, CODECV, " +
-<<<<<<< HEAD
-						"FRAMERATE, ASPECT, ASPECTRATIOCONTAINER, ASPECTRATIOVIDEOTRACK, REFRAMES, AVCLEVEL, " +
+						"FRAMERATE, ASPECT, ASPECTRATIOCONTAINER, ASPECTRATIOVIDEOTRACK, REFRAMES, AVCLEVEL, IMAGEINFO, " +
 						"THUMB, CONTAINER, MUXINGMODE, FRAMERATEMODE, STEREOSCOPY, MATRIXCOEFFICIENTS, TITLECONTAINER, " +
 						"TITLEVIDEOTRACK, VIDEOTRACKCOUNT, IMAGECOUNT, BITDEPTH, IMDBID, YEAR, MOVIEORSHOWNAME, " +
 						"TVSEASON, TVEPISODENUMBER, TVEPISODENAME, ISTVEPISODE) VALUES " +
-						"(?, ?, ?, ?, ?, ?, ?, ?, ?, ?, ?, ?, ?, ?, ?, ?, ?, ?, ?, ?, ?, ?, ?, ?, ?, ?, ?, ?, ?, ?, ?, ?, ?)")
-=======
-						"FRAMERATE, ASPECT, ASPECTRATIOCONTAINER, ASPECTRATIOVIDEOTRACK, REFRAMES, AVCLEVEL, IMAGEINFO, " +
-						"THUMB, CONTAINER, MUXINGMODE, FRAMERATEMODE, STEREOSCOPY, MATRIXCOEFFICIENTS, TITLECONTAINER, " +
-						"TITLEVIDEOTRACK, VIDEOTRACKCOUNT, IMAGECOUNT, BITDEPTH) VALUES "+
-						"(?, ?, ?, ?, ?, ?, ?, ?, ?, ?, ?, ?, ?, ?, ?, ?, ?, ?, ?, ?, ?, ?, ?, ?, ?, ?, ?)")
->>>>>>> 6e9bd2c6
+						"(?, ?, ?, ?, ?, ?, ?, ?, ?, ?, ?, ?, ?, ?, ?, ?, ?, ?, ?, ?, ?, ?, ?, ?, ?, ?, ?, ?, ?, ?, ?, ?, ?, ?)")
 				) {
 					ps.setString(1, name);
 					ps.setTimestamp(2, new Timestamp(modified));
@@ -897,11 +799,15 @@
 						ps.setString(13, left(media.getAspectRatioVideoTrack(), SIZE_ASPECTRATIO_VIDEOTRACK));
 						ps.setByte(14, media.getReferenceFrameCount());
 						ps.setString(15, left(media.getAvcLevel(), SIZE_AVC_LEVEL));
-<<<<<<< HEAD
-						if (media.getThumb() != null) {
-							ps.setBytes(16, media.getThumb());
+						if (media.getImageInfo() != null) {
+							ps.setObject(16, media.getImageInfo());
 						} else {
 							ps.setNull(16, Types.OTHER);
+						}
+						if (media.getThumb() != null) {
+							ps.setObject(17, media.getThumb());
+						} else {
+							ps.setNull(17, Types.OTHER);
 						}
 						ps.setString(17, left(media.getContainer(), SIZE_CONTAINER));
 						ps.setString(18, left(media.getMuxingModeAudio(), SIZE_MUXINGMODE));
@@ -920,28 +826,6 @@
 						ps.setString(31, left(media.getTVEpisodeNumber(), SIZE_TVEPISODENUMBER));
 						ps.setString(32, left(media.getTVEpisodeName(), SIZE_TVEPISODENAME));
 						ps.setBoolean(33, media.isTVEpisode());
-=======
-						if (media.getImageInfo() != null) {
-							ps.setObject(16, media.getImageInfo());
-						} else {
-							ps.setNull(16, Types.OTHER);
-						}
-						if (media.getThumb() != null) {
-							ps.setObject(17, media.getThumb());
-						} else {
-							ps.setNull(17, Types.OTHER);
-						}
-						ps.setString(18, left(media.getContainer(), SIZE_CONTAINER));
-						ps.setString(19, left(media.getMuxingModeAudio(), SIZE_MUXINGMODE));
-						ps.setString(20, left(media.getFrameRateMode(), SIZE_FRAMERATE_MODE));
-						ps.setString(21, left(media.getStereoscopy(), SIZE_STEREOSCOPY));
-						ps.setString(22, left(media.getMatrixCoefficients(), SIZE_MATRIX_COEFFICIENTS));
-						ps.setString(23, left(media.getFileTitleFromMetadata(), SIZE_TITLE));
-						ps.setString(24, left(media.getVideoTrackTitleFromMetadata(), SIZE_TITLE));
-						ps.setInt(25, media.getVideoTrackCount());
-						ps.setInt(26, media.getImageCount());
-						ps.setInt(27, media.getVideoBitDepth());
->>>>>>> 6e9bd2c6
 					} else {
 						ps.setString(4, null);
 						ps.setInt(5, 0);
@@ -955,36 +839,25 @@
 						ps.setNull(13, Types.VARCHAR);
 						ps.setByte(14, (byte) -1);
 						ps.setNull(15, Types.VARCHAR);
-<<<<<<< HEAD
-						ps.setNull(16, Types.BINARY);
-						ps.setNull(17, Types.VARCHAR);
-=======
 						ps.setNull(16, Types.OTHER);
 						ps.setNull(17, Types.OTHER);
->>>>>>> 6e9bd2c6
 						ps.setNull(18, Types.VARCHAR);
 						ps.setNull(19, Types.VARCHAR);
 						ps.setNull(20, Types.VARCHAR);
 						ps.setNull(21, Types.VARCHAR);
 						ps.setNull(22, Types.VARCHAR);
 						ps.setNull(23, Types.VARCHAR);
-<<<<<<< HEAD
-						ps.setInt(24, 0);
-						ps.setInt(25, 0);
-						ps.setInt(26, 0);
-						ps.setNull(27, Types.VARCHAR);
-						ps.setNull(28, Types.VARCHAR);
-						ps.setNull(29, Types.VARCHAR);
-						ps.setNull(30, Types.VARCHAR);
-						ps.setNull(31, Types.VARCHAR);
-						ps.setNull(32, Types.VARCHAR);
-						ps.setBoolean(33, false);
-=======
 						ps.setNull(24, Types.VARCHAR);
 						ps.setInt(25, 0);
 						ps.setInt(26, 0);
 						ps.setInt(27, 0);
->>>>>>> 6e9bd2c6
+						ps.setNull(28, Types.VARCHAR);
+						ps.setNull(29, Types.VARCHAR);
+						ps.setNull(20, Types.VARCHAR);
+						ps.setNull(31, Types.VARCHAR);
+						ps.setNull(32, Types.VARCHAR);
+						ps.setNull(33, Types.VARCHAR);
+						ps.setBoolean(34, false);
 					}
 					ps.executeUpdate();
 					try (ResultSet rs = ps.getGeneratedKeys()) {
@@ -1013,7 +886,6 @@
 		}
 	}
 
-<<<<<<< HEAD
 	/**
 	 * Updates an existing row with information from OpenSubtitles.
 	 *
@@ -1219,8 +1091,6 @@
 		}
 	}
 
-=======
->>>>>>> 6e9bd2c6
 	public synchronized void updateThumbnail(String name, long modified, int type, DLNAMediaInfo media) {
 		try (
 			Connection conn = getConnection();
@@ -1228,18 +1098,10 @@
 				"UPDATE FILES SET THUMB = ? WHERE FILENAME = ? AND MODIFIED = ?"
 			);
 		) {
-<<<<<<< HEAD
-			ps.setString(2, name);
-			ps.setTimestamp(3, new Timestamp(modified));
-			if (media != null && media.getThumb() != null) {
-				ps.setBytes(1, media.getThumb());
-=======
-
 			ps.setString(2, name);
 			ps.setTimestamp(3, new Timestamp(modified));
 			if (media != null && media.getThumb() != null) {
 				ps.setObject(1, media.getThumb());
->>>>>>> 6e9bd2c6
 			} else {
 				ps.setNull(1, Types.OTHER);
 			}
