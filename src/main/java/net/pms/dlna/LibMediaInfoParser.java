package net.pms.dlna;

import java.io.File;
import java.io.IOException;
import java.nio.charset.StandardCharsets;
import java.util.StringTokenizer;
import java.util.regex.Matcher;
import java.util.regex.Pattern;
import net.pms.configuration.FormatConfiguration;
import net.pms.configuration.RendererConfiguration;
import net.pms.dlna.MediaInfo.StreamType;
import net.pms.formats.v2.SubtitleType;
import net.pms.util.FileUtil;
import net.pms.util.ImagesUtil;
import org.apache.commons.codec.binary.Base64;
import org.apache.commons.imaging.ImageReadException;
import static org.apache.commons.lang3.StringUtils.*;
import org.slf4j.Logger;
import org.slf4j.LoggerFactory;

public class LibMediaInfoParser {
	private static final Logger LOGGER = LoggerFactory.getLogger(LibMediaInfoParser.class);

	// Regular expression to parse a 4 digit year number from a string
	private static final String YEAR_REGEX = ".*([\\d]{4}).*";

	// Pattern to parse the year from a string
	private static final Pattern yearPattern = Pattern.compile(YEAR_REGEX);

	private static MediaInfo MI;

	static {
		MI = new MediaInfo();

		if (MI.isValid()) {
			MI.Option("Internet", "No"); // avoid MediaInfoLib to try to connect to an Internet server for availability of newer software, anonymous statistics and retrieving information about a file
			MI.Option("Complete", "1");
			MI.Option("Language", "raw");
			MI.Option("File_TestContinuousFileNames", "0");
			LOGGER.debug("Option 'File_TestContinuousFileNames' is set to: " + MI.Option("File_TestContinuousFileNames_Get"));
			MI.Option("ParseSpeed", "0");
			LOGGER.debug("Option 'ParseSpeed' is set to: " + MI.Option("ParseSpeed_Get"));
//			LOGGER.debug(MI.Option("Info_Parameters_CSV")); // It can be used to export all current MediaInfo parameters
		}
	}

	public static boolean isValid() {
		return MI.isValid();
	}

	public static void close() {
		try {
			MI.finalize();
		} catch (Throwable e) {
			LOGGER.debug("Caught exception", e);
		}
	}

	@Deprecated
	public synchronized static void parse(DLNAMediaInfo media, InputFile inputFile, int type) {
		parse(media, inputFile, type, null);
	}

	/**
	 * Parse media via MediaInfo.
	 */
	public synchronized static void parse(DLNAMediaInfo media, InputFile inputFile, int type, RendererConfiguration renderer) {
		File file = inputFile.getFile();
		if (!media.isMediaparsed() && file != null && MI.isValid() && MI.Open(file.getAbsolutePath()) > 0) {
//			try {
				StreamType general = StreamType.General;
				StreamType video = StreamType.Video;
				StreamType audio = StreamType.Audio;
				StreamType image = StreamType.Image;
				StreamType text = StreamType.Text;
				DLNAMediaAudio currentAudioTrack = new DLNAMediaAudio();
				DLNAMediaSubtitle currentSubTrack;
				media.setSize(file.length());
				String value;

				// set General
				getFormat(general, media, currentAudioTrack, MI.Get(general, 0, "Format"), file);
				getFormat(general, media, currentAudioTrack, MI.Get(general, 0, "CodecID").trim(), file);
				media.setDuration(getDuration(MI.Get(general, 0, "Duration/String1")));
				media.setBitrate(getBitrate(MI.Get(general, 0, "OverallBitRate")));
				value = MI.Get(general, 0, "Cover_Data");
				if (!value.isEmpty()) {
					media.setThumb(new Base64().decode(value.getBytes(StandardCharsets.US_ASCII)));
					media.setThumbready(true);
				}
				value = MI.Get(general, 0, "Title");
				if (!value.isEmpty()) {
					media.setFileTitleFromMetadata(value);
				}

				// set Video
				media.setVideoTrackCount(MI.Count_Get(video));
				if (media.getVideoTrackCount() > 0) {
					for (int i = 0; i < media.getVideoTrackCount(); i++) {
						// check for DXSA and DXSB subtitles (subs in video format)
						if (MI.Get(video, i, "Title").startsWith("Subtitle")) {
							currentSubTrack = new DLNAMediaSubtitle();
							// First attempt to detect subtitle track format
							currentSubTrack.setType(SubtitleType.valueOfLibMediaInfoCodec(MI.Get(video, i, "Format")));
							// Second attempt to detect subtitle track format (CodecID usually is more accurate)
							currentSubTrack.setType(SubtitleType.valueOfLibMediaInfoCodec(MI.Get(video, i, "CodecID")));
							currentSubTrack.setId(media.getSubtitleTracksList().size());
							addSub(currentSubTrack, media);
						} else {
							getFormat(video, media, currentAudioTrack, MI.Get(video, i, "Format"), file);
							getFormat(video, media, currentAudioTrack, MI.Get(video, i, "Format_Version"), file);
							getFormat(video, media, currentAudioTrack, MI.Get(video, i, "CodecID"), file);
							media.setWidth(getPixelValue(MI.Get(video, i, "Width")));
							media.setHeight(getPixelValue(MI.Get(video, i, "Height")));
							media.setMatrixCoefficients(MI.Get(video, i, "matrix_coefficients"));
							media.setStereoscopy(MI.Get(video, i, "MultiView_Layout"));
							media.setAspectRatioContainer(MI.Get(video, i, "DisplayAspectRatio/String"));
							media.setAspectRatioVideoTrack(MI.Get(video, i, "DisplayAspectRatio_Original/String"));
							media.setFrameRate(getFPSValue(MI.Get(video, i, "FrameRate")));
							media.setFrameRateMode(getFrameRateModeValue(MI.Get(video, i, "FrameRateMode")));
							media.setReferenceFrameCount(getReferenceFrameCount(MI.Get(video, i, "Format_Settings_RefFrames/String")));
							media.setVideoTrackTitleFromMetadata(MI.Get(video, i, "Title"));
							value = MI.Get(video, i, "Format_Settings_QPel");
							if (!value.isEmpty()) {
								media.putExtra(FormatConfiguration.MI_QPEL, value);
							}

							value = MI.Get(video, i, "Format_Settings_GMC");
							if (!value.isEmpty()) {
								media.putExtra(FormatConfiguration.MI_GMC, value);
							}

							value = MI.Get(video, i, "Format_Settings_GOP");
							if (!value.isEmpty()) {
								media.putExtra(FormatConfiguration.MI_GOP, value);
							}

							media.setMuxingMode(MI.Get(video, i, "MuxingMode"));
							if (!media.isEncrypted()) {
								media.setEncrypted("encrypted".equals(MI.Get(video, i, "Encryption")));
							}

							value = MI.Get(video, i, "BitDepth");
							if (!value.isEmpty()) {
								try {
									media.setVideoBitDepth(Integer.parseInt(value));
								} catch (NumberFormatException nfe) {
									LOGGER.debug("Could not parse bits per sample \"" + value + "\"");
								}
							}
						}
					}
				}

				// set Audio
				int audioTracks = MI.Count_Get(audio);
				if (audioTracks > 0) {
					for (int i = 0; i < audioTracks; i++) {
						currentAudioTrack = new DLNAMediaAudio();
						getFormat(audio, media, currentAudioTrack, MI.Get(audio, i, "Format"), file);
						getFormat(audio, media, currentAudioTrack, MI.Get(audio, i, "Format_Version"), file);
						getFormat(audio, media, currentAudioTrack, MI.Get(audio, i, "Format_Profile"), file);
						getFormat(audio, media, currentAudioTrack, MI.Get(audio, i, "CodecID"), file);
						currentAudioTrack.setLang(getLang(MI.Get(audio, i, "Language/String")));
						currentAudioTrack.setAudioTrackTitleFromMetadata((MI.Get(audio, i, "Title")).trim());
						currentAudioTrack.getAudioProperties().setNumberOfChannels(MI.Get(audio, i, "Channel(s)"));
						currentAudioTrack.setSampleFrequency(getSampleFrequency(MI.Get(audio, i, "SamplingRate")));
						currentAudioTrack.setBitRate(getBitrate(MI.Get(audio, i, "BitRate")));
						currentAudioTrack.setSongname(MI.Get(general, 0, "Track"));

						if (
							renderer.isPrependTrackNumbers() &&
							currentAudioTrack.getTrack() > 0 &&
							currentAudioTrack.getSongname() != null &&
							currentAudioTrack.getSongname().length() > 0
						) {
							currentAudioTrack.setSongname(currentAudioTrack.getTrack() + ": " + currentAudioTrack.getSongname());
						}

						currentAudioTrack.setAlbum(MI.Get(general, 0, "Album"));
						currentAudioTrack.setArtist(MI.Get(general, 0, "Performer"));
						currentAudioTrack.setGenre(MI.Get(general, 0, "Genre"));
						// Try to parse the year from the stored date
						String recordedDate = MI.Get(general, 0, "Recorded_Date");
						Matcher matcher = yearPattern.matcher(recordedDate);
						if (matcher.matches()) {
							try {
								currentAudioTrack.setYear(Integer.parseInt(matcher.group(1)));
							} catch (NumberFormatException nfe) {
								LOGGER.debug("Could not parse year from recorded date \"" + recordedDate + "\"");
							}
						}

						// Special check for OGM: MediaInfo reports specific Audio/Subs IDs (0xn) while mencoder does not
						value = MI.Get(audio, i, "ID/String");
						if (!value.isEmpty()) {
							if (value.contains("(0x") && !FormatConfiguration.OGG.equals(media.getContainer())) {
								currentAudioTrack.setId(getSpecificID(value));
							} else {
								currentAudioTrack.setId(media.getAudioTracksList().size());
							}
						}

						value = MI.Get(general, i, "Track/Position");
						if (!value.isEmpty()) {
							try {
								currentAudioTrack.setTrack(Integer.parseInt(value));
							} catch (NumberFormatException nfe) {
								LOGGER.debug("Could not parse track \"" + value + "\"");
							}
						}

						value = MI.Get(audio, i, "BitDepth");
						if (!value.isEmpty()) {
							try {
								currentAudioTrack.setBitsperSample(Integer.parseInt(value));
							} catch (NumberFormatException nfe) {
								LOGGER.debug("Could not parse bits per sample \"" + value + "\"");
							}
						}

						addAudio(currentAudioTrack, media);
					}
				}

				// set Image
				media.setImageCount(MI.Count_Get(image));
				if (media.getImageCount() > 0) {
					boolean parseByMediainfo = false;
					// for image parsing use Imaging instead of the MediaInfo which doesn't provide enough information
					try {
						ImagesUtil.parseImageByImaging(file, media);
						media.setContainer(media.getCodecV());
					} catch (ImageReadException | IOException e) {
<<<<<<< HEAD
						LOGGER.info("Error parsing image ({}) with Imaging, switching to MediaInfo.", file.getAbsolutePath());
=======
						LOGGER.debug("Error when parsing image ({}) with Imaging, switching to MediaInfo.", file.getAbsolutePath());
>>>>>>> 2781d8ca
						parseByMediainfo = true;
					}

					if (parseByMediainfo) {
						getFormat(image, media, currentAudioTrack, MI.Get(image, 0, "Format"), file);
						media.setWidth(getPixelValue(MI.Get(image, 0, "Width")));
						media.setHeight(getPixelValue(MI.Get(image, 0, "Height")));
					}
<<<<<<< HEAD
=======
					
//					media.setImageCount(media.getImageCount() + 1);
>>>>>>> 2781d8ca
				}

				// set Subs in text format
				int subTracks = MI.Count_Get(text);
				if (subTracks > 0) {
					for (int i = 0; i < subTracks; i++) {
						currentSubTrack = new DLNAMediaSubtitle();
						currentSubTrack.setType(SubtitleType.valueOfLibMediaInfoCodec(MI.Get(text, i, "Format")));
						currentSubTrack.setType(SubtitleType.valueOfLibMediaInfoCodec(MI.Get(text, i, "CodecID")));
						currentSubTrack.setLang(getLang(MI.Get(text, i, "Language/String")));
						currentSubTrack.setSubtitlesTrackTitleFromMetadata((MI.Get(text, i, "Title")).trim());
						// Special check for OGM: MediaInfo reports specific Audio/Subs IDs (0xn) while mencoder does not
						value = MI.Get(text, i, "ID/String");
						if (!value.isEmpty()) {
							if (value.contains("(0x") && !FormatConfiguration.OGG.equals(media.getContainer())) {
								currentSubTrack.setId(getSpecificID(value));
							} else {
								currentSubTrack.setId(media.getSubtitleTracksList().size());
							}
						}

						addSub(currentSubTrack, media);
					}
				}

				/**
				 * Native M4A/AAC streaming bug: http://www.ps3mediaserver.org/forum/viewtopic.php?f=6&t=16691
				 * Some M4A files have generic codec id "mp42" instead of "M4A". For example:
				 *
				 * General
				 * Format                                   : MPEG-4
				 * Format profile                           : Apple audio with iTunes info
				 * Codec ID                                 : M4A
				 *
				 * vs
				 *
				 * General
				 * Format                                   : MPEG-4
				 * Format profile                           : Base Media / Version 2
				 * Codec ID                                 : mp42
				 *
				 * As a workaround, set container type to AAC for MP4 files that have a single AAC audio track and no video.
				 */
				if (
					FormatConfiguration.MP4.equals(media.getContainer()) &&
					isBlank(media.getCodecV()) &&
					media.getAudioTracksList() != null &&
					media.getAudioTracksList().size() == 1 &&
					FormatConfiguration.AAC.equals(media.getAudioTracksList().get(0).getCodecA())
				) {
					media.setContainer(FormatConfiguration.AAC);
				}

				/**
				 * Recognize 3D layout from the filename.
				 *
				 * First we check for our custom naming convention, for which the filename
				 * either has to start with "3DSBSLF" or "3DSBSRF" for side-by-side layout
				 * or "3DOULF" or "3DOURF" for over-under layout.
				 * For anaglyph 3D video can be used following combination:
				 * 		3DARCG 	anaglyph_red_cyan_gray
				 *		3DARCH 	anaglyph_red_cyan_half_color
				 *		3DARCC 	anaglyph_red_cyan_color
				 *		3DARCD 	anaglyph_red_cyan_dubois
				 *		3DAGMG 	anaglyph_green_magenta_gray
				 *		3DAGMH 	anaglyph_green_magenta_half_color
				 *		3DAGMC 	anaglyph_green_magenta_color
				 *		3DAGMD 	anaglyph_green_magenta_dubois
				 *		3DAYBG 	anaglyph_yellow_blue_gray
				 *		3DAYBH 	anaglyph_yellow_blue_half_color
				 *		3DAYBC 	anaglyph_yellow_blue_color
				 *		3DAYBD 	anaglyph_yellow_blue_dubois
				 *
				 * Next we check for common naming conventions.
				 */
				if (!media.is3d()) {
					String upperCaseFileName = file.getName().toUpperCase();
					if (upperCaseFileName.startsWith("3DSBS")) {
						LOGGER.debug("3D format SBS detected for " + file.getName());
						media.setStereoscopy(file.getName().substring(2, 7));
					} else if (upperCaseFileName.startsWith("3DOU")) {
						LOGGER.debug("3D format OU detected for " + file.getName());
						media.setStereoscopy(file.getName().substring(2, 6));
					} else if (upperCaseFileName.startsWith("3DA")) {
						LOGGER.debug("3D format Anaglyph detected for " + file.getName());
						media.setStereoscopy(file.getName().substring(2, 6));
					} else if (upperCaseFileName.matches(".*[\\s\\.](H-|H|HALF-|HALF.)SBS[\\s\\.].*")) {
						LOGGER.debug("3D format HSBS detected for " + file.getName());
						media.setStereoscopy("half side by side (left eye first)");
					} else if (upperCaseFileName.matches(".*[\\s\\.](H-|H|HALF-|HALF.)(OU|TB)[\\s\\.].*")) {
						LOGGER.debug("3D format HOU detected for " + file.getName());
						media.setStereoscopy("half top-bottom (left eye first)");
					} else if (upperCaseFileName.matches(".*[\\s\\.]SBS[\\s\\.].*")) {
						if (media.getWidth() > 1920) {
							LOGGER.debug("3D format SBS detected for " + file.getName());
							media.setStereoscopy("side by side (left eye first)");
						} else {
							LOGGER.debug("3D format HSBS detected based on width for " + file.getName());
							media.setStereoscopy("half side by side (left eye first)");
						}
					} else if (upperCaseFileName.matches(".*[\\s\\.](OU|TB)[\\s\\.].*")) {
						if (media.getHeight() > 1080) {
							LOGGER.debug("3D format OU detected for " + file.getName());
							media.setStereoscopy("top-bottom (left eye first)");
						} else {
							LOGGER.debug("3D format HOU detected based on height for " + file.getName());
							media.setStereoscopy("half top-bottom (left eye first)");
						}
					}
				}

				media.finalize(type, inputFile);
//			} catch (Exception e) {
//				LOGGER.error("Error in MediaInfo parsing:", e);
//			} finally {
				MI.Close();
				if (media.getContainer() == null) {
					media.setContainer(DLNAMediaLang.UND);
				}

				if (media.getCodecV() == null) {
					media.setCodecV(DLNAMediaLang.UND);
				}

				media.setMediaparsed(true);
//			}
		}
	}

	public static void addAudio(DLNAMediaAudio currentAudioTrack, DLNAMediaInfo media) {
		if (isBlank(currentAudioTrack.getLang())) {
			currentAudioTrack.setLang(DLNAMediaLang.UND);
		}

		if (isBlank(currentAudioTrack.getCodecA())) {
			currentAudioTrack.setCodecA(DLNAMediaLang.UND);
		}

		media.getAudioTracksList().add(currentAudioTrack);
	}

	public static void addSub(DLNAMediaSubtitle currentSubTrack, DLNAMediaInfo media) {
		if (currentSubTrack.getType() == SubtitleType.UNSUPPORTED) {
			return;
		}

		if (isBlank(currentSubTrack.getLang())) {
			currentSubTrack.setLang(DLNAMediaLang.UND);
		}

		media.getSubtitleTracksList().add(currentSubTrack);
	}

	@Deprecated
	// FIXME this is obsolete (replaced by the private method below) and isn't called from anywhere outside this class
	public static void getFormat(MediaInfo.StreamType streamType, DLNAMediaInfo media, DLNAMediaAudio audio, String value) {
		getFormat(streamType, media, audio, value, null);
	}

	private static void getFormat(StreamType streamType, DLNAMediaInfo media, DLNAMediaAudio audio, String value, File file) {
		if (value.isEmpty()) {
			return;
		}

		value = value.toLowerCase();
		String format = null;

		if (value.startsWith("3g2")) {
			format = FormatConfiguration.THREEGPP2;
		} else if (value.startsWith("3gp")) {
			format = FormatConfiguration.THREEGPP;
		} else if (value.startsWith("matroska")) {
			format = FormatConfiguration.MATROSKA;
		} else if (value.equals("avi") || value.equals("opendml")) {
			format = FormatConfiguration.AVI;
		} else if (value.startsWith("cinepack")) {
			format = FormatConfiguration.CINEPACK;
		} else if (value.startsWith("flash")) {
			format = FormatConfiguration.FLV;
		} else if (value.equals("webm")) {
			format = FormatConfiguration.WEBM;
		} else if (value.equals("qt") || value.equals("quicktime")) {
			format = FormatConfiguration.MOV;
		} else if (value.equals("isom") || value.startsWith("mp4") || value.equals("20") || value.equals("m4v") || value.startsWith("mpeg-4")) {
			format = FormatConfiguration.MP4;
		} else if (value.contains("mpeg-ps")) {
			format = FormatConfiguration.MPEGPS;
		} else if (value.contains("mpeg-ts") || value.equals("bdav")) {
			format = FormatConfiguration.MPEGTS;
		} else if (value.contains("aiff")) {
			format = FormatConfiguration.AIFF;
		} else if (value.contains("ogg")) {
			format = FormatConfiguration.OGG;
		} else if (value.contains("opus")) {
			format = FormatConfiguration.OPUS;
		} else if (value.contains("realmedia") || value.startsWith("rv")) {
			format = FormatConfiguration.RM;
		} else if (value.startsWith("theora")) {
			format = FormatConfiguration.THEORA;
		} else if (value.contains("windows media") || value.equals("wmv1") || value.equals("wmv2") || value.equals("wmv7") || value.equals("wmv8")) {
			format = FormatConfiguration.WMV;
		} else if (value.contains("mjpg") || value.contains("m-jpeg")) {
			format = FormatConfiguration.MJPEG;
		} else if (value.startsWith("h263") || value.startsWith("s263") || value.startsWith("u263")) {
			format = FormatConfiguration.H263;
		} else if (value.startsWith("avc") || value.startsWith("h264")) {
			format = FormatConfiguration.H264;
		} else if (value.startsWith("hevc")) {
			format = FormatConfiguration.H265;
		} else if (value.startsWith("sorenson")) {
			format = FormatConfiguration.SORENSON;
		} else if (value.startsWith("vp6")) {
			format = FormatConfiguration.VP6;
		} else if (value.startsWith("vp7")) {
			format = FormatConfiguration.VP7;
		} else if (value.startsWith("vp8")) {
			format = FormatConfiguration.VP8;
		} else if (value.startsWith("vp9")) {
			format = FormatConfiguration.VP9;
		} else if (value.contains("xvid")) {
			format = FormatConfiguration.MP4;
		} else if (value.contains("mjpg") || value.contains("m-jpeg")) {
			format = FormatConfiguration.MJPEG;
		} else if (value.contains("div") || value.contains("dx")) {
			format = FormatConfiguration.DIVX;
		} else if (value.matches("(?i)(dv)|(cdv.?)|(dc25)|(dcap)|(dvc.?)|(dvs.?)|(dvrs)|(dv25)|(dv50)|(dvan)|(dvh.?)|(dvis)|(dvl.?)|(dvnm)|(dvp.?)|(mdvf)|(pdvc)|(r411)|(r420)|(sdcc)|(sl25)|(sl50)|(sldv)")) {
			format = FormatConfiguration.DV;
		} else if (value.contains("mpeg video")) {
			format = FormatConfiguration.MPEG2;
		} else if (value.equals("vc-1") || value.equals("vc1") || value.equals("wvc1") || value.equals("wmv3") || value.equals("wmv9") || value.equals("wmva")) {
			format = FormatConfiguration.VC1;
		} else if (value.startsWith("version 1")) {
			if (media.getCodecV() != null && media.getCodecV().equals(FormatConfiguration.MPEG2) && audio.getCodecA() == null) {
				format = FormatConfiguration.MPEG1;
			}
		} else if (value.equals("layer 3")) {
			if (audio.getCodecA() != null && audio.getCodecA().equals(FormatConfiguration.MPA)) {
				format = FormatConfiguration.MP3;
				// special case:
				if (media.getContainer() != null && media.getContainer().equals(FormatConfiguration.MPA)) {
					media.setContainer(FormatConfiguration.MP3);
				}
			}
		} else if (value.equals("ma") || value.equals("ma / core") || value.equals("134")) {
			if (audio.getCodecA() != null && audio.getCodecA().equals(FormatConfiguration.DTS)) {
				format = FormatConfiguration.DTSHD;
			}
		} else if (value.equals("vorbis") || value.equals("a_vorbis")) {
			format = FormatConfiguration.VORBIS;
		} else if (value.equals("adts")) {
			format = FormatConfiguration.ADTS;
		} else if (value.startsWith("amr")) {
			format = FormatConfiguration.AMR;
		} else if (value.equals("ac-3") || value.equals("a_ac3") || value.equals("2000")) {
			format = FormatConfiguration.AC3;
		} else if (value.startsWith("cook")) {
			format = FormatConfiguration.COOK;
		} else if (value.startsWith("qdesign")) {
			format = FormatConfiguration.QDESIGN;
		} else if (value.equals("realaudio lossless")) {
			format = FormatConfiguration.REALAUDIO_LOSSLESS;
		} else if (value.equals("e-ac-3")) {
			format = FormatConfiguration.EAC3;
		} else if (value.contains("truehd")) {
			format = FormatConfiguration.TRUEHD;
		} else if (value.equals("tta")) {
			format = FormatConfiguration.TTA;
		} else if (value.equals("55") || value.equals("a_mpeg/l3")) {
			format = FormatConfiguration.MP3;
		} else if (value.equals("lc")) {
			format = FormatConfiguration.AAC;
		} else if (value.contains("he-aac")) {
			format = FormatConfiguration.AAC_HE;
		} else if (value.startsWith("adpcm")) {
			format = FormatConfiguration.ADPCM;
		} else if (value.equals("pcm") || (value.equals("1") && (audio.getCodecA() == null || !audio.getCodecA().equals(FormatConfiguration.DTS)))) {
			format = FormatConfiguration.LPCM;
		} else if (value.equals("alac")) {
			format = FormatConfiguration.ALAC;
		} else if (value.equals("wave")) {
			format = FormatConfiguration.WAV;
		} else if (value.equals("shorten")) {
			format = FormatConfiguration.SHORTEN;
		} else if (
			(
				value.equals("dts") ||
				value.equals("a_dts") ||
				value.equals("8")
			) &&
			(
				audio.getCodecA() == null ||
				!audio.getCodecA().equals(FormatConfiguration.DTSHD)
			)
		) {
			format = FormatConfiguration.DTS;
		} else if (value.equals("mpeg audio")) {
			format = FormatConfiguration.MPA;
		} else if (value.equals("161") || value.startsWith("wma")) {
			format = FormatConfiguration.WMA;
			if (media.getCodecV() == null) {
				media.setContainer(FormatConfiguration.WMA);
			}
		} else if (value.equals("flac")) {
			format = FormatConfiguration.FLAC;
		} else if (value.equals("monkey's audio")) {
			format = FormatConfiguration.APE;
		} else if (value.contains("musepack")) {
			format = FormatConfiguration.MPC;
		} else if (value.contains("wavpack")) {
			format = FormatConfiguration.WAVPACK;
		} else if (value.contains("mlp")) {
			format = FormatConfiguration.MLP;
		} else if (value.contains("atrac3")) {
			format = FormatConfiguration.ATRAC;
			if (media.getCodecV() == null) {
				media.setContainer(FormatConfiguration.ATRAC);
			}
		} else if (value.equals("jpeg")) {
			format = FormatConfiguration.JPG;
		} else if (value.equals("png")) {
			format = FormatConfiguration.PNG;
		} else if (value.equals("gif")) {
			format = FormatConfiguration.GIF;
		} else if (value.equals("bitmap")) {
			format = FormatConfiguration.BMP;
		} else if (value.equals("tiff")) {
			format = FormatConfiguration.TIFF;
		} else if (containsIgnoreCase(value, "@l") && streamType == StreamType.Video) {
			media.setAvcLevel(getAvcLevel(value));
			media.setH264Profile(getAvcProfile(value));
		}

		if (format != null) {
			if (streamType == StreamType.General) {
				media.setContainer(format);
			} else if (streamType == StreamType.Video) {
				media.setCodecV(format);
			} else if (streamType == StreamType.Audio) {
				audio.setCodecA(format);
			}
		// format not found so set container type based on the file extension. It will be overwritten when the correct type will be found
		} else if (streamType == StreamType.General && media.getContainer() == null) {
			media.setContainer(FileUtil.getExtension(file.getAbsolutePath()));
		}
	}

	public static int getPixelValue(String value) {
		if (value.contains("pixel")) {
			value = value.substring(0, value.indexOf("pixel"));
		}

		value = value.trim();

		// Value can look like "512 / 512" at this point
		if (value.contains("/")) {
			value = value.substring(0, value.indexOf('/')).trim();
		}

		int pixels = Integer.parseInt(value);
		return pixels;
	}

	/**
	 * @param value {@code Format_Settings_RefFrames/String} value to parse.
	 * @return reference frame count or {@code -1} if could not parse.
	 */
	public static byte getReferenceFrameCount(String value) {
		if (isBlank(value)) {
			return -1;
		}

		try {
			// Values like "16 frame3"
			return Byte.parseByte(substringBefore(value, " "));
		} catch (NumberFormatException ex) {
			// Not parsed
			LOGGER.warn("Could not parse ReferenceFrameCount value {}." , value);
			LOGGER.warn("Exception: ", ex);
			return -1;
		}
	}

	/**
	 * @param value {@code Format_Profile} value to parse.
	 * @return AVC level or {@code null} if could not parse.
	 */
	public static String getAvcLevel(String value) {
		// Example values:
		// High@L3.0
		// High@L4.0
		// High@L4.1
		final String avcLevel = substringAfterLast(lowerCase(value), "@l");
		if (isNotBlank(avcLevel)) {
			return avcLevel;
		} else {
			LOGGER.warn("Could not parse AvcLevel value {}." , value);
			return null;
		}
	}

	public static String getAvcProfile(String value) {
		String profile = substringBefore(lowerCase(value), "@l");
		if (isNotBlank(profile)) {
			return profile;
		} else {
			LOGGER.warn("Could not parse AvcProfile value {}." , value);
			return null;
		}
	}

	public static int getBitrate(String value) {
		if (value.isEmpty()) {
			return 0;
		}

		if (value.contains("/")) {
			value = value.substring(0, value.indexOf('/')).trim();
		}

		try {
			return Integer.parseInt(value);
		} catch (NumberFormatException e) {
			LOGGER.trace("Could not parse bitrate \"{}\": ", value, e.getMessage());
			return 0;
		}
	}

	public static int getSpecificID(String value) {
		// If ID is given as 'streamID-substreamID' use the second (which is hopefully unique).
		// For example in vob audio ID can be '189 (0xBD)-32 (0x80)' and text ID '189 (0xBD)-128 (0x20)'
		int end = value.lastIndexOf("(0x");
		if (end > -1) {
			int start = value.lastIndexOf('-') + 1;
			value = value.substring(start > end ? 0 : start, end);
		}

		value = value.trim();
		int id = Integer.parseInt(value);
		return id;
	}

	public static String getSampleFrequency(String value) {
		/**
		 * Some tracks show several values, e.g. "48000 / 48000 / 24000" for HE-AAC
		 * We store only the first value
		 */
		if (value.indexOf('/') > -1) {
			value = value.substring(0, value.indexOf('/'));
		}

		if (value.contains("khz")) {
			value = value.substring(0, value.indexOf("khz"));
		}

		value = value.trim();
		return value;
	}

	public static String getFPSValue(String value) {
		if (value.contains("fps")) {
			value = value.substring(0, value.indexOf("fps"));
		}

		value = value.trim();
		return value;
	}

	public static String getFrameRateModeValue(String value) {
		if (value.indexOf('/') > -1) {
			value = value.substring(0, value.indexOf('/'));
		}

		value = value.trim();
		return value;
	}

	public static String getLang(String value) {
		if (value.indexOf('(') > -1) {
			value = value.substring(0, value.indexOf('('));
		}

		if (value.indexOf('/') > -1) {
			value = value.substring(0, value.indexOf('/'));
		}

		value = value.trim();
		return value;
	}

	/**
	 * @deprecated use trim()
	 */
	@Deprecated
	public static String getFlavor(String value) {
		value = value.trim();
		return value;
	}

	private static double getDuration(String value) {
		int h = 0, m = 0, s = 0;
		StringTokenizer st = new StringTokenizer(value, " ");

		while (st.hasMoreTokens()) {
			String token = st.nextToken();
			int hl = token.indexOf('h');

			if (hl > -1) {
				h = Integer.parseInt(token.substring(0, hl).trim());
			}

			int mnl = token.indexOf("mn");

			if (mnl > -1) {
				m = Integer.parseInt(token.substring(0, mnl).trim());
			}

			int msl = token.indexOf("ms");

			if (msl == -1) {
				// Only check if ms was not found
				int sl = token.indexOf('s');

				if (sl > -1) {
					s = Integer.parseInt(token.substring(0, sl).trim());
				}
			}
		}

		return (h * 3600) + (m * 60) + s;
	}
}<|MERGE_RESOLUTION|>--- conflicted
+++ resolved
@@ -232,11 +232,7 @@
 						ImagesUtil.parseImageByImaging(file, media);
 						media.setContainer(media.getCodecV());
 					} catch (ImageReadException | IOException e) {
-<<<<<<< HEAD
-						LOGGER.info("Error parsing image ({}) with Imaging, switching to MediaInfo.", file.getAbsolutePath());
-=======
 						LOGGER.debug("Error when parsing image ({}) with Imaging, switching to MediaInfo.", file.getAbsolutePath());
->>>>>>> 2781d8ca
 						parseByMediainfo = true;
 					}
 
@@ -245,11 +241,6 @@
 						media.setWidth(getPixelValue(MI.Get(image, 0, "Width")));
 						media.setHeight(getPixelValue(MI.Get(image, 0, "Height")));
 					}
-<<<<<<< HEAD
-=======
-					
-//					media.setImageCount(media.getImageCount() + 1);
->>>>>>> 2781d8ca
 				}
 
 				// set Subs in text format
