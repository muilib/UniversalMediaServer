/*
 * PS3 Media Server, for streaming any medias to your PS3.
 * Copyright (C) 2008  A.Brochard
 *
 * This program is free software; you can redistribute it and/or
 * modify it under the terms of the GNU General Public License
 * as published by the Free Software Foundation; version 2
 * of the License only.
 *
 * This program is distributed in the hope that it will be useful,
 * but WITHOUT ANY WARRANTY; without even the implied warranty of
 * MERCHANTABILITY or FITNESS FOR A PARTICULAR PURPOSE.  See the
 * GNU General Public License for more details.
 *
 * You should have received a copy of the GNU General Public License
 * along with this program; if not, write to the Free Software
 * Foundation, Inc., 51 Franklin Street, Fifth Floor, Boston, MA  02110-1301, USA.
 */
package net.pms.dlna;

import com.sun.jna.Platform;
import java.io.*;
import java.net.MalformedURLException;
import java.net.URI;
import java.net.URISyntaxException;
import java.net.URL;
import java.net.URLDecoder;
import java.text.Collator;
import java.text.Normalizer;
import java.util.*;
import net.pms.Messages;
import net.pms.PMS;
import net.pms.configuration.DownloadPlugins;
import net.pms.configuration.MapFileConfiguration;
import net.pms.configuration.PmsConfiguration;
import net.pms.configuration.RendererConfiguration;
import net.pms.dlna.virtual.VirtualFolder;
import net.pms.dlna.virtual.VirtualVideoAction;
import net.pms.external.AdditionalFolderAtRoot;
import net.pms.external.AdditionalFoldersAtRoot;
import net.pms.external.ExternalFactory;
import net.pms.external.ExternalListener;
import net.pms.formats.Format;
import net.pms.newgui.IFrame;
import net.pms.util.FileUtil;
import org.apache.commons.configuration.ConfigurationException;
import org.apache.commons.io.FileUtils;
import org.apache.commons.io.IOUtils;
import org.apache.commons.lang3.StringUtils;
import org.slf4j.Logger;
import org.slf4j.LoggerFactory;
import xmlwise.Plist;
import xmlwise.XmlParseException;

public class RootFolder extends DLNAResource {
	private static final Logger LOGGER = LoggerFactory.getLogger(RootFolder.class);
	private static final PmsConfiguration configuration = PMS.getConfiguration();
	private boolean running;
	private FolderLimit lim;
	private MediaMonitor mon;
	private RecentlyPlayed last;
	private ArrayList<String> tags;

	public RootFolder(ArrayList<String> tags) {
		setIndexId(0);
		this.tags = tags;
	}

	public RootFolder() {
		this(null);
	}

	@Override
	public InputStream getInputStream() {
		return null;
	}

	@Override
	public String getName() {
		return "root";
	}

	@Override
	public boolean isFolder() {
		return true;
	}

	@Override
	public long length() {
		return 0;
	}

	@Override
	public String getSystemName() {
		return getName();
	}

	@Override
	public boolean isValid() {
		return true;
	}

	@Override
	public void discoverChildren() {
		if (isDiscovered()) {
			return;
		}

		if (!configuration.isHideRecentlyPlayedFolder()) {
			last = new RecentlyPlayed();
			addChild(last);
		}

		if (!configuration.isHideNewMediaFolder()) {
			String m = (String) configuration.getFoldersMonitored();
			if (!StringUtils.isEmpty(m)) {
				String[] tmp = m.split(",");
				File[] dirs = new File[tmp.length];
				for (int i = 0; i < tmp.length; i++) {
					dirs[i] = new File(tmp[i]);
				}
				mon = new MediaMonitor(dirs);
				addChild(mon);
			}
		}

		if (configuration.getFolderLimit()) {
			lim = new FolderLimit();
			addChild(lim);
		}

		for (DLNAResource r : getConfiguredFolders(tags)) {
			addChild(r);
		}

		for (DLNAResource r : getVirtualFolders(tags)) {
			addChild(r);
		}

		if (configuration.getSearchFolder()) {
			SearchFolder sf = new SearchFolder("Search disc folders", new FileSearch(getConfiguredFolders(null)));
			addChild(sf);
		}

		String webConfPath = configuration.getWebConfPath();
		File webConf = new File(webConfPath);
		if (webConf.exists() && configuration.getExternalNetwork() && !configuration.isHideWebFolder(tags)) {
			addWebFolder(webConf);
		}

		if (Platform.isMac() && configuration.isShowIphotoLibrary()) {
			DLNAResource iPhotoRes = getiPhotoFolder();
			if (iPhotoRes != null) {
				addChild(iPhotoRes);
			}
		}

		if (Platform.isMac() && configuration.isShowApertureLibrary()) {
			DLNAResource apertureRes = getApertureFolder();
			if (apertureRes != null) {
				addChild(apertureRes);
			}
		}

		if ((Platform.isMac() || Platform.isWindows()) && configuration.isShowItunesLibrary()) {
			DLNAResource iTunesRes = getiTunesFolder();
			if (iTunesRes != null) {
				addChild(iTunesRes);
			}
		}

		if (!configuration.isHideMediaLibraryFolder()) {
			DLNAResource libraryRes = PMS.get().getLibrary();
			if (libraryRes != null) {
				addChild(libraryRes);
			}
		}

		for (DLNAResource r : getAdditionalFoldersAtRoot()) {
			addChild(r);
		}

		if (!configuration.getHideVideoSettings()) {
			addAdminFolder();
		}

		setDiscovered(true);
	}

	public void setFolderLim(DLNAResource r) {
		if (lim != null) {
			lim.setStart(r);
		}
	}

	public void scan() {
		running = true;

		if (!isDiscovered()) {
			discoverChildren();
		}

		setDefaultRenderer(RendererConfiguration.getDefaultConf());
		scan(this);
		IFrame frame = PMS.get().getFrame();
		frame.setScanLibraryEnabled(true);
		PMS.get().getDatabase().cleanup();
		frame.setStatusLine(null);
	}

	/*
	 * @deprecated Use {@link #stopScan()} instead.
	 */
	@Deprecated
	public void stopscan() {
		stopScan();
	}

	public void stopScan() {
		running = false;
	}

	private void scan(DLNAResource resource) {
		if (running) {
			for (DLNAResource child : resource.getChildren()) {
				if (running && child.allowScan()) {
					child.setDefaultRenderer(resource.getDefaultRenderer());
					String trace = null;

					if (child instanceof RealFile) {
						trace = Messages.getString("DLNAMediaDatabase.4") + " " + child.getName();
					}

					if (trace != null) {
						LOGGER.debug(trace);
						PMS.get().getFrame().setStatusLine(trace);
					}

					if (child.isDiscovered()) {
						child.refreshChildren();
					} else {
						if (child instanceof DVDISOFile || child instanceof DVDISOTitle) { // ugly hack
							child.resolve();
						}
						child.discoverChildren();
						child.analyzeChildren(-1);
						child.setDiscovered(true);
					}

					int count = child.getChildren().size();

					if (count == 0) {
						continue;
					}

					scan(child);
					child.getChildren().clear();
				}
			}
		}
	}

	private List<RealFile> getConfiguredFolders(ArrayList<String> tags) {
		List<RealFile> res = new ArrayList<RealFile>();
		File[] files = PMS.get().getSharedFoldersArray(false, tags);
		String s = PMS.getConfiguration().getFoldersIgnored(tags);
		String[] skips = null;

		if (s != null) {
			skips = s.split(",");
		}

		if (files == null || files.length == 0) {
			files = File.listRoots();
		}

		for (File f : files) {
			if (skipPath(skips, f.getAbsolutePath().toLowerCase())) {
				continue;
			}
			res.add(new RealFile(f));
		}

		return res;
	}

	private boolean skipPath(String[] skips, String path) {
		for (String s : skips) {
			if (StringUtils.isBlank(s)) {
				continue;
			}

			if (path.contains(s.toLowerCase())) {
				return true;
			}
		}

		return false;
	}

	private List<DLNAResource> getVirtualFolders(ArrayList<String> tags) {
		List<DLNAResource> res = new ArrayList<DLNAResource>();
		List<MapFileConfiguration> mapFileConfs = MapFileConfiguration.parseVirtualFolders(tags);

		if (mapFileConfs != null) {
			for (MapFileConfiguration f : mapFileConfs) {
				res.add(new MapFile(f));
			}
		}

		return res;
	}

	private void addWebFolder(File webConf) {
		if (webConf.exists()) {
			try {
				LineNumberReader br = new LineNumberReader(new InputStreamReader(new FileInputStream(webConf), "UTF-8"));
				String line;
				while ((line = br.readLine()) != null) {
					line = line.trim();

						if (line.length() > 0 && !line.startsWith("#") && line.indexOf('=') > -1) {
							String key = line.substring(0, line.indexOf('='));
							String value = line.substring(line.indexOf('=') + 1);
							String[] keys = parseFeedKey(key);

						try {
							if (
								keys[0].equals("imagefeed") ||
								keys[0].equals("audiofeed") ||
								keys[0].equals("videofeed") ||
								keys[0].equals("audiostream") ||
								keys[0].equals("videostream")
							) {
								String[] values = parseFeedValue(value);
								DLNAResource parent = null;

								if (keys[1] != null) {
									StringTokenizer st = new StringTokenizer(keys[1], ",");
									DLNAResource currentRoot = this;

									while (st.hasMoreTokens()) {
										String folder = st.nextToken();
										parent = currentRoot.searchByName(folder);

										if (parent == null) {
											parent = new VirtualFolder(folder, "");
											currentRoot.addChild(parent);
										}

										currentRoot = parent;
									}
								}

								if (parent == null) {
									parent = this;
								}

								if (keys[0].equals("imagefeed")) {
									parent.addChild(new ImagesFeed(values[0]));
								} else if (keys[0].equals("videofeed")) {
									parent.addChild(new VideosFeed(values[0]));
								} else if (keys[0].equals("audiofeed")) {
									parent.addChild(new AudiosFeed(values[0]));
								} else if (keys[0].equals("audiostream")) {
									parent.addChild(new WebAudioStream(values[0], values[1], values[2]));
								} else if (keys[0].equals("videostream")) {
									parent.addChild(new WebVideoStream(values[0], values[1], values[2]));
								}
							}
						} catch (ArrayIndexOutOfBoundsException e) {
							// catch exception here and go with parsing
							LOGGER.info("Error at line " + br.getLineNumber() + " of WEB.conf: " + e.getMessage());
							LOGGER.debug(null, e);
						}
					}
				}

				br.close();
			} catch (IOException e) {
				LOGGER.info("Unexpected error in WEB.conf" + e.getMessage());
				LOGGER.debug(null, e);
			}
		}
	}

	/**
	 * Splits the first part of a WEB.conf spec into a pair of Strings
	 * representing the resource type and its DLNA folder.
	 *
	 * @param spec (String) to be split
	 * @return Array of (String) that represents the tokenized entry.
	 */
	private String[] parseFeedKey(String spec) {
		String[] pair = StringUtils.split(spec, ".", 2);

		if (pair == null || pair.length < 2) {
			pair = new String[2];
		}

		if (pair[0] == null) {
			pair[0] = "";
		}

		return pair;
	}

	/**
	 * Splits the second part of a WEB.conf spec into a triple of Strings
	 * representing the DLNA path, resource URI and optional thumbnail URI.
	 *
	 * @param spec (String) to be split
	 * @return Array of (String) that represents the tokenized entry.
	 */
	private String[] parseFeedValue(String spec) {
		StringTokenizer st = new StringTokenizer(spec, ",");
		String[] triple = new String[3];
		int i = 0;

		while (st.hasMoreTokens()) {
			triple[i++] = st.nextToken();
		}

		return triple;
	}

	/**
	 * Creates, populates and returns a virtual folder mirroring the
	 * contents of the system's iPhoto folder.
	 * Mac OS X only.
	 *
	 * @return iPhotoVirtualFolder the populated <code>VirtualFolder</code>, or null if one couldn't be created.
	 */
	private DLNAResource getiPhotoFolder() {
		VirtualFolder iPhotoVirtualFolder = null;

		if (Platform.isMac()) {
			LOGGER.debug("Adding iPhoto folder");
			InputStream inputStream = null;

			try {
				// This command will show the XML files for recently opened iPhoto databases
				Process process = Runtime.getRuntime().exec("defaults read com.apple.iApps iPhotoRecentDatabases");
				inputStream = process.getInputStream();
				List<String> lines = IOUtils.readLines(inputStream);
				LOGGER.debug("iPhotoRecentDatabases: {}", lines);

				if (lines.size() >= 2) {
					// we want the 2nd line
					String line = lines.get(1);

					// Remove extra spaces
					line = line.trim();

					// Remove quotes
					line = line.substring(1, line.length() - 1);

					URI uri = new URI(line);
					URL url = uri.toURL();
					File file = FileUtils.toFile(url);
					LOGGER.debug("Resolved URL to file: {} -> {}", url, file.getAbsolutePath());

					// Load the properties XML file.
					Map<String, Object> iPhotoLib = Plist.load(file);

					// The list of all photos
					Map<?, ?> photoList = (Map<?, ?>) iPhotoLib.get("Master Image List");

					// The list of events (rolls)
					List<Map<?, ?>> listOfRolls = (List<Map<?, ?>>) iPhotoLib.get("List of Rolls");

					iPhotoVirtualFolder = new VirtualFolder("iPhoto Library", null);

					for (Map<?, ?> roll : listOfRolls) {
						Object rollName = roll.get("RollName");

						if (rollName != null) {
							VirtualFolder virtualFolder = new VirtualFolder(rollName.toString(), null);

							// List of photos in an event (roll)
							List<?> rollPhotos = (List<?>) roll.get("KeyList");

							for (Object photo : rollPhotos) {
								Map<?, ?> photoProperties = (Map<?, ?>) photoList.get(photo);

								if (photoProperties != null) {
									Object imagePath = photoProperties.get("ImagePath");

									if (imagePath != null) {
										RealFile realFile = new RealFile(new File(imagePath.toString()));
										virtualFolder.addChild(realFile);
									}
								}
							}

							iPhotoVirtualFolder.addChild(virtualFolder);
						}
					}
				} else {
					LOGGER.info("iPhoto folder not found");
				}
			} catch (XmlParseException e) {
				LOGGER.error("Something went wrong with the iPhoto Library scan: ", e);
			} catch (URISyntaxException e) {
				LOGGER.error("Something went wrong with the iPhoto Library scan: ", e);
			} catch (IOException e) {
				LOGGER.error("Something went wrong with the iPhoto Library scan: ", e);
			} finally {
				IOUtils.closeQuietly(inputStream);
			}
		}

		return iPhotoVirtualFolder;
	}

	/**
	 * Returns Aperture folder. Used by manageRoot, so it is usually used as
	 * a folder at the root folder. Only works when PMS is run on Mac OS X.
	 * TODO: Requirements for Aperture.
	 */
	private DLNAResource getApertureFolder() {
		VirtualFolder res = null;

		if (Platform.isMac()) {
			Process process = null;

			try {
				process = Runtime.getRuntime().exec("defaults read com.apple.iApps ApertureLibraries");
<<<<<<< HEAD
				BufferedReader in = new BufferedReader(new InputStreamReader(process.getInputStream()));
=======
				try (BufferedReader in = new BufferedReader(new InputStreamReader(process.getInputStream()))) {
>>>>>>> 25c49f47
					// Every line entry is one aperture library. We want all of them as a dlna folder.
					String line;
					res = new VirtualFolder("Aperture libraries", null);

					while ((line = in.readLine()) != null) {
						if (line.startsWith("(") || line.startsWith(")")) {
							continue;
						}

						line = line.trim(); // remove extra spaces
						line = line.substring(1, line.lastIndexOf('"')); // remove quotes and spaces
						VirtualFolder apertureLibrary = createApertureDlnaLibrary(line);

						if (apertureLibrary != null) {
							res.addChild(apertureLibrary);
						}
					}

				in.close();
			} catch (IOException e) {
				LOGGER.error("Something went wrong with the aperture library scan: ", e);
			} catch (XmlParseException e) {
				LOGGER.error("Something went wrong with the aperture library scan: ", e);
			} catch (URISyntaxException e) {
				LOGGER.error("Something went wrong with the aperture library scan: ", e);
			} finally {
				// Avoid zombie processes, or open stream failures
				if (process != null) {
					try {
						// The process seems to always finish, so we can wait for it.
						// If the result code is not read by parent. The process might turn into a zombie (they are real!)
						process.waitFor();
					} catch (InterruptedException e) {
						// Can this thread be interrupted? Don't think so, or, and even when, what will happen?
						LOGGER.warn("Interrupted while waiting for stream for process" + e.getMessage());
					}

					try {
						process.getErrorStream().close();
					} catch (Exception e) {
						LOGGER.warn("Could not close stream for output process", e);
					}

					try {
						process.getInputStream().close();
					} catch (Exception e) {
						LOGGER.warn("Could not close stream for output process", e);
					}

					try {
						process.getOutputStream().close();
					} catch (Exception e) {
						LOGGER.warn("Could not close stream for output process", e);
					}
				}
			}
		}

		return res;
	}

	private VirtualFolder createApertureDlnaLibrary(String url) throws UnsupportedEncodingException, MalformedURLException, XmlParseException, IOException, URISyntaxException {
		VirtualFolder res = null;

		if (url != null) {
			Map<String, Object> iPhotoLib;
			// every project is a album, too
			List<?> listOfAlbums;
			Map<?, ?> album;
			Map<?, ?> photoList;

			URI tURI = new URI(url);
			iPhotoLib = Plist.load(URLDecoder.decode(tURI.toURL().getFile(), System.getProperty("file.encoding"))); // loads the (nested) properties.
			photoList = (Map<?, ?>) iPhotoLib.get("Master Image List"); // the list of photos
			final Object mediaPath = iPhotoLib.get("Archive Path");
			String mediaName;

			if (mediaPath != null) {
				mediaName = mediaPath.toString();

				if (mediaName != null && mediaName.lastIndexOf('/') != -1 && mediaName.lastIndexOf(".aplibrary") != -1) {
					mediaName = mediaName.substring(mediaName.lastIndexOf('/'), mediaName.lastIndexOf(".aplibrary"));
				} else {
					mediaName = "unknown library";
				}
			} else {
				mediaName = "unknown library";
			}

			LOGGER.info("Going to parse aperture library: " + mediaName);
			res = new VirtualFolder(mediaName, null);
			listOfAlbums = (List<?>) iPhotoLib.get("List of Albums"); // the list of events (rolls)

			for (Object item : listOfAlbums) {
				album = (Map<?, ?>) item;

				if (album.get("Parent") == null) {
					VirtualFolder vAlbum = createApertureAlbum(photoList, album, listOfAlbums);
					res.addChild(vAlbum);
				}
			}
		} else {
			LOGGER.info("No Aperture library found.");
		}
		return res;
	}

	private VirtualFolder createApertureAlbum(
		Map<?, ?> photoList,
		Map<?, ?> album, List<?> listOfAlbums
	) {

		List<?> albumPhotos;
		int albumId = (Integer) album.get("AlbumId");
		VirtualFolder vAlbum = new VirtualFolder(album.get("AlbumName").toString(), null);

		for (Object item : listOfAlbums) {
			Map<?, ?> sub = (Map<?, ?>) item;

			if (sub.get("Parent") != null) {
				// recursive album creation
				int parent = (Integer) sub.get("Parent");

				if (parent == albumId) {
					VirtualFolder subAlbum = createApertureAlbum(photoList, sub, listOfAlbums);
					vAlbum.addChild(subAlbum);
				}
			}
		}

		albumPhotos = (List<?>) album.get("KeyList");

		if (albumPhotos == null) {
			return vAlbum;
		}

		boolean firstPhoto = true;

		for (Object photoKey : albumPhotos) {
			Map<?, ?> photo = (Map<?, ?>) photoList.get(photoKey);

			if (firstPhoto) {
				Object x = photoList.get("ThumbPath");

				if (x != null) {
					vAlbum.setThumbnail(x.toString());
				}

				firstPhoto = false;
			}

			RealFile file = new RealFile(new File(photo.get("ImagePath").toString()));
			vAlbum.addChild(file);
		}

		return vAlbum;
	}

	/**
	 * Returns the iTunes XML file. This file has all the information of the
	 * iTunes database. The methods used in this function depends on whether
	 * UMS runs on Mac OS X or Windows.
	 *
	 * @return (String) Absolute path to the iTunes XML file.
	 * @throws Exception
	 */
	private String getiTunesFile() throws Exception {
		String line;
		String iTunesFile = null;
		String customUserPath = configuration.getItunesLibraryPath();

		if (!"".equals(customUserPath)) {
			return customUserPath;
		}

		if (Platform.isMac()) {
			// the second line should contain a quoted file URL e.g.:
			// "file://localhost/Users/MyUser/Music/iTunes/iTunes%20Music%20Library.xml"
			Process process = Runtime.getRuntime().exec("defaults read com.apple.iApps iTunesRecentDatabases");
			BufferedReader in = new BufferedReader(new InputStreamReader(process.getInputStream()));
				// we want the 2nd line
				if ((line = in.readLine()) != null && (line = in.readLine()) != null) {
					line = line.trim(); // remove extra spaces
					line = line.substring(1, line.length() - 1); // remove quotes and spaces
					URI tURI = new URI(line);
					iTunesFile = URLDecoder.decode(tURI.toURL().getFile(), "UTF8");
				}
			in.close();
		} else if (Platform.isWindows()) {
			Process process = Runtime.getRuntime().exec("reg query \"HKCU\\Software\\Microsoft\\Windows\\CurrentVersion\\Explorer\\Shell Folders\" /v \"My Music\"");
			String location;
			BufferedReader in = new BufferedReader(new InputStreamReader(process.getInputStream()));
				location = null;
				while ((line = in.readLine()) != null) {
					final String LOOK_FOR = "REG_SZ";
					if (line.contains(LOOK_FOR)) {
						location = line.substring(line.indexOf(LOOK_FOR) + LOOK_FOR.length()).trim();
					}
				}
			in.close();

			if (location != null) {
				// Add the iTunes folder to the end
				location += "\\iTunes\\iTunes Music Library.xml";
				iTunesFile = location;
			} else {
				LOGGER.info("Could not find the My Music folder");
			}
		}

		return iTunesFile;
	}

	private static boolean areNamesEqual(String aThis, String aThat) {
		Collator collator = Collator.getInstance(Locale.getDefault());
		collator.setStrength(Collator.PRIMARY);
		int comparison = collator.compare(aThis, aThat);

		return (comparison == 0);
	}

	/**
	 * Returns iTunes folder. Used by manageRoot, so it is usually used as a
	 * folder at the root folder. Only works on Mac OS X or Windows.
	 *
	 * The iTunes XML is parsed fully when this method is called, so it can
	 * take some time for larger (+1000 albums) databases.
	 *
	 * This method does not support genius playlists and does not provide a
	 * media library.
	 *
	 * @see RootFolder#getiTunesFile()
	 */
	private DLNAResource getiTunesFolder() {
		DLNAResource res = null;

		if (Platform.isMac() || Platform.isWindows()) {
			Map<String, Object> iTunesLib;
			List<?> Playlists;
			Map<?, ?> Playlist;
			Map<?, ?> Tracks;
			Map<?, ?> track;
			List<?> PlaylistTracks;

			try {
				String iTunesFile = getiTunesFile();

				if (iTunesFile != null && (new File(iTunesFile)).exists()) {
					iTunesLib = Plist.load(URLDecoder.decode(iTunesFile, System.getProperty("file.encoding"))); // loads the (nested) properties.
					Tracks = (Map<?, ?>) iTunesLib.get("Tracks"); // the list of tracks
					Playlists = (List<?>) iTunesLib.get("Playlists"); // the list of Playlists
					res = new VirtualFolder("iTunes Library", null);

					VirtualFolder playlistsFolder = null;

					for (Object item : Playlists) {
						Playlist = (Map<?, ?>) item;

						if (Playlist.containsKey("Visible") && Playlist.get("Visible").equals(Boolean.FALSE)) {
							continue;
						}

						if (Playlist.containsKey("Music") && Playlist.get("Music").equals(Boolean.TRUE)) {
							// Create virtual folders for artists, albums and genres

							VirtualFolder musicFolder = new VirtualFolder(Playlist.get("Name").toString(), null);
							res.addChild(musicFolder);

							VirtualFolder virtualFolderArtists = new VirtualFolder(Messages.getString("FoldTab.50"), null);
							VirtualFolder virtualFolderAlbums = new VirtualFolder(Messages.getString("FoldTab.51"), null);
							VirtualFolder virtualFolderGenres = new VirtualFolder(Messages.getString("FoldTab.52"), null);
							VirtualFolder virtualFolderAllTracks = new VirtualFolder(Messages.getString("PMS.11"), null);
							PlaylistTracks = (List<?>) Playlist.get("Playlist Items"); // list of tracks in a playlist

							String artistName;
							String albumName;
							String genreName;

							if (PlaylistTracks != null) {
								for (Object t : PlaylistTracks) {
									Map<?, ?> td = (Map<?, ?>) t;
									track = (Map<?, ?>) Tracks.get(td.get("Track ID").toString());

									if (
										track != null &&
										track.get("Location") != null &&
										track.get("Location").toString().startsWith("file://")
									) {
										String name = Normalizer.normalize((String) track.get("Name"), Normalizer.Form.NFC);
										// remove dots from name to prevent media renderer from trimming
										name = name.replace('.', '-');

										if (track.containsKey("Protected") && track.get("Protected").equals(Boolean.TRUE)) {
											name = String.format(Messages.getString("RootFolder.1"), name);
										}

										boolean isCompilation = (track.containsKey("Compilation") && track.get("Compilation").equals(Boolean.TRUE));

										artistName = (String) track.get("Artist");
										if (isCompilation) {
											artistName = "Compilation";
										} else if (track.containsKey("Album Artist")) {
											artistName = (String) track.get("Album Artist");
										}
										albumName = (String) track.get("Album");
										genreName = (String) track.get("Genre");

										if (artistName == null) {
											artistName = "Unknown Artist";
										} else {
											artistName = Normalizer.normalize(artistName, Normalizer.Form.NFC);
										}

										if (albumName == null) {
											albumName = "Unknown Album";
										} else {
											albumName = Normalizer.normalize(albumName, Normalizer.Form.NFC);
										}

										if (genreName == null || "".equals(genreName.replaceAll("[^a-zA-Z]", ""))) {
											// This prevents us from adding blank or numerical genres
											genreName = "Unknown Genre";
										} else {
											genreName = Normalizer.normalize(genreName, Normalizer.Form.NFC);
										}

										// Replace &nbsp with space and then trim
										artistName = artistName.replace('\u0160', ' ').trim();
										albumName  = albumName.replace('\u0160', ' ').trim();
										genreName  = genreName.replace('\u0160', ' ').trim();

										URI tURI2 = new URI(track.get("Location").toString());
										File refFile = new File(URLDecoder.decode(tURI2.toURL().getFile(), "UTF-8"));
										RealFile file = new RealFile(refFile, name);

										// Put the track into the artist's album folder and the artist's "All tracks" folder
										{
											VirtualFolder individualArtistFolder = null;
											VirtualFolder individualArtistAllTracksFolder;
											VirtualFolder individualArtistAlbumFolder = null;

											for (DLNAResource artist : virtualFolderArtists.getChildren()) {
												if (areNamesEqual(artist.getName(), artistName)) {
													individualArtistFolder = (VirtualFolder) artist;
													for (DLNAResource album : individualArtistFolder.getChildren()) {
														if (areNamesEqual(album.getName(), albumName)) {
															individualArtistAlbumFolder = (VirtualFolder) album;
														}
													}
													break;
												}
											}

											if (individualArtistFolder == null) {
												individualArtistFolder = new VirtualFolder(artistName, null);
												virtualFolderArtists.addChild(individualArtistFolder);
												individualArtistAllTracksFolder = new VirtualFolder(Messages.getString("PMS.11"), null);
												individualArtistFolder.addChild(individualArtistAllTracksFolder);
											} else {
												individualArtistAllTracksFolder = (VirtualFolder) individualArtistFolder.getChildren().get(0);
											}

											if (individualArtistAlbumFolder == null) {
												individualArtistAlbumFolder = new VirtualFolder(albumName, null);
												individualArtistFolder.addChild(individualArtistAlbumFolder);
											}

											individualArtistAlbumFolder.addChild(file.clone());
											individualArtistAllTracksFolder.addChild(file);
										}

										// Put the track into its album folder
										{
											if (!isCompilation) {
												albumName += " – " + artistName;
											}

											VirtualFolder individualAlbumFolder = null;
											for (DLNAResource album : virtualFolderAlbums.getChildren()) {
												if (areNamesEqual(album.getName(), albumName)) {
													individualAlbumFolder = (VirtualFolder) album;
													break;
												}
											}
											if (individualAlbumFolder == null) {
												individualAlbumFolder = new VirtualFolder(albumName, null);
												virtualFolderAlbums.addChild(individualAlbumFolder);
											}
											individualAlbumFolder.addChild(file.clone());
										}

										// Put the track into its genre folder
										{
											VirtualFolder individualGenreFolder = null;
											for (DLNAResource genre : virtualFolderGenres.getChildren()) {
												if (areNamesEqual(genre.getName(), genreName)) {
													individualGenreFolder = (VirtualFolder) genre;
													break;
												}
											}
											if (individualGenreFolder == null) {
												individualGenreFolder = new VirtualFolder(genreName, null);
												virtualFolderGenres.addChild(individualGenreFolder);
											}
											individualGenreFolder.addChild(file.clone());
										}

										// Put the track into the global "All tracks" folder
										virtualFolderAllTracks.addChild(file.clone());
									}
								}
							}

							musicFolder.addChild(virtualFolderArtists);
							musicFolder.addChild(virtualFolderAlbums);
							musicFolder.addChild(virtualFolderGenres);
							musicFolder.addChild(virtualFolderAllTracks);

							// Sort the virtual folders alphabetically
							Collections.sort(virtualFolderArtists.getChildren(), new Comparator<DLNAResource>() {
								@Override
								public int compare(DLNAResource o1, DLNAResource o2) {
									VirtualFolder a = (VirtualFolder) o1;
									VirtualFolder b = (VirtualFolder) o2;
									return a.getName().compareToIgnoreCase(b.getName());
								}
							});

							Collections.sort(virtualFolderAlbums.getChildren(), new Comparator<DLNAResource>() {
								@Override
								public int compare(DLNAResource o1, DLNAResource o2) {
									VirtualFolder a = (VirtualFolder) o1;
									VirtualFolder b = (VirtualFolder) o2;
									return a.getName().compareToIgnoreCase(b.getName());
								}
							});

							Collections.sort(virtualFolderGenres.getChildren(), new Comparator<DLNAResource>() {
								@Override
								public int compare(DLNAResource o1, DLNAResource o2) {
									VirtualFolder a = (VirtualFolder) o1;
									VirtualFolder b = (VirtualFolder) o2;
									return a.getName().compareToIgnoreCase(b.getName());
								}
							});
						} else {
							// Add all playlists
							VirtualFolder pf = new VirtualFolder(Playlist.get("Name").toString(), null);
							PlaylistTracks = (List<?>) Playlist.get("Playlist Items"); // list of tracks in a playlist

							if (PlaylistTracks != null) {
								for (Object t : PlaylistTracks) {
									Map<?, ?> td = (Map<?, ?>) t;
									track = (Map<?, ?>) Tracks.get(td.get("Track ID").toString());

									if (
										track != null &&
										track.get("Location") != null &&
										track.get("Location").toString().startsWith("file://")
									) {
										String name = Normalizer.normalize(track.get("Name").toString(), Normalizer.Form.NFC);
										// remove dots from name to prevent media renderer from trimming
										name = name.replace('.', '-');

										if (track.containsKey("Protected") && track.get("Protected").equals(Boolean.TRUE)) {
											name = String.format(Messages.getString("RootFolder.1"), name);
										}

										URI tURI2 = new URI(track.get("Location").toString());
										RealFile file = new RealFile(new File(URLDecoder.decode(tURI2.toURL().getFile(), "UTF-8")), name);
										pf.addChild(file);
									}
								}
							}

							int kind = Playlist.containsKey("Distinguished Kind") ? ((Number) Playlist.get("Distinguished Kind")).intValue() : -1;
							if (kind >= 0 && kind != 17 && kind != 19 && kind != 20) {
								// System folder, but not voice memos (17) and purchased items (19 & 20)
								res.addChild(pf);
							} else {
								// User playlist or playlist folder
								if (playlistsFolder == null) {
									playlistsFolder = new VirtualFolder("Playlists", null);
									res.addChild(playlistsFolder);
								}
								playlistsFolder.addChild(pf);
							}
						}
					}
				} else {
					LOGGER.info("Could not find the iTunes file");
				}
			} catch (Exception e) {
				LOGGER.error("Something went wrong with the iTunes Library scan: ", e);
			}
		}

		return res;
	}

	private void addAdminFolder() {
		DLNAResource res = new VirtualFolder(Messages.getString("PMS.131"), null);
		DLNAResource vsf = getVideoSettingsFolder();

		if (vsf != null) {
			res.addChild(vsf);
		}

		res.addChild(new VirtualFolder(Messages.getString("NetworkTab.39"), null) {
			@Override
			public void discoverChildren() {
				final ArrayList<DownloadPlugins> plugins = DownloadPlugins.downloadList();
				for (final DownloadPlugins plugin : plugins) {
					addChild(new VirtualVideoAction(plugin.getName(), true) {
						@Override
						public boolean enable() {
							try {
								plugin.install(null);
							} catch (Exception e) {
							}

							return true;
						}
					});
				}
			}
		});

		if (configuration.getScriptDir() != null) {
			final File scriptDir = new File(configuration.getScriptDir());

			if (scriptDir.exists()) {
				res.addChild(new VirtualFolder(Messages.getString("PMS.132"), null) {
					@Override
					public void discoverChildren() {
						File[] files = scriptDir.listFiles();
						for (File file : files) {
							String name = file.getName().replaceAll("_", " ");
							int pos = name.lastIndexOf('.');

							if (pos != -1) {
								name = name.substring(0, pos);
							}

							final File f = file;

							addChild(new VirtualVideoAction(name, true) {
								@Override
								public boolean enable() {
									try {
										ProcessBuilder pb = new ProcessBuilder(f.getAbsolutePath());
										Process pid = pb.start();
										InputStream is = pid.getInputStream();
										BufferedReader br;
										InputStreamReader isr = new InputStreamReader(is);
											br = new BufferedReader(isr);
											while (br.readLine() != null) {
											}
										isr.close();
										br.close();
										pid.waitFor();
									} catch (IOException e) {
									} catch (InterruptedException e) {
									}

									return true;
								}
							});
						}
					}
				});
			}
		}

		// Resume file management
		if (configuration.isResumeEnabled()) {
			res.addChild(new VirtualFolder(Messages.getString("PMS.135"), null) {
				@Override
				public void discoverChildren() {
					final File[] files = ResumeObj.resumeFiles();
					addChild(new VirtualVideoAction(Messages.getString("PMS.136"), true) {
						@Override
						public boolean enable() {
							for (File f : files) {
								f.delete();
							}
							getParent().getChildren().remove(this);
							return false;
						}
					});
					for (final File f : files) {
						String name = FileUtil.getFileNameWithoutExtension(f.getName());
						name = name.replaceAll(ResumeObj.CLEAN_REG, "");
						addChild(new VirtualVideoAction(name, false) {
							@Override
							public boolean enable() {
								f.delete();
								getParent().getChildren().remove(this);
								return false;
							}
						});
					}
				}
			});
		}

		// recently played mgmt
		if (last != null) {
			final List<DLNAResource> l = last.getList();
			res.addChild(new VirtualFolder(Messages.getString("PMS.137"), null) {
				@Override
				public void discoverChildren() {
					addChild(new VirtualVideoAction(Messages.getString("PMS.136"), true) {
						@Override
						public boolean enable() {
							getParent().getChildren().clear();
							l.clear();
							last.update();
							return true;
						}
					});
					for (final DLNAResource r : l) {
						addChild(new VirtualVideoAction(r.getName(), false) {
							@Override
							public boolean enable() {
								getParent().getChildren().remove(this);
								l.remove(r);
								last.update();
								return false;
							}
						});
					}
				}
			});
		}

		addChild(res);
	}

	/**
	 * Returns Video Settings folder. Used by manageRoot, so it is usually
	 * used as a folder at the root folder. Child objects are created when
	 * this folder is created.
	 */
	private DLNAResource getVideoSettingsFolder() {
		DLNAResource res = null;

		if (!configuration.getHideVideoSettings()) {
			res = new VirtualFolder(Messages.getString("PMS.37"), null);
			VirtualFolder vfSub = new VirtualFolder(Messages.getString("PMS.8"), null);
			res.addChild(vfSub);

			res.addChild(new VirtualVideoAction(Messages.getString("PMS.3"), configuration.isMencoderNoOutOfSync()) {
				@Override
				public boolean enable() {
					configuration.setMencoderNoOutOfSync(!configuration.isMencoderNoOutOfSync());
					return configuration.isMencoderNoOutOfSync();
				}
			});

			res.addChild(new VirtualVideoAction(Messages.getString("PMS.14"), configuration.isMencoderMuxWhenCompatible()) {
				@Override
				public boolean enable() {
					configuration.setMencoderMuxWhenCompatible(!configuration.isMencoderMuxWhenCompatible());

					return configuration.isMencoderMuxWhenCompatible();
				}
			});

			res.addChild(new VirtualVideoAction("  !!-- Fix 23.976/25fps A/V Mismatch --!!", configuration.isFix25FPSAvMismatch()) {
				@Override
				public boolean enable() {
					configuration.setMencoderForceFps(!configuration.isFix25FPSAvMismatch());
					configuration.setFix25FPSAvMismatch(!configuration.isFix25FPSAvMismatch());
					return configuration.isFix25FPSAvMismatch();
				}
			});

			res.addChild(new VirtualVideoAction(Messages.getString("PMS.4"), configuration.isMencoderYadif()) {
				@Override
				public boolean enable() {
					configuration.setMencoderYadif(!configuration.isMencoderYadif());

					return configuration.isMencoderYadif();
				}
			});

			vfSub.addChild(new VirtualVideoAction(Messages.getString("TrTab2.51"), configuration.isDisableSubtitles()) {
				@Override
				public boolean enable() {
					boolean oldValue = configuration.isDisableSubtitles();
					boolean newValue = !oldValue;
					configuration.setDisableSubtitles(newValue);
					return newValue;
				}
			});

			vfSub.addChild(new VirtualVideoAction(Messages.getString("MEncoderVideo.22"), configuration.isAutoloadExternalSubtitles()) {
				@Override
				public boolean enable() {
					boolean oldValue = configuration.isAutoloadExternalSubtitles();
					boolean newValue = !oldValue;
					configuration.setAutoloadExternalSubtitles(newValue);
					return newValue;
				}
			});

			vfSub.addChild(new VirtualVideoAction(Messages.getString("MEncoderVideo.36"), configuration.isMencoderAssDefaultStyle()) {
				@Override
				public boolean enable() {
					boolean oldValue = configuration.isMencoderAssDefaultStyle();
					boolean newValue = !oldValue;
					configuration.setMencoderAssDefaultStyle(newValue);
					return newValue;
				}
			});

			res.addChild(new VirtualVideoAction(Messages.getString("MEncoderVideo.0"), configuration.getSkipLoopFilterEnabled()) {
				@Override
				public boolean enable() {
					configuration.setSkipLoopFilterEnabled(!configuration.getSkipLoopFilterEnabled());
					return configuration.getSkipLoopFilterEnabled();
				}
			});

			res.addChild(new VirtualVideoAction(Messages.getString("TrTab2.28"), configuration.isAudioEmbedDtsInPcm()) {
				@Override
				public boolean enable() {
					configuration.setAudioEmbedDtsInPcm(!configuration.isAudioEmbedDtsInPcm());
					return configuration.isAudioEmbedDtsInPcm();
				}
			});

			res.addChild(new VirtualVideoAction(Messages.getString("PMS.27"), true) {
				@Override
				public boolean enable() {
					try {
						configuration.save();
					} catch (ConfigurationException e) {
						LOGGER.debug("Caught exception", e);
					}
					return true;
				}
			});

			res.addChild(new VirtualVideoAction(Messages.getString("LooksFrame.12"), true) {
				@Override
				public boolean enable() {
					PMS.get().reset();
					return true;
				}
			});
			res.addChild(new VirtualVideoAction(Messages.getString("FoldTab.42"), configuration.isHideLiveSubtitlesFolder()) {
				@Override
				public boolean enable() {
					configuration.setHideLiveSubtitlesFolder(!configuration.isHideLiveSubtitlesFolder());
					return configuration.isHideLiveSubtitlesFolder();
				}
			});
		}

		return res;
	}

	/**
	 * Returns as many folders as plugins providing root folders are loaded
	 * into memory (need to implement AdditionalFolder(s)AtRoot)
	 */
	private List<DLNAResource> getAdditionalFoldersAtRoot() {
		List<DLNAResource> res = new ArrayList<DLNAResource>();
		String[] legalPlugs = null;
		String tmp = configuration.getPlugins(tags);
		if (StringUtils.isNotBlank(tmp)) {
			legalPlugs = tmp.split(",");
		}

		for (ExternalListener listener : ExternalFactory.getExternalListeners()) {
			if (illegalPlugin(legalPlugs, listener.name())) {
				LOGGER.debug("plugin " + listener.name() + " is not legal for render");
				continue;
			}
			if (listener instanceof AdditionalFolderAtRoot) {
				AdditionalFolderAtRoot afar = (AdditionalFolderAtRoot) listener;

				try {
					DLNAResource resource = afar.getChild();
					LOGGER.debug("add ext list " + listener);
					if (resource == null) {
						continue;
					}
					resource.setMasterParent(listener);
					for (DLNAResource r : resource.getChildren()) {
						r.setMasterParent(listener);
					}
					res.add(resource);
				} catch (Throwable t) {
					LOGGER.error(String.format("Failed to append AdditionalFolderAtRoot with name=%s, class=%s", afar.name(), afar.getClass()), t);
				}
			} else if (listener instanceof AdditionalFoldersAtRoot) {
				Iterator<DLNAResource> folders = ((AdditionalFoldersAtRoot) listener).getChildren();

				while (folders.hasNext()) {
					DLNAResource resource = folders.next();
					resource.setMasterParent(listener);
					for (DLNAResource r : resource.getChildren()) {
						r.setMasterParent(listener);
					}
					try {
						res.add(resource);
					} catch (Throwable t) {
						LOGGER.error(String.format("Failed to append AdditionalFolderAtRoots with class=%s for DLNAResource=%s", listener.getClass(), resource.getClass()), t);
					}
				}
			}
		}

		return res;
	}

	@Override
	public String toString() {
		return "RootFolder[" + getChildren() + "]";
	}

	public void reset() {
		setDiscovered(false);
	}

	public void stopPlaying(DLNAResource res) {
		if (mon != null) {
			mon.stopped(res);
		}
		if (last != null) {
			last.add(res);
		}
	}

	private boolean illegalPlugin(String[] plugs, String name) {
		if (StringUtils.isBlank(name)) {
			if (plugs == null || plugs.length == 0) {
				// only allowed without plugins filter
				return false;
			}
			return true;
		}
		if (plugs == null || plugs.length == 0) {
			return false;
		}
		for (String p : plugs) {
			if (name.equals(p)) {
				return false;
			}
		}
		return true;
	}

	public ArrayList<String> getTags() {
		return tags;
	}
}<|MERGE_RESOLUTION|>--- conflicted
+++ resolved
@@ -526,11 +526,7 @@
 
 			try {
 				process = Runtime.getRuntime().exec("defaults read com.apple.iApps ApertureLibraries");
-<<<<<<< HEAD
 				BufferedReader in = new BufferedReader(new InputStreamReader(process.getInputStream()));
-=======
-				try (BufferedReader in = new BufferedReader(new InputStreamReader(process.getInputStream()))) {
->>>>>>> 25c49f47
 					// Every line entry is one aperture library. We want all of them as a dlna folder.
 					String line;
 					res = new VirtualFolder("Aperture libraries", null);
