package net.pms.network;

import java.awt.event.ActionEvent;
import java.awt.event.ActionListener;
import java.io.ByteArrayInputStream;
import java.net.InetAddress;
import java.net.URL;
import java.util.*;
import javax.xml.parsers.DocumentBuilder;
import javax.xml.parsers.DocumentBuilderFactory;
import net.pms.util.BasicPlayer;
import org.apache.commons.lang.StringUtils;
import org.fourthline.cling.UpnpService;
import org.fourthline.cling.UpnpServiceImpl;
import org.fourthline.cling.controlpoint.ActionCallback;
import org.fourthline.cling.controlpoint.SubscriptionCallback;
import org.fourthline.cling.model.action.*;
import org.fourthline.cling.model.gena.*;
import org.fourthline.cling.model.message.UpnpResponse;
import org.fourthline.cling.model.message.header.DeviceTypeHeader;
import org.fourthline.cling.model.meta.*;
import org.fourthline.cling.model.types.DeviceType;
import org.fourthline.cling.model.types.ServiceId;
import org.fourthline.cling.model.types.UDADeviceType;
import org.fourthline.cling.model.types.UDN;
import org.fourthline.cling.registry.DefaultRegistryListener;
import org.fourthline.cling.registry.Registry;
import org.fourthline.cling.registry.RegistryListener;
import org.slf4j.Logger;
import org.slf4j.LoggerFactory;
import org.w3c.dom.Document;
import org.w3c.dom.Element;
import org.w3c.dom.Node;
import org.w3c.dom.NodeList;

public class UPNPControl {
	// Logger ids to write messages to the logs.
	private static final Logger LOGGER = LoggerFactory.getLogger(UPNPControl.class);

	public static final DeviceType[] mediaRendererTypes = new DeviceType[] {
		new UDADeviceType("MediaRenderer", 1),
		// Older Sony Blurays provide only 'Basic' service
		new UDADeviceType("Basic", 1)
	};

	private static UpnpService upnpService;
	private static DocumentBuilder db;

	public static final int ACTIVE = 0;
	public static final int CONTROLS = 1;
	public static final int AVT = BasicPlayer.PLAYCONTROL;
	public static final int RC = BasicPlayer.VOLUMECONTROL;
	public static final int ANY = 0xff;

	private static final boolean DEBUG = true; // log upnp state vars

	protected static Map<String, Renderer> socketMap = new HashMap<String, Renderer>();

	public static class DeviceMap<T extends Renderer> extends HashMap<String, HashMap<String, T>> {
		private static final long serialVersionUID = 1510675619549915489L;

		private Class<T> TClass;

		public DeviceMap(Class<T> t) {
			TClass = t;
		}

		public T get(String uuid, String id) {
			if (!containsKey(uuid)) {
				put(uuid, new HashMap<String, T>());
			}
			HashMap<String, T> m = get(uuid);
			if (!m.containsKey(id)) {
				try {
					T newitem = TClass.newInstance();
					newitem.uuid = uuid;
					m.put(id, newitem);
				} catch (Exception e) {
					LOGGER.debug("Error instantiating item " + uuid + "[" + id + "]: " + e);
				}
			}
			return m.get(id);
		}

		public String get(String uuid, String id, String key) {
			return get(uuid, id).data.get(key);
		}

		public boolean containsKey(String uuid, String id) {
			return containsKey(uuid) && get(uuid).containsKey(id);
		}

		public HashMap<String, String> getData(String uuid, String id) {
			if (containsKey(uuid, id)) {
				return get(uuid, id).data;
			}
			return null;
		}

		public T put(String uuid, String id, T item) {
			item.uuid = uuid;
			if (!containsKey(uuid)) {
				get(uuid, "0");
			}
			return get(uuid).put(id, item);
		}

		public String put(String uuid, String id, String key, String value) {
			return get(uuid, id).data.put(key, value);
		}

		public void mark(String uuid, int property, Object value) {
			for (T i : get(uuid).values()) {
<<<<<<< HEAD
=======
				/**
				 * Note: Use valueOf on Java 6 instead of casting.
				 */
>>>>>>> 822e52a2
				if (property == ACTIVE) {
						i.setActive(Boolean.valueOf((String) value));
				} else if (property == CONTROLS) {
						i.controls = Integer.valueOf((String) value);
				}
			}
		}
	}
	protected static DeviceMap rendererMap;

	public static class Renderer {
		public int controls;
		protected ActionEvent event;
		public String uuid;
		public String instanceID = "0"; // FIXME: unclear in what precise context a media renderer's instanceID != 0
		public HashMap<String, String> data;
		public Map<String, String> details;
		public LinkedHashSet<ActionListener> listeners;
		private Thread monitor;
		public boolean active;

		public Renderer(String uuid) {
			this();
			this.uuid = uuid;
		}

		public Renderer() {
			controls = 0;
			active = false;
			data = new HashMap<String, String>();
			details = null;
			listeners = new LinkedHashSet<ActionListener>();
			event = new ActionEvent(this, 0, null);
			monitor = null;
			data.put("TransportState", "STOPPED");
		}

		public void alert() {
			if (isUpnpDevice(uuid) && (monitor == null || !monitor.isAlive()) && !"STOPPED".equals(data.get("TransportState"))) {
				monitor();
			}
			for (ActionListener l : listeners) {
				l.actionPerformed(event);
			}
		}

		public Map<String, String> connect(ActionListener listener) {
			listeners.add(listener);
			return data;
		}

		public void disconnect(ActionListener listener) {
			listeners.remove(listener);
		}

		public void monitor() {
			final Device d = getDevice(uuid);
			monitor = new Thread(new Runnable() {
				@Override
				public void run() {
					String id = data.get("InstanceID");
					while (active && !"STOPPED".equals(data.get("TransportState"))) {
						UPNPHelper.sleep(1000);
//						if (DEBUG) LOGGER.debug("InstanceID: " + id);
						for (ActionArgumentValue o : getPositionInfo(d, id)) {
							data.put(o.getArgument().getName(), o.toString());
//							if (DEBUG) LOGGER.debug(o.getArgument().getName() + ": " + o.toString());
						}
						alert();
					}
				}
			}, "UPNP-" + d.getDetails().getFriendlyName());
			monitor.start();
		}

		public boolean hasPlayControls() {
			return (controls & BasicPlayer.PLAYCONTROL) != 0;
		}

		public boolean hasVolumeControls() {
			return (controls & BasicPlayer.VOLUMECONTROL) != 0;
		}

		public boolean isActive() {
			return active;
		}

		public void setActive(boolean b) {
			active = b;
		}
	}

	public static Device getDevice(String uuid) {
		return uuid != null ? upnpService.getRegistry().getDevice(UDN.valueOf(uuid), false) : null;
	}

	public static synchronized void xml2d(String uuid, String xml, Renderer item) {
		try {
			Document doc = db.parse(new ByteArrayInputStream(xml.getBytes()));
//			doc.getDocumentElement().normalize();
			NodeList ids = doc.getElementsByTagName("InstanceID");
			for (int i = 0; i < ids.getLength(); i++) {
				NodeList c = ids.item(i).getChildNodes();
				String id = ((Element) ids.item(i)).getAttribute("val");
//				if (DEBUG) LOGGER.debug("InstanceID: " + id);
				if (item == null) {
					item = rendererMap.get(uuid, id);
				}
				item.data.put("InstanceID", id);
				for (int n = 0; n < c.getLength(); n++) {
					if (c.item(n).getNodeType() != Node.ELEMENT_NODE) {
//						LOGGER.debug("skip this " + c.item(n));
						continue;
					}
					Element e = (Element) c.item(n);
					String name = e.getTagName();
					String val = e.getAttribute("val");
					if (DEBUG) {
						LOGGER.debug(name + ": " + val);
					}
					item.data.put(name, val);
				}
				item.alert();
			}
		} catch (Exception e) {
			LOGGER.debug("Error parsing xml: " + e);
		}
	}

	public UPNPControl() {
		rendererMap = new DeviceMap(Renderer.class);
	}

	public void init() {

		try {
			db = DocumentBuilderFactory.newInstance().newDocumentBuilder();

			RegistryListener rl = new DefaultRegistryListener() {
				@Override
				public void remoteDeviceAdded(Registry registry, RemoteDevice d) {
					super.remoteDeviceAdded(registry, d);
					if (!addRenderer(d)) {
						LOGGER.debug(d.getType().getType() + " found: " + d.toString());
					}
				}

				@Override
				public void remoteDeviceRemoved(Registry registry, RemoteDevice d) {
					super.remoteDeviceRemoved(registry, d);
					String uuid = getUUID(d);
					if (rendererMap.containsKey(uuid)) {
						rendererMap.mark(uuid, ACTIVE, false);
						rendererRemoved(d);
					}
				}

				@Override
				public void remoteDeviceUpdated(Registry registry, RemoteDevice d) {
					super.remoteDeviceUpdated(registry, d);
					String uuid = getUUID(d);
					if (rendererMap.containsKey(uuid)) {
						rendererMap.mark(uuid, ACTIVE, true);
						rendererUpdated(d);
					}
				}

			};
			upnpService = new UpnpServiceImpl(rl);

			// find all media renderers on the network
			for (DeviceType t : mediaRendererTypes) {
				upnpService.getControlPoint().search(new DeviceTypeHeader(t));
			}

			LOGGER.debug("UPNP Services are online, listening for media renderers");
		} catch (Exception ex) {
			LOGGER.debug("UPNP startup Error", ex);
		}
	}

	public void shutdown() {
		new Thread(new Runnable() {
			@Override
			public void run() {
				if (upnpService != null) {
					LOGGER.debug("Stopping UPNP Services...");
					upnpService.shutdown();
				}
			}
		}).start();
	}

	public static boolean isMediaRenderer(DeviceType t) {
		for (DeviceType r : mediaRendererTypes) {
			if (r.equals(t)) {
				return true;
			}
		}
		return false;
	}

	public static boolean isUpnpDevice(String uuid) {
		return getDevice(uuid) != null;
	}

	public static boolean isActive(String uuid, String id) {
		if (rendererMap.containsKey(uuid, id)) {
			return rendererMap.get(uuid, id).active;
		}
		return false;
	}

	public static boolean isUpnpControllable(String uuid) {
		if (rendererMap.containsKey(uuid)) {
			return rendererMap.get(uuid, "0").controls != 0;
		}
		return false;
	}

	public static String getFriendlyName(String uuid) {
		return getFriendlyName(getDevice(uuid));
	}

	public static String getFriendlyName(Device d) {
		return d.getDetails().getFriendlyName();
	}

	public static String getUUID(Device d) {
		return d.getIdentity().getUdn().toString();
	}

	public static URL getURL(Device d) {
		return d instanceof RemoteDevice ? ((RemoteDevice) d).getIdentity().getDescriptorURL() :
			d.getDetails().getBaseURL();
	}

	public static List<String> getServiceNames(Device d) {
		ArrayList<String> services = new ArrayList<String>();
		for (Service s : d.getServices()) {
			services.add(s.getServiceId().getId());
		}
		return services;
	}

	public static Map<String, String> getDeviceDetails(Device d) {
		DeviceDetails dev = d.getDetails();
		ManufacturerDetails man = dev.getManufacturerDetails();
		ModelDetails model = dev.getModelDetails();
		LinkedHashMap<String, String> details = new LinkedHashMap<String, String>();
		details.put("friendlyName", dev.getFriendlyName());
		details.put("address", getURL(d).getHost());
		details.put("udn", getUUID(d));
		Object detail;
		if ((detail = man.getManufacturer()) != null) {
			details.put("manufacturer", (String) detail);
		}
		if ((detail = model.getModelName()) != null) {
			details.put("modelName", (String) detail);
		}
		if ((detail = model.getModelNumber()) != null) {
			details.put("modelNumber", (String) detail);
		}
		if ((detail = model.getModelDescription()) != null) {
			details.put("modelDescription", (String) detail);
		}
		if ((detail = man.getManufacturerURI()) != null) {
			details.put("manufacturerURL", detail.toString());
		}
		if ((detail = model.getModelURI()) != null) {
			details.put("modelURL", detail.toString());
		}
		return details;
	}

	public static String getDeviceDetailsString(Device d) {
		return StringUtils.join(getDeviceDetails(d).values(), " ");
	}

	public static String getDeviceIcon(Renderer r, int maxHeight) {
		if (r.uuid != null) {
			return getDeviceIcon(getDevice(r.uuid), maxHeight);
		}
		return null;
	}

	public static String getDeviceIcon(Device d, int maxHeight) {
		URL base = getURL(d);
		Icon icon = null;
		String url = null;
		int maxH = maxHeight == 0 ? 99999 : maxHeight, height = 0;
		for (Icon i : d.getIcons()) {
			int h = i.getHeight();
			if (h < maxH && h > height) {
				icon = i;
				height = h;
			}
		}
		try {
			url = icon != null ? new URL(base, icon.getUri().toString()).toString() : null;
		} catch (Exception e) {}
		LOGGER.debug("Device icon: " + url);
		return url;
	}

	protected synchronized boolean addRenderer(Device d) {
		if (d != null) {
			String uuid = getUUID(d);
			String name = getFriendlyName(d);
			if (isMediaRenderer(d.getType())) {
				rendererFound(d, uuid);
				int ctrl = 0;
				for (Service s : d.getServices()) {
					String sid = s.getServiceId().getId();
					LOGGER.debug("Subscribing to " + sid + " service on " + name);
					if (sid.contains("AVTransport")) {
						ctrl |= AVT;
					} else if (sid.contains("RenderingControl")) {
						ctrl |= RC;
					}
					upnpService.getControlPoint().execute(new SubscriptionCB(s));
				}
				rendererMap.mark(uuid, ACTIVE, true);
				rendererMap.mark(uuid, CONTROLS, ctrl);
				rendererReady(uuid);
				return true;
			}
		}
		return false;
	}

	protected Renderer rendererFound(Device d, String uuid) {
		// Create an instance
		return rendererMap.get(uuid, "0");
	}

	protected void rendererReady(String uuid) {
	}

	protected void rendererUpdated(Device d) {
	}

	protected void rendererRemoved(Device d) {
		LOGGER.debug(getFriendlyName(d) + " is now offline.");
	}

	public static String getUUID(String addr) {
		try {
			return getUUID(InetAddress.getByName(addr));
		} catch (Exception e) {
			return null;
		}
	}

	public static String getUUID(InetAddress socket) {
		Device d = getDevice(socket);
		if (d != null) {
			return getUUID(d);
		}
		return null;
	}

	public static Device getDevice(InetAddress socket) {
		for (Device d : upnpService.getRegistry().getDevices()) {
			try {
				InetAddress devsocket = InetAddress.getByName(getURL(d).getHost());
				if (devsocket.equals(socket)) {
					return d;
				}
			} catch (Exception e) {}
		}
		return null;
	}

	public static Renderer getRenderer(String uuid) {
		if (rendererMap.containsKey(uuid)) {
			return rendererMap.get(uuid, "0");
		}
		return null;
	}

	public static boolean isNonRenderer(InetAddress socket) {
		Device d = getDevice(socket);
		boolean b = (d != null && !rendererMap.containsKey(getUUID(d)));
		if (b) {
			LOGGER.debug("Device at " + socket + " is a " + d.getType().getType() + ": " + d.toString());
		}
		return b;
	}

	public static void connect(String uuid, String instanceID, ActionListener listener) {
		rendererMap.get(uuid, instanceID).connect(listener);
	}

	public static Map<String, String> getData(String uuid, String instanceID) {
		return rendererMap.get(uuid, instanceID).data;
	}

	public UpnpService getService() {
		return upnpService;
	}

	public static class SubscriptionCB extends SubscriptionCallback {
		private String uuid;

		public SubscriptionCB(Service s) {
			super(s);
			uuid = getUUID(s.getDevice());
		}

		@Override
		public void eventReceived(GENASubscription subscription) {
			if (subscription.getCurrentValues().containsKey("LastChange")) {
				xml2d(uuid, subscription.getCurrentValues().get("LastChange").toString(), null);
			}
		}

		@Override
		public void established(GENASubscription sub) {
			LOGGER.debug("Subscription established: " + sub.getService().getServiceId().getId() + 
				" on " + getFriendlyName(uuid));
		}

		@Override
		public void failed(GENASubscription sub, UpnpResponse response, Exception ex, String defaultMsg) {
			LOGGER.debug("Subscription failed: " + sub.getService().getServiceId().getId() +
				" on " + getFriendlyName(uuid) + ": " + defaultMsg.split(": ", 2)[1]);
		}

		@Override
		public void failed(GENASubscription sub, UpnpResponse response, Exception ex) {
			LOGGER.debug("Subscription failed: " + sub.getService().getServiceId().getId() +
				" on " + getFriendlyName(uuid) + ": " + createDefaultFailureMessage(response, ex).split(": ", 2)[1]);
		}

		@Override
		public void ended(GENASubscription sub, CancelReason reason, UpnpResponse response) {
			// Reason should be null, or it didn't end regularly
			if (reason != null) {
				LOGGER.debug("Subscription cancelled: " + sub.getService().getServiceId().getId() +
					" on " + uuid + ": " + reason);
			}
		}

		@Override
		public void eventsMissed(GENASubscription sub, int numberOfMissedEvents) {
			LOGGER.debug("Missed events: " + numberOfMissedEvents + " for subscription " + sub.getService().getServiceId().getId() + " on " + getFriendlyName(uuid));
		}
	}

	// Convenience functions for sending various upnp service requests
	public static ActionInvocation send(Device dev, String instanceID, String service, String action, String... args) {
		Service svc = dev.findService(ServiceId.valueOf("urn:upnp-org:serviceId:" + service));
		if (svc != null) {
			Action x = svc.getAction(action);
			String name = getFriendlyName(dev);
			boolean log = !action.equals("GetPositionInfo");
			if (x != null) {
				ActionInvocation a = new ActionInvocation(x);
				a.setInput("InstanceID", instanceID);
				for (int i = 0; i < args.length; i += 2) {
					a.setInput(args[i], args[i + 1]);
				}
				if (log) {
					LOGGER.debug("Sending upnp {}.{} {} to {}[{}]", service, action, args, name, instanceID);
				}
				new ActionCallback.Default(a, upnpService.getControlPoint()).run();
				if (log) {
					for (ActionArgumentValue arg : a.getOutput()) {
						LOGGER.debug("Received from {}[{}]: {}={}", name, instanceID, arg.getArgument().getName(), arg.toString());
					}
				}
				return a;
			}
		}
		return null;
	}

	// ConnectionManager
	public static String getProtocolInfo(Device dev, String instanceID, String dir) {
		return send(dev, instanceID, "ConnectionManager", "GetProtocolInfo")
			.getOutput(dir).toString();
	}

	// AVTransport
	// Play modes
	public final static String NORMAL = "NORMAL";
	public final static String REPEAT_ONE = "REPEAT_ONE";
	public final static String REPEAT_ALL = "REPEAT_ALL";
	public final static String RANDOM = "RANDOM";
	// Seek modes
	public final static String REL_BYTE = "X_DLNA_REL_BYTE";
	public final static String REL_TIME = "REL_TIME";
	public final static String TRACK_NR = "TRACK_NR";

	public static void play(Device dev, String instanceID) {
		send(dev, instanceID, "AVTransport", "Play", "Speed", "1");
	}

	public static void pause(Device dev, String instanceID) {
		send(dev, instanceID, "AVTransport", "Pause");
	}

	public static void next(Device dev, String instanceID) {
		send(dev, instanceID, "AVTransport", "Next");
	}

	public static void previous(Device dev, String instanceID) {
		send(dev, instanceID, "AVTransport", "Previous");
	}

	public static void seek(Device dev, String instanceID, String mode, String target) {
		// REL_TIME target format is "hh:mm:ss"
		send(dev, instanceID, "AVTransport", "Seek", "Unit", mode, "Target", target);
	}

	public static void stop(Device dev, String instanceID) {
		send(dev, instanceID, "AVTransport", "Stop");
	}

	public static String getCurrentTransportState(Device dev, String instanceID) {
		return send(dev, instanceID, "AVTransport", "GetTransportInfo")
			.getOutput("CurrentTransportState").toString();
	}

	public static String getCurrentTransportActions(Device dev, String instanceID) {
		return send(dev, instanceID, "AVTransport", "GetCurrentTransportActions")
			.getOutput("CurrentTransportActions").toString();
	}

	public static String getDeviceCapabilities(Device dev, String instanceID) {
		return send(dev, instanceID, "AVTransport", "GetDeviceCapabilities")
			.getOutput("DeviceCapabilities").toString();
	}

	public static String getMediaInfo(Device dev, String instanceID) {
		return send(dev, instanceID, "AVTransport", "GetMediaInfo")
			.getOutput("MediaInfo").toString();
	}

	public static ActionArgumentValue[] getPositionInfo(Device dev, String instanceID) {
		return send(dev, instanceID, "AVTransport", "GetPositionInfo").getOutput();
	}

	public static String getTransportInfo(Device dev, String instanceID) {
		return send(dev, instanceID, "AVTransport", "GetTransportInfo")
			.getOutput("TransportInfo").toString();
	}

	public static String getTransportSettings(Device dev, String instanceID) {
		return send(dev, instanceID, "AVTransport", "GetTransportSettings")
			.getOutput("TransportSettings").toString();
	}

	public static void setAVTransportURI(Device dev, String instanceID, String uri, String metaData) {
		send(dev, instanceID, "AVTransport", "SetAVTransportURI", "CurrentURI", uri, "CurrentURIMetaData", metaData);
	}

	public static void setPlayMode(Device dev, String instanceID, String mode) {
		send(dev, instanceID, "AVTransport", "SetPlayMode", "NewPlayMode", mode);
	}

	public static String X_DLNA_GetBytePositionInfo(Device dev, String instanceID, String trackSize) {
		return send(dev, instanceID, "AVTransport", "X_DLNA_GetBytePositionInfo", "TrackSize", trackSize)
			.getOutput("BytePositionInfo").toString();
	}

	// RenderingControl
	// Audio channels
	public final static String MASTER = "Master";
	public final static String LF = "LF";
	public final static String RF = "RF";

	public static String getMute(Device dev, String instanceID) {
		return getMute(dev, instanceID, MASTER);
	}

	public static String getMute(Device dev, String instanceID, String channel) {
		return send(dev, instanceID, "RenderingControl", "GetMute", "Channel", channel)
			.getOutput("Mute").toString();
	}

	public static String getVolume(Device dev, String instanceID) {
		return getVolume(dev, instanceID, MASTER);
	}

	public static String getVolume(Device dev, String instanceID, String channel) {
		return send(dev, instanceID, "RenderingControl", "GetVolume", "Channel", channel)
			.getOutput("Volume").toString();
	}

	public static void setMute(Device dev, String instanceID, boolean on) {
		setMute(dev, instanceID, on, MASTER);
	}

	public static void setMute(Device dev, String instanceID, boolean on, String channel) {
		send(dev, instanceID, "RenderingControl", "SetMute", "DesiredMute", on ? "1" : "0", "Channel", channel);
	}

	public static void setVolume(Device dev, String instanceID, int volume) {
		setVolume(dev, instanceID, volume, MASTER);
	}

	public static void setVolume(Device dev, String instanceID, int volume, String channel) {
		// volume = 1 to 100
		send(dev, instanceID, "RenderingControl", "SetVolume", "DesiredVolume", String.valueOf(volume), "Channel", channel);
	}

}<|MERGE_RESOLUTION|>--- conflicted
+++ resolved
@@ -111,12 +111,9 @@
 
 		public void mark(String uuid, int property, Object value) {
 			for (T i : get(uuid).values()) {
-<<<<<<< HEAD
-=======
 				/**
 				 * Note: Use valueOf on Java 6 instead of casting.
 				 */
->>>>>>> 822e52a2
 				if (property == ACTIVE) {
 						i.setActive(Boolean.valueOf((String) value));
 				} else if (property == CONTROLS) {
