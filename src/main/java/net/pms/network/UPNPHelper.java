/*
 * PS3 Media Server, for streaming any medias to your PS3.
 * Copyright (C) 2008  A.Brochard
 *
 * This program is free software; you can redistribute it and/or
 * modify it under the terms of the GNU General Public License
 * as published by the Free Software Foundation; version 2
 * of the License only.
 *
 * This program is distributed in the hope that it will be useful,
 * but WITHOUT ANY WARRANTY; without even the implied warranty of
 * MERCHANTABILITY or FITNESS FOR A PARTICULAR PURPOSE.  See the
 * GNU General Public License for more details.
 *
 * You should have received a copy of the GNU General Public License
 * along with this program; if not, write to the Free Software
 * Foundation, Inc., 51 Franklin Street, Fifth Floor, Boston, MA
 * 02110-1301, USA.
 */
package net.pms.network;

import java.awt.event.ActionEvent;
import java.io.IOException;
import java.io.UnsupportedEncodingException;
import java.net.*;
import java.text.SimpleDateFormat;
import java.util.*;
import net.pms.PMS;
import net.pms.configuration.DeviceConfiguration;
import net.pms.configuration.PmsConfiguration;
import net.pms.configuration.RendererConfiguration;
import net.pms.dlna.DLNAResource;
import static net.pms.dlna.DLNAResource.Temp;
import net.pms.util.BasicPlayer;
import net.pms.util.StringUtil;
import org.apache.commons.lang3.StringEscapeUtils;
import org.apache.commons.lang3.StringUtils;
import org.fourthline.cling.model.meta.Device;
import org.slf4j.Logger;
import org.slf4j.LoggerFactory;

/**
 * Helper class to handle the UPnP traffic that makes UMS discoverable by
 * other clients.
 * See http://upnp.org/specs/arch/UPnP-arch-DeviceArchitecture-v1.0.pdf
 * and http://upnp.org/specs/arch/UPnP-arch-DeviceArchitecture-v1.1-AnnexA.pdf
 * for the specifications.
 */
public class UPNPHelper extends UPNPControl {
	// Logger instance to write messages to the logs.
	private static final Logger LOGGER = LoggerFactory.getLogger(UPNPHelper.class);

	// Carriage return and line feed.
	private static final String CRLF = "\r\n";

	// The Constant ALIVE.
	private static final String ALIVE = "ssdp:alive";

	/**
	 * IPv4 Multicast channel reserved for SSDP by Internet Assigned Numbers Authority (IANA).
	 * MUST be 239.255.255.250.
	 */
	private static final String IPV4_UPNP_HOST = "239.255.255.250";

	/**
	 * Multicast channel reserved for SSDP by Internet Assigned Numbers Authority (IANA).
	 * MUST be 1900.
	 */
	private static final int UPNP_PORT = 1900;

	// The Constant BYEBYE.
	private static final String BYEBYE = "ssdp:byebye";

	// The listener.
	private static Thread listenerThread;

	// The alive thread.
	private static Thread aliveThread;

	private static final PmsConfiguration configuration = PMS.getConfiguration();

	private static final UPNPHelper instance = new UPNPHelper();
	private static PlayerControlHandler httpControlHandler;

	/**
	 * This utility class is not meant to be instantiated.
	 */
	private UPNPHelper() {
		rendererMap = new DeviceMap<>(DeviceConfiguration.class);
	}

	public static UPNPHelper getInstance() {
		return instance;
	}

	@Override
	public void init() {
		if (configuration.isUpnpEnabled()) {
			super.init();
		}
		getHttpControlHandler();
	}

	public static PlayerControlHandler getHttpControlHandler() {
		if (
			httpControlHandler == null &&
			PMS.get().getWebServer() != null &&
			!"false".equals(configuration.getBumpAddress().toLowerCase())
		) {
			httpControlHandler = new PlayerControlHandler(PMS.get().getWebInterface());
			LOGGER.debug("Attached http player control handler to web server");
		}
		return httpControlHandler;
	}

	private static String lastSearch = null;

	/**
	 * Send UPnP discovery search message to discover devices of interest on
	 * the network.
	 *
	 * @param host The multicast channel
	 * @param port The multicast port
	 * @param st The search target string
	 * @throws IOException Signals that an I/O exception has occurred.
	 */
	private static void sendDiscover(String host, int port, String st) throws IOException {
		String usn = PMS.get().usn();
		String serverHost = PMS.get().getServer().getHost();
		int serverPort = PMS.get().getServer().getPort();
		SimpleDateFormat sdf = new SimpleDateFormat("EEE, dd MMM yyyy HH:mm:ss", Locale.US);

		sdf.setTimeZone(TimeZone.getTimeZone("GMT"));

		if (st.equals(usn)) {
			usn = "";
		} else {
			usn += "::";
		}

		StringBuilder discovery = new StringBuilder();

		discovery.append("HTTP/1.1 200 OK").append(CRLF);
		discovery.append("CACHE-CONTROL: max-age=1200").append(CRLF);
		discovery.append("DATE: ").append(sdf.format(new Date(System.currentTimeMillis()))).append(" GMT").append(CRLF);
		discovery.append("LOCATION: http://").append(serverHost).append(':').append(serverPort).append("/description/fetch").append(CRLF);
		discovery.append("SERVER: ").append(PMS.get().getServerName()).append(CRLF);
		discovery.append("ST: ").append(st).append(CRLF);
		discovery.append("EXT: ").append(CRLF);
		discovery.append("USN: ").append(usn).append(st).append(CRLF);
		discovery.append("Content-Length: 0").append(CRLF).append(CRLF);

		String msg = discovery.toString();

		if (st.equals(lastSearch)) {
			LOGGER.trace("Resending last discovery [" + host + ":" + port + "]");
		} else {
			LOGGER.trace("Sending discovery [" + host + ":" + port + "]: " + StringUtils.replace(msg, CRLF, "<CRLF>"));
		}

		sendReply(host, port, msg);
		lastSearch = st;
	}

	/**
	 * Send reply.
	 *
	 * @param host the host
	 * @param port the port
	 * @param msg the msg
	 * @throws IOException Signals that an I/O exception has occurred.
	 */
	private static void sendReply(String host, int port, String msg) {
		try (DatagramSocket datagramSocket = new DatagramSocket()) {
			InetAddress inetAddr = InetAddress.getByName(host);
			DatagramPacket dgmPacket = new DatagramPacket(msg.getBytes(), msg.length(), inetAddr, port);
			datagramSocket.send(dgmPacket);
		} catch (Exception e) {
			LOGGER.info(e.getMessage());
			LOGGER.debug("Error sending reply", e);
		}
	}

	/**
	 * Send alive.
	 */
	public static void sendAlive() {
		LOGGER.debug("Sending ALIVE...");
		MulticastSocket multicastSocket = null;

		try {
			multicastSocket = getNewMulticastSocket();
			InetAddress upnpAddress = getUPNPAddress();
			multicastSocket.joinGroup(upnpAddress);

			sendMessage(multicastSocket, "upnp:rootdevice", ALIVE);
			sendMessage(multicastSocket, PMS.get().usn(), ALIVE);
			sendMessage(multicastSocket, "urn:schemas-upnp-org:device:MediaServer:1", ALIVE);
			sendMessage(multicastSocket, "urn:schemas-upnp-org:service:ContentDirectory:1", ALIVE);
			sendMessage(multicastSocket, "urn:schemas-upnp-org:service:ConnectionManager:1", ALIVE);
		} catch (IOException e) {
			LOGGER.debug("Error sending ALIVE message", e);
		} finally {
			if (multicastSocket != null) {
				// Clean up the multicast socket nicely
				try {
					InetAddress upnpAddress = getUPNPAddress();
					multicastSocket.leaveGroup(upnpAddress);
				} catch (IOException e) {
				}

				multicastSocket.disconnect();
				multicastSocket.close();
			}
		}
	}

	static boolean multicastLog = true;

	/**
	 * Gets the new multicast socket.
	 *
	 * @return the new multicast socket
	 * @throws IOException Signals that an I/O exception has occurred.
	 */
	private static MulticastSocket getNewMulticastSocket() throws IOException {
		NetworkInterface networkInterface = NetworkConfiguration.getInstance().getNetworkInterfaceByServerName();

		if (networkInterface == null) {
			try {
				networkInterface = PMS.get().getServer().getNetworkInterface();
			} catch (NullPointerException e) {
				LOGGER.debug("Couldn't get server network interface. Trying again in 5 seconds.");

				try {
					Thread.sleep(5000);
				} catch (InterruptedException e2) { }

				try {
					networkInterface = PMS.get().getServer().getNetworkInterface();
				} catch (NullPointerException e3) {
					LOGGER.debug("Couldn't get server network interface.");
				}
			}
		}

		if (networkInterface == null) {
			throw new IOException("No usable network interface found for UPnP multicast");
		}

		List<InetAddress> usableAddresses = new ArrayList<>();
		List<InetAddress> networkInterfaceAddresses = Collections.list(networkInterface.getInetAddresses());

		for (InetAddress inetAddress : networkInterfaceAddresses) {
			if (inetAddress != null && inetAddress instanceof Inet4Address && !inetAddress.isLoopbackAddress()) {
				usableAddresses.add(inetAddress);
			}
		}

		if (usableAddresses.isEmpty()) {
			throw new IOException("No usable addresses found for UPnP multicast");
		}

		InetSocketAddress localAddress = new InetSocketAddress(usableAddresses.get(0), 0);
		MulticastSocket ssdpSocket = new MulticastSocket(localAddress);
		ssdpSocket.setReuseAddress(true);
		ssdpSocket.setTimeToLive(32);

		if (multicastLog) {
			LOGGER.trace("Sending message from multicast socket on network interface: " + ssdpSocket.getNetworkInterface());
			LOGGER.trace("Multicast socket is on interface: " + ssdpSocket.getInterface());
			LOGGER.trace("Socket Timeout: " + ssdpSocket.getSoTimeout());
			LOGGER.trace("Socket TTL: " + ssdpSocket.getTimeToLive());
			multicastLog = false;
		}
		return ssdpSocket;
	}

	/**
	 * Send the UPnP BYEBYE message.
	 */
	public static void sendByeBye() {
		LOGGER.info("Sending BYEBYE...");

		MulticastSocket multicastSocket = null;

		try {
			multicastSocket = getNewMulticastSocket();
			InetAddress upnpAddress = getUPNPAddress();
			multicastSocket.joinGroup(upnpAddress);

			sendMessage(multicastSocket, "upnp:rootdevice", BYEBYE);
			sendMessage(multicastSocket, "urn:schemas-upnp-org:device:MediaServer:1", BYEBYE);
			sendMessage(multicastSocket, "urn:schemas-upnp-org:service:ContentDirectory:1", BYEBYE);
			sendMessage(multicastSocket, "urn:schemas-upnp-org:service:ConnectionManager:1", BYEBYE);
		} catch (IOException e) {
			LOGGER.debug("Error sending BYEBYE message", e);
		} finally {
			if (multicastSocket != null) {
				// Clean up the multicast socket nicely
				try {
					InetAddress upnpAddress = getUPNPAddress();
					multicastSocket.leaveGroup(upnpAddress);
				} catch (IOException e) {
				}

				multicastSocket.disconnect();
				multicastSocket.close();
			}
		}
	}

	/**
	 * Utility method to call {@link Thread#sleep(long)} without having to
	 * catch the InterruptedException.
	 *
	 * @param delay the delay
	 */
	public static void sleep(int delay) {
		try {
			Thread.sleep(delay);
		} catch (InterruptedException e) { }
	}

	/**
	 * Send the provided message to the socket.
	 *
	 * @param socket the socket
	 * @param nt the nt
	 * @param message the message
	 * @throws IOException Signals that an I/O exception has occurred.
	 */
	private static void sendMessage(DatagramSocket socket, String nt, String message) throws IOException {
		String msg = buildMsg(nt, message);
		//Random rand = new Random();

		// LOGGER.trace( "Sending this SSDP packet: " + CRLF + StringUtils.replace(msg, CRLF, "<CRLF>")));

		InetAddress upnpAddress = getUPNPAddress();
		DatagramPacket ssdpPacket = new DatagramPacket(msg.getBytes(), msg.length(), upnpAddress, UPNP_PORT);
		socket.send(ssdpPacket);

		// XXX Why is it necessary to sleep for this random time? What would happen when random equals 0?
		//sleep(rand.nextInt(1800 / 2));

		// XXX Why send the same packet twice?
		//socket.send(ssdpPacket);

		// XXX Why is it necessary to sleep for this random time (again)?
		//sleep(rand.nextInt(1800 / 2));
	}

	private static int ALIVE_delay = 10000;

	/**
	 * Starts up two threads: one to broadcast UPnP ALIVE messages and another
	 * to listen for responses.
	 *
	 * @throws IOException Signals that an I/O exception has occurred.
	 */
	public static void listen() throws IOException {
		Runnable rAlive = new Runnable() {
			@Override
			public void run() {
				while (true) {
					sleep(ALIVE_delay);
					sendAlive();

					/**
					 * The first delay for sending an ALIVE message is 10 seconds,
					 * the second delay is for 20 seconds. From then on, all other
<<<<<<< HEAD
					 * delays are 30 seconds. It can be customized with the
=======
					 * delays are for 30/180 seconds depending on whether there
					 * are renderers connected. It can be customized with the 
>>>>>>> f2f6f340
					 * ALIVE_delay user configuration setting.
					 */
					switch (ALIVE_delay) {
						case 10000:
							ALIVE_delay = 20000;
							break;
						case 20000:
						case 30000:
						case 180000:
							// If getAliveDelay is 0, there is no custom alive delay
							if (configuration.getAliveDelay() == 0) {
								if (PMS.get().getFoundRenderers().size() > 0) {
									ALIVE_delay = 180000;
								} else {
									ALIVE_delay = 30000;
								}
							} else {
								ALIVE_delay = configuration.getAliveDelay();
							}
							break;
						default:
							break;
					}
				}
			}
		};

		aliveThread = new Thread(rAlive, "UPNP-AliveMessageSender");
		aliveThread.start();

		Runnable r = new Runnable() {
			@Override
			public void run() {
				boolean bindErrorReported = false;

				while (true) {
					MulticastSocket multicastSocket = null;

					try {
						// Use configurable source port as per http://code.google.com/p/ps3mediaserver/issues/detail?id=1166
						multicastSocket = new MulticastSocket(configuration.getUpnpPort());

						if (bindErrorReported) {
							LOGGER.warn("Finally, acquiring port " + configuration.getUpnpPort() + " was successful!");
						}

						NetworkInterface ni = NetworkConfiguration.getInstance().getNetworkInterfaceByServerName();

						try {
							/**
							 * Setting the network interface will throw a SocketException on Mac OS X
							 * with Java 1.6.0_45 or higher, but if we don't do it some Windows
							 * configurations will not listen at all.
							 */
							if (ni != null) {
								multicastSocket.setNetworkInterface(ni);
								LOGGER.trace("Setting multicast network interface: {}", ni);
							} else if (PMS.get().getServer().getNetworkInterface() != null) {
								multicastSocket.setNetworkInterface(PMS.get().getServer().getNetworkInterface());
								LOGGER.trace("Setting multicast network interface: {}", PMS.get().getServer().getNetworkInterface());
							}
						} catch (SocketException e) {
							// Not setting the network interface will work just fine on Mac OS X.
						}

						multicastSocket.setTimeToLive(4);
						multicastSocket.setReuseAddress(true);
						InetAddress upnpAddress = getUPNPAddress();
						multicastSocket.joinGroup(upnpAddress);

						int M_SEARCH = 1, NOTIFY = 2;
						InetAddress lastAddress = null;
						int lastPacketType = 0;

						while (true) {
							byte[] buf = new byte[1024];
							DatagramPacket receivePacket = new DatagramPacket(buf, buf.length);
							multicastSocket.receive(receivePacket);

							String s = new String(receivePacket.getData(), 0, receivePacket.getLength());

							InetAddress address = receivePacket.getAddress();
							int packetType = s.startsWith("M-SEARCH") ? M_SEARCH : s.startsWith("NOTIFY") ? NOTIFY : 0;

							boolean redundant = address.equals(lastAddress) && packetType == lastPacketType;

							if (packetType == M_SEARCH) {
								if (configuration.getIpFiltering().allowed(address)) {
									String remoteAddr = address.getHostAddress();
									int remotePort = receivePacket.getPort();
									if (!redundant) {
										LOGGER.trace("Receiving a M-SEARCH from [" + remoteAddr + ":" + remotePort + "]");
									}

									if (StringUtils.indexOf(s, "urn:schemas-upnp-org:service:ContentDirectory:1") > 0) {
										sendDiscover(remoteAddr, remotePort, "urn:schemas-upnp-org:service:ContentDirectory:1");
									}

									if (StringUtils.indexOf(s, "upnp:rootdevice") > 0) {
										sendDiscover(remoteAddr, remotePort, "upnp:rootdevice");
									}

									if (StringUtils.indexOf(s, "urn:schemas-upnp-org:device:MediaServer:1") > 0) {
										sendDiscover(remoteAddr, remotePort, "urn:schemas-upnp-org:device:MediaServer:1");
									}

									if (StringUtils.indexOf(s, "ssdp:all") > 0) {
										sendDiscover(remoteAddr, remotePort, "urn:schemas-upnp-org:device:MediaServer:1");
									}

									if (StringUtils.indexOf(s, PMS.get().usn()) > 0) {
										sendDiscover(remoteAddr, remotePort, PMS.get().usn());
									}
								}
							// Don't log redundant notify messages
							} else if (packetType == NOTIFY && !redundant && LOGGER.isTraceEnabled()) {
								LOGGER.trace("Receiving a NOTIFY from [{}:{}]", address.getHostAddress(), receivePacket.getPort());
							}
							lastAddress = address;
							lastPacketType = packetType;
						}
					} catch (BindException e) {
						if (!bindErrorReported) {
							LOGGER.error("Unable to bind to " + configuration.getUpnpPort()
							+ ", which means that PMS will not automatically appear on your renderer! "
							+ "This usually means that another program occupies the port. Please "
							+ "stop the other program and free up the port. "
							+ "UMS will keep trying to bind to it...[" + e.getMessage() + "]");
						}

						bindErrorReported = true;
						sleep(5000);
					} catch (IOException e) {
						LOGGER.error("UPNP network exception: ", e.getMessage());
						LOGGER.trace("", e);
						sleep(1000);
					} finally {
						if (multicastSocket != null) {
							// Clean up the multicast socket nicely
							try {
								InetAddress upnpAddress = getUPNPAddress();
								multicastSocket.leaveGroup(upnpAddress);
							} catch (IOException e) {
							}

							multicastSocket.disconnect();
							multicastSocket.close();
						}
					}
				}
			}
		};

		listenerThread = new Thread(r, "UPNPHelper");
		listenerThread.start();
	}

	/**
	 * Shut down the threads that send ALIVE messages and listen to responses.
	 */
	public static void shutDownListener() {
		instance.shutdown();
		if (listenerThread != null) {
			listenerThread.interrupt();
		}
		if (aliveThread != null) {
			aliveThread.interrupt();
		}
	}

	/**
	 * Builds a UPnP message string based on a message.
	 *
	 * @param nt the nt
	 * @param message the message
	 * @return the string
	 */
	private static String buildMsg(String nt, String message) {
		StringBuilder sb = new StringBuilder();

		sb.append("NOTIFY * HTTP/1.1").append(CRLF);
		sb.append("HOST: ").append(IPV4_UPNP_HOST).append(':').append(UPNP_PORT).append(CRLF);
		sb.append("NT: ").append(nt).append(CRLF);
		sb.append("NTS: ").append(message).append(CRLF);

		if (message.equals(ALIVE)) {
			sb.append("LOCATION: http://").append(PMS.get().getServer().getHost()).append(':').append(PMS.get().getServer().getPort()).append("/description/fetch").append(CRLF);
		}

		sb.append("USN: ").append(PMS.get().usn());

		if (!nt.equals(PMS.get().usn())) {
			sb.append("::").append(nt);
		}

		sb.append(CRLF);

		if (message.equals(ALIVE)) {
			sb.append("CACHE-CONTROL: max-age=1800").append(CRLF);
			sb.append("SERVER: ").append(PMS.get().getServerName()).append(CRLF);
		}

		// Sony devices like PS3 and PS4 need this extra linebreak
		sb.append(CRLF);
		return sb.toString();
	}

	/**
	 * Gets the UPnP address.
	 *
	 * @return the UPnP address
	 * @throws IOException Signals that an I/O exception has occurred.
	 */
	private static InetAddress getUPNPAddress() throws IOException {
		return InetAddress.getByName(IPV4_UPNP_HOST);
	}

	public void addRenderer(DeviceConfiguration d) {
		if (d.uuid != null) {
			rendererMap.put(d.uuid, "0", d);
		}
	}

	public void removeRenderer(RendererConfiguration d) {
		if (d.uuid != null) {
			rendererMap.remove(d.uuid);
		}
	}

	public static boolean activate(String uuid) {
		if (! rendererMap.containsKey(uuid)) {
			LOGGER.debug("Activating upnp service for {}", uuid);
			return getInstance().addRenderer(uuid);
		}
		return true;
	}

	@Override
	protected boolean isBlocked(String uuid) {
		int mode = DeviceConfiguration.getDeviceUpnpMode(uuid, true);
		if (mode != RendererConfiguration.ALLOW) {
			LOGGER.debug("Upnp service is {} for {}", RendererConfiguration.getUpnpModeString(mode), uuid);
			return true;
		}
		return false;
	}

	@Override
	protected Renderer rendererFound(Device d, String uuid) {
		// Create or retrieve an instance
		try {
			InetAddress socket = InetAddress.getByName(getURL(d).getHost());
			DeviceConfiguration r = (DeviceConfiguration) RendererConfiguration.getRendererConfigurationBySocketAddress(socket);
			RendererConfiguration ref = configuration.isRendererForceDefault() ?
				null : RendererConfiguration.getRendererConfigurationByUPNPDetails(getDeviceDetailsString(d));

			if (r != null && ! r.isUpnpAllowed()) {
				LOGGER.debug("Upnp service is {} for \"{}\"", r.getUpnpModeString(), r);
				return null;
			} else if (r == null && ref != null && ! ref.isUpnpAllowed()) {
				LOGGER.debug("Upnp service is {} for {} devices", ref.getUpnpModeString(), ref);
				return null;
			}

			// FIXME: when UpnpDetailsSearch is missing from the conf a upnp-advertising
			// renderer could register twice if the http server sees it first

			boolean distinct = r != null && StringUtils.isNotBlank(r.getUUID()) && ! uuid.equals(r.getUUID());

			if (! distinct && r != null && (r.matchUPNPDetails(getDeviceDetailsString(d)) || ! r.loaded)) {
				// Already seen by the http server
				if (
					ref != null &&
					!ref.getUpnpDetailsString().equals(r.getUpnpDetailsString()) &&
					ref.getLoadingPriority() >= r.getLoadingPriority()
				) {
					// The upnp-matched reference conf is different from the previous
					// http-matched conf and has equal or higher priority, so update.
					LOGGER.debug("Switching to preferred renderer: " + ref);
					r.inherit(ref);
				}

				// Update if we have a custom configuration for this uuid
				r.setUUID(uuid);

				// Make sure it's mapped
				rendererMap.put(uuid, "0", r);
				r.details = getDeviceDetails(d);
				// Update gui
				PMS.get().updateRenderer(r);
				LOGGER.debug("Found upnp service for \"{}\" with dlna details: {}", r, r.details);
			} else {
				// It's brand new
				r = (DeviceConfiguration) rendererMap.get(uuid, "0");
				if (ref != null) {
					r.inherit(ref);
				} else {
					// It's unrecognized: temporarily assign the default renderer but mark it as unloaded
					// so actual recognition can happen later once the http server receives a request.
					// This is to allow initiation of upnp playback before http recognition has occurred.
					r.inherit(r.getDefaultConf());
					r.loaded = false;
					LOGGER.debug("Marking upnp renderer \"{}\" at {} as unrecognized", r, socket);
				}
				if (r.associateIP(socket)) {
					r.details = getDeviceDetails(d);
					PMS.get().setRendererFound(r);
					LOGGER.debug("New renderer found: \"{}\" with dlna details: {}", r, r.details);
				}
			}
			return r;
		} catch (Exception e) {
			LOGGER.debug("Error initializing device " + getFriendlyName(d) + ": " + e);
			e.printStackTrace();
		}
		return null;
	}

	public static InetAddress getAddress(String uuid) {
		try {
			return InetAddress.getByName(getURL(getDevice(uuid)).getHost());
		} catch (Exception e) {
		}
		return null;
	}

	public static boolean hasRenderer(int type) {
		for (Map<String, Renderer> item : (Collection<Map<String, Renderer>>) rendererMap.values()) {
			Renderer r = item.get("0");
			if ((r.controls & type) != 0) {
				return true;
			}
		}
		return false;
	}

	public static List<RendererConfiguration> getRenderers(int type) {
		ArrayList<RendererConfiguration> renderers = new ArrayList<>();
		for (Map<String, Renderer> item : (Collection<Map<String, Renderer>>) rendererMap.values()) {
			Renderer r = item.get("0");
			if (r.active && (r.controls & type) != 0) {
				renderers.add((RendererConfiguration) r);
			}
		}
		return renderers;
	}

	@Override
	protected void rendererReady(String uuid) {
		RendererConfiguration r = RendererConfiguration.getRendererConfigurationByUUID(uuid);
		if(r != null) {
			r.getPlayer();
		}
	}

	public static void play(String uri, String name, DeviceConfiguration r) {
		DLNAResource d = DLNAResource.getValidResource(uri, name, r);
		if (d != null) {
			play(d, r);
		}
	}

	public static void play(DLNAResource d, DeviceConfiguration r) {
		DLNAResource d1 = d.getParent() == null ? Temp.add(d) : d;
		if (d1 != null) {
			Device dev = getDevice(r.getUUID());
			String id = r.getInstanceID();
			setAVTransportURI(dev, id, d1.getURL(""), r.isPushMetadata() ? d1.getDidlString(r) : null);
			play(dev, id);
		}
	}

	// A logical player to manage upnp playback
	public static class Player extends BasicPlayer.Logical {
		protected Device dev;
		protected String uuid;
		protected String instanceID;
		protected Map<String, String> data;
		protected String lasturi;
		private boolean ignoreUpnpDuration;

		public Player(DeviceConfiguration renderer) {
			super(renderer);
			uuid = renderer.getUUID();
			instanceID = renderer.getInstanceID();
			dev = getDevice(uuid);
			data = rendererMap.get(uuid, instanceID).connect(this);
			lasturi = null;
			ignoreUpnpDuration = false;
			LOGGER.debug("Created upnp player for " + renderer.getRendererName());
			refresh();
		}

		@Override
		public void setURI(String uri, String metadata) {
			Playlist.Item item = resolveURI(uri, metadata);
			if (item != null) {
				if (item.name != null) {
					state.name = item.name;
				}
				UPNPControl.setAVTransportURI(dev, instanceID, item.uri, renderer.isPushMetadata() ? item.metadata : null);
			}
		}

		@Override
		public void play() {
			UPNPControl.play(dev, instanceID);
		}

		@Override
		public void pause() {
			UPNPControl.pause(dev, instanceID);
		}

		@Override
		public void stop() {
			UPNPControl.stop(dev, instanceID);
		}

		@Override
		public void forward() {
			UPNPControl.seek(dev, instanceID, REL_TIME, jump(60));
		}

		@Override
		public void rewind() {
			UPNPControl.seek(dev, instanceID, REL_TIME, jump(-60));
		}

		@Override
		public void mute() {
			UPNPControl.setMute(dev, instanceID, !state.mute);
		}

		@Override
		public void setVolume(int volume) {
			UPNPControl.setVolume(dev, instanceID, volume * maxVol / 100);
		}

		@Override
		public void actionPerformed(final ActionEvent e) {
			if (renderer.isUpnpConnected()) {
				refresh();
			} else if (state.playback != STOPPED) {
				reset();
			}
		}

		public void refresh() {
			String s = data.get("TransportState");
			state.playback = "STOPPED".equals(s) ? STOPPED :
				"PLAYING".equals(s) ? PLAYING :
				"PAUSED_PLAYBACK".equals(s) ? PAUSED: -1;
			state.mute = !"0".equals(data.get("Mute"));
			s = data.get("Volume");
			state.volume = s == null ? 0 : (Integer.valueOf(s) * 100 / maxVol);
			state.position = data.get("RelTime");
			if (!ignoreUpnpDuration) {
				state.duration = data.get("CurrentMediaDuration");
			}
			state.uri = data.get("AVTransportURI");
			state.metadata = data.get("AVTransportURIMetaData");

			// update playlist only if uri has changed
			if (!StringUtils.isBlank(state.uri) && !state.uri.equals(lasturi)) {
				playlist.set(state.uri, null, state.metadata);
			}
			lasturi = state.uri;
			alert();
		}

		@Override
		public void start() {
			DLNAResource d = renderer.getPlayingRes();
			state.name = d.getDisplayName();
			if (d.getMedia() != null) {
				String duration = d.getMedia().getDurationString();
				ignoreUpnpDuration = !StringUtil.isZeroTime(duration);
				if (ignoreUpnpDuration) {
					state.duration = StringUtil.shortTime(d.getMedia().getDurationString(), 4);
				}
			}
		}

		@Override
		public void close() {
			rendererMap.get(uuid, instanceID).disconnect(this);
			super.close();
		}

		public String jump(double seconds) {
			double t = StringUtil.convertStringToTime(state.position) + seconds;
			return t > 0 ? StringUtil.convertTimeToString(t, "%02d:%02d:%02.0f") : "00:00:00";
		}
	}

	public static String unescape(String s) throws UnsupportedEncodingException {
		return StringEscapeUtils.unescapeXml(StringEscapeUtils.unescapeHtml4(URLDecoder.decode(s, "UTF-8")));
	}
}<|MERGE_RESOLUTION|>--- conflicted
+++ resolved
@@ -369,12 +369,8 @@
 					/**
 					 * The first delay for sending an ALIVE message is 10 seconds,
 					 * the second delay is for 20 seconds. From then on, all other
-<<<<<<< HEAD
-					 * delays are 30 seconds. It can be customized with the
-=======
 					 * delays are for 30/180 seconds depending on whether there
 					 * are renderers connected. It can be customized with the 
->>>>>>> f2f6f340
 					 * ALIVE_delay user configuration setting.
 					 */
 					switch (ALIVE_delay) {
