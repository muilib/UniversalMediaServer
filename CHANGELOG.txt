<<<<<<< HEAD
7.0.0-rc1 - 2017-08-04 - Changes since 7.0.0-b2

	General:
		Increased speed of Media Library features
		Fixed sorting of TV seasons
		Fixed false lookup matches of titles
		Fixed realtime file adding in new folders
		Fixed forgetting about a file after moving it
		Fixed many other bugs
		Reduced lookups and bandwidth to OpenSubtitles
		Fixed MusicBrainz bugs
		All changes in 6.7.0, 6.7.1 and 6.7.2
		Unreleased changes from v6:
			Improved support for AVI and MJPEG
			Improved general DLNA implementation
			Fixed duplicate entries in transcode folders
			Fixed logging in macOS
			Fixed menu name in macOS
	Renderers:
		Unreleased changes from v6:
			Added renderer configuration for conversion of 3D video to 2D
			Added support for Onkyo TXNR8xx
			Improved support for Cambridge Audio Azur BD
			Improved support for OPPO BDP
			Improved support for Panasonic VIERA TXL32V10E
			Improved support for Sony BRAVIA 5500 and EX TVs
			Improved support for Sony SMP-N100
			Improved support for Sony STR-DA5800ES
			Fixed album art for Onkyo receivers (and probably others)
			Fixed support for Xbox 360
	Dependencies:
		Updated h2database to 1.4.195
		Unreleased changes from v6:
			Updated MediaInfo to 0.7.97, which:
				Improves support for HEVC (H.265), FLV, MKV, TIFF and more
=======
6.7.4 - 2017-10-03

	General:
		Fixed a bug where thumbnails wouldn't always be generated when MediaInfo isn't used or available
		Fixed regression in folder thumbnails on non-Windows platforms
		Fixed a crash when the web interface's port is occupied, and do not fail restarting the server, if the server hasn't created yet (thanks, Zsombor Gegesy!)
		Fixed many general bugs
	Renderers:
		Added support for HE-AAC audio in MKV and MP4 files on LG BP550
		Improved detection and file support for LG WebOS TVs
>>>>>>> e7267e08

6.7.3 - 2017-08-13

	General:
		Improved support for AVI and MJPEG
		Improved general DLNA implementation
		Fixed duplicate entries in transcode folders
		Fixed logging in macOS
		Fixed menu name in macOS
	Renderers:
		Added renderer configuration for conversion of 3D video to 2D
		Added support for Fetch TV
		Added support for Onkyo TXNR8xx
		Improved support for Cambridge Audio Azur BD
		Improved support for OPPO BDP
		Improved support for Panasonic VIERA TXL32V10E
		Improved support for Sony BRAVIA 5500 and EX TVs
		Improved support for Sony SMP-N100
		Improved support for Sony STR-DA5800ES
		Fixed album art for Onkyo receivers (and probably others)
		Fixed support for Xbox 360
	Dependencies:
		Updated MediaInfo to 0.7.97, which:
			Improves support for HEVC (H.265), FLV, MKV, TIFF and more

6.7.2 - 2017-07-09

	General:
		Added support for WMA10
		Improved splash screen timing and enabled it by default
		Improved support for MediaInfo on non-Windows platforms
		Improved CPU and memory logging
		Improved detection of network speed
		Updated comments in DefaultRenderer.conf
		Updated documentation
		Fixed trace logging on macOS
		Fixed a crash on Windows 10
	Languages:
		Synchronized translations with Crowdin
		Fixed Hebrew language support
	Dependencies:
		Updated FFmpeg
		Updated JNA to 4.4.0
		Updated Surefire to 2.20

6.7.1 - 2017-06-11

	General:
		Fixed playback on Linux
		Fixed support for OGA and 3GA files
	Dependencies:
		Updated MediaInfo to 0.7.96

6.7.0 - 2017-06-10

	General:
		Added a button for the web interface
		Expanded support for preventing sleep mode on Windows and macOS
		Improved support for MusicBrainz
		Improved support for CoverArtArchive
		Improved support for images
		Improved thumbnailing
		Updated documentation
		Improved DIDL-Lite implementation
		Added support for more RealAudio formats
		Fixed DVD support
		Fixed many bugs
	Languages:
		Synchronized translations with Crowdin
	Renderers:
		Added support for Chromecast Ultra
		Added support for MXPlayer on Google Android
		Added support for Microsoft Windows Media Player
		Improved support for Chromecast
		Improved support for Samsung 9 Series TVs
		Improved support for Sony BRAVIA EX TVs
		Improved detection of Onkyo TXNR7xx devices
		Improved detection of Panasonic Viera ST60 TVs
		Improved detection of Samsung J6400 TVs
		Improved detection of Samsung JU6400 TVs
		Improved detection of Samsung Galaxy S5 phones
		Improved detection of Sony BRAVIA XE TVs
	Dependencies:
		Updated external-maven-plugin to 0.2
		Updated FFmpeg to latest builds
		Upgraded LogBack to version 1.2.3
		Updated maven-surefire-plugin to 2.20
		Updated MediaInfo to 0.7.94
		Updated metadata-extractor to 2.10.1
		Updated TwelveMonkeys ImageIO to version 3.3.1

7.0.0-b2 - 2017-04-02

	General:
		Fixed bugs with the fully played feature
	Languages:
		Synchronized translations with Crowdin

7.0.0-b1 - 2017-03-26 - Changes since 7.0.0-a1

	General:
		Added "Unwatched" folder to the videos folder if "Hide fully played media" is not enabled
		File addition/removal is handled specifically instead of doing a library scan
		Optimized database storage
		Reduced memory use
		Fixed the setting to hide fully played media in the Media Library
		Fixed sorting in Media Library virtual folders
		Fixed thread-safety/concurrency bugs
		All changes in 6.5.3 and 6.6.0
		Improved logging
	Languages:
		Synchronized translations with Crowdin
	Renderers:
		Improved support for Samsung 9 series TVs
		Improved detection of Panasonic ST60 TVs
		Improved detection of Samsung JU6400 TVs
	Dependencies:
		Updated external-maven-plugin to 0.2
		Updated FFmpeg to the latest builds

6.6.0 - 2017-02-25

	General:
		Added support for AIFF files
		Improved detection of the language of subtitles
		Debugging and logging improvements
		Fixed forcing the usage of discrete GPUs on Apple computers with dual GPUs
		Fixed minor bugs
	Languages:
		Added Thai translation
		Synchronized translations with Crowdin
	Renderers:
		Added support for Panasonic DMR Blu-ray recorders
		Added support for Pioneer Blu-ray players
		Added support for Sony BRAVIA XD 70/75 series TVs
		Added support for Yamaha RX-A2050
		Enabled UPnP control support on Panasonic TVs
		Improved support for Google Chromecast
		Improved support for LG WebOS TVs
		Improved support for Panasonic Viera VT60 TVs
		Improved support for Philips PFL TVs
		Improved support for Sony BRAVIA KDL-NX800 series TVs
		Improved support for Sony BRAVIA XD 70/75/80/83/85/93/94 series TVs
		Fixed image stretching on Sony BRAVIA 5500 series TVs
	Dependencies:
		Updated Apache commons-lang to 3.5
		Updated ChromeCast Java API to 0.9.2
		Updated dcraw to 9.27
		Updated ICU4J to 58.2
		Updated logback to 1.1.8
		Updated MediaInfo to 0.7.91

6.5.3 - 2017-01-07

	General:
		Added detection of the Chromium and Vivaldi web browsers
		Fixed bug where video container and codec settings weren't saved
	Languages:
		Synchronized translations with Crowdin
	Renderers:
		Added support for Sony Bravia X series TVs
	Dependencies:
		Updated Git Commit ID plugin to 2.2.1
		Updated Maven Antrun plugin to 1.8
		Updated Maven Assembly plugin to 3.0.0
		Updated Maven Compiler plugin to 3.6.0
		Updated Maven Enforcer plugin to 1.4.1
		Updated Maven Findbugs plugin to 3.0.4
		Updated Maven Javadoc plugin to 2.10.4
		Updated Maven PMD plugin to 3.7
		Updated Maven Project Info Reports plugin to 2.9
		Updated Maven Site plugin to 3.6
		Updated Maven Surefire plugin to 2.19.1
		Updated Maven Surefire Report plugin to 2.19.1

7.0.0-a1 - 2016-12-31

	General:
		Added "TV Shows", "Movies", "3D Movies", and "Unsorted" folders to the "Media Library" folder
		Added right-click menu to navigation pane
		Renamed "Cache" folder to "Media Library" folder and enabled it by default
		Changed "Hide" options to "Show", e.g. "Hide Media Library folder" becomes "Show Media Library folder"
		Library is re-scanned whenever a file is added/changed/removed in a shared folder
		Fixed bug where removing a directory in UMS does not remove its contents from the Media Library.
		Fixed sorting in dynamic folders
		Fully played tracking is stored in the SQL database

6.5.2 - 2016-11-27

	General:
		Respect the renderer setting H264Level41Limited when deciding whether to stream or transcode
		Search for subtitles in alternative folder even when a subtitle was already found (thanks, tdcosta100!)
		Logging improvements
		Improved program shutdown stability
		Updated docs
		Updated image parsing from MediaInfo and Sanselan to Imaging
		Fixed manual renderer selection
		Improved support for OGA, MKA, ADTS, WEBM, 3GA and 3G2A files
		Made disabling transcoding more reliable
		Minor bugfixes
	Languages:
		Minor English updates
		Synchronized translations with Crowdin
	Renderers:
		Added FLAC support on Sony PS4
		Improved AAC support on LG LM620 TVs
		Improved detection of Sony Bravia W series TVs
		Improved AVI/DivX support on Panasonic TX-L32V10E TVs
		Improved Google Chromecast support
		Fixed LPCM audio on Sony PS3
		Fixed aspect ratios on Sony Bravia 5500 series TVs
	Dependencies:
		Updated h2database to 1.4.193

6.5.1 - 2016-10-02

	General:
		Added Dolby Atmos detection
		Added renderer config setting RemoveTagsFromSRTSubtitles
		Config file fixes and improvements
		Reduced CPU usage
		Improved adherence to DLNA standards
		Restart button changes to red when a restart is required
		Fixed audio channel parsing
		Fixed audio pitch when transcoding some files
	Languages:
		Synchronized translations with Crowdin
	Renderers:
		Added support for VLC for desktop
		Improved seeking support on AnyCast
		Improved support for some filetypes on VLC for iOS
		Improved support for Panasonic E6 TVs
		Improved support for AVI files on XBMC
	Dependencies:
		Updated jaudiotagger to 2.2.5
		Updated MediaInfo to 0.7.88
		Updated NSIS to 2.5.1

6.5.0 - 2016-08-01

	General:
		Use ellipses for overflowing text in the left menu on the web interface
		Improved speed of parsing files
		Improved documentation in DefaultRenderer.conf, UMS.conf and the code
		Fixed support for semicolons in paths in FFmpeg
		Fixed the cancellation of media library scans
		Fixed videos being transcoded too often because of bitrate halving
		Fixed support for video files within compressed folders
		Fixed the MIME type for WAV DTS files
	Renderers:
		Added support for LG Blu-ray players
		Added support for Naim Mu-So wireless audio systems
		Improved detection of LG TVs
		Improved support for AC-3 audio on VLC on iOS and Apple TVs
		Improved support for XviD codec on Panasonic TVs and VLC on iOS and Apple TVs
		Improved support for images on Panasonic TXL32V10E TVs
		Fixed support for virtual folders like New Media and Cache on Panasonic TVs
		Fixed support for WebVTT subtitles on Samsung TVs
	Languages:
		Synchronized translations with Crowdin
		Danish translation was completed and validated (thanks, jensen83, nba, squadjot, The_lonely_Glowstone and the_slayer_dk!)
		Portuguese translation was completed (thanks, arqmatiasreis, El_Locco, Nadahar and plucas!)
	External Components:
		Updated assertj to 2.5.0
		Updated ChromeCast Java API to 0.9.2
		Updated Cling to 2.1.1
		Updated commons-io to 2.5
		Updated doxia plugin to 1.7
		Updated exec maven plugin to 1.5.0
		Updated gson to 2.7
		Updated logback to 1.1.7
		Updated maven antrun plugin to 1.8
		Updated maven compiler plugin to 3.5.1
		Updated maven enforcer plugin to 1.4.1
		Updated maven site plugin to 3.5.1
		Updated maven source plugin to 3.0.1
		Updated MediaInfo to 0.7.87
		Updated Netty to 3.10.6

6.4.0 - 2016-06-26

	General:
		Regularly initiate UPnP searches for new renderers
		Added renderer config settings HalveBitrate and SupportedVideoBitDepths
		Prevent sleep mode while streaming by default
		Tweaked language
		Improved/fixed some documentation (thanks, Sami32!)
		Improved file parsing speed
		Improved logging
		FFmpeg no longer defers to MEncoder for embedded fonts since it supports them
		FFmpeg no longer defers to MEncoder for internal ASS subtitles
		ALIVE messages send less frequently by default
		Fixed support for CMYK JPEG images
		Fixed 24-bit FLAC fake videos showing up for non-PS3 renderers
		Fixed unsupported subtitles being streamed
		Fixed transcoding bitrate in rare cases
		Fixed MIME types for WAV audio and TIFF images
		Fixed renderer TextWrap
		Fixed renderers only being detected if they are started before UMS
	Renderers:
		Added support for VLC on Apple TV
		Improved video quality on wireless networks for Panasonic VT60
		Improved support for subtitles on Panasonic CX700 Series TVs
		Improved support for Panasonic CX680 Series TVs
		Improved support for Panasonic E6 Series TVs
		Improved support for Sony Bravia NX800 TVs (thanks, prescott66!)
		Improved detection of Vizio TVs
	Languages:
		Czech translation was completed (thanks, jirkapas and panther7!)
		French translation was completed and validated (thanks, archaos, Kielo, Kirvx, misterfred and Nadar!)
		Italian translation was completed (thanks, alebrambilla1986, av3c01, bonatigennaro7, FoxGhost07, fsc_mar, johnjonh, jumputer, morag87, RickyReds, supp and vladiesel!)
		Polish translation was completed and validated (thanks, anonymodmous, K4r0lSz, Nadar and robo25!)
		Russian translation was completed (thanks, antonyfg, dronidzer, guzu-guzu, lxnderty, Nadar and Tianuchka!)
		Swedish translation was completed (thanks, klebom, linushg111, mattias_karlsson_89, millenniumb, Nadar, qwert352, rchk, richarda, Rowly, sebastianboos, Stetoskop, strayhat and swarish!)
		Turkish translation was completed and validated (thanks, hasanbahcekapili, OnarEngincan and onuroztemizel!)
	External Components:
		Updated FFmpeg to builds from this month
		Updated FLAC to 1.3.1 (thanks, Sami32!)
		Updated h2database to 1.4.192
		Updated MediaInfo to 0.7.86

6.3.2 - 2016-05-27

	General:
		Added user config setting ALIVE_delay
		Fixed calculating network speeds with offline renderers
		Fixed detection of the MPEG-1 video codec
	Renderers:
		Fixed connectivity with Sony renderers
	Languages:
		Synchronized translations with crowdin

6.3.1.1 - 2016-05-22

	General:
		Fixed connectivity issues

6.3.1 - 2016-05-20

	General:
		Improved connectivity with devices
		Improved support for 3D subtitles
		Fixed support for PAL DVDs
	Renderers:
		Improved support for LG EG910V TVs (thanks, ZakarFin!)
		Improved support for Panasonic Viera E6 Series TVs (thanks, Sami32!)
		Improved detection of Windows Media Player (thanks, WolfganP!)
		Fixed support for WMV 8 and below on Panasonic TVs
	Languages:
		Synchronized translations with crowdin
	External Components:
		Updated Cobertura Maven Plugin to 2.7
		Updated Maven PMD Plugin to 3.6
		Updated Maven Source Plugin to 3.0.0
		Updated slf4j to 1.7.21

6.3.0 - 2016-05-07

	General:
		Added renderer config setting VideoFormatsSupportingStreamedExternalSubtitles
		Added renderer config setting StreamSubsForTranscodedVideo
		Ignore the article "a" by default, along with "the"
		Improved support for 3D subtitles
		Improved support for streaming external subtitles
		Defer to FFmpeg for transcoding VobSub subtitles
		Fixed header animation delay on web interface
	Renderers:
		Added support for Yamaha RXV500D (thanks, newbietux!)
		Improved support for Miracast M806
		Improved support for Panasonic Viera GT50 TVs (thanks, pcjco!)
		Improved support for Panasonic Viera TXL32V10E TVs
	Languages:
		Synchronized translations with crowdin
	External Components:
		Updated FFmpeg
		Updated MediaInfo to 0.7.85
		Updated MPlayer/MEncoder for Windows to SB65

6.2.2 - 2016-04-09

	General:
		Improved support for subtitles in FFmpeg
		Improved support for custom fonts
		Improved general performance
		Added renderer config setting KeepAspectRatioTranscoding
		Fixed FFmpeg not using the TranscodedVideoAudioSampleRate renderer config setting
		Fixed detection of 3D videos
		Fixed filenames starting with "The" being listed first
		Fixed link to musicbrainz (thanks, Utano!)
		Fixed automatic subtitles language detection overruling manual detection
		Put the database in the profile directory on non-Windows operating systems
	Renderers:
		Improved support for Panasonic TVs
		Improved support for Sony TVs
	Languages:
		Synchronized translations with crowdin
	External Components:
		Updated icu4j to 57.1
		Updated MediaInfo to 0.7.84

6.2.1 - 2016-03-28

	General:
		Added more tooltips
		Fixed DTS-HD being detected as DTS
		Fixed support for embedded ASS subtitles in FFmpeg
		Fixed minor bugs
	Renderers:
		Improved support for Panasonic ST60 TVs
		Improved support for Samsung J6200 TVs
	Languages:
		Synchronized translations with crowdin
	External Components:
		Updated chromecast-java-api-v2 to 0.9.1
		Updated FFmpeg
		Updated Google gson to 2.6.2
		Updated jai-imageio-core to 1.3.1
		Updated jmustache to 1.12
		Updated JNA to 4.2.2
		Updated logback to 1.1.6
		Updated slf4j to 1.7.19

6.2.0 - 2016-03-12

	General:
		Use image instead of text in thumbnail overlays
		Improved the web interface
		Added support for using Open Subtitles credentials
		Improved filename prettifying
		Fixed bump support on mobile devices
	Renderers:
		Improved Panasonic VT60 support
		Improved Samsung J55xx support
		Fixed duplicate subtitles on Samsung TVs
	Languages:
		Synchronized translations with crowdin
	External Components:
		Updated Apache Commons Collections to 3.2.2
		Updated l10n Maven plugin to 1.4
		Updated logback to 1.1.5
		Updated Maven Project Info Reports plugin to 2.8.1
		Updated MediaInfo to 0.7.83
		Updated slf4j to 1.7.16

6.1.0 - 2016-02-20

	General:
		Added a back link to the web interface
		Improved logging
		Squashed lots of bugs
		Stopped systems from using installed versions of JNA
		Thumbnails are unpadded by default
		Improved speed of parsing subtitles
		Improved filename prettifying speed and stability
		Filename prettifying uses more information from Open Subtitles
		Fixed FFmpeg not using custom fonts (thanks, Tiago!)
		Fixed seeking with FFmpeg when embedded picture-based subtitles
		Use FFmpeg by default to transcode embedded picture-based subtitles
		Stop MediaInfo from using the network
	Renderers:
		Added ThumbnailPadding option
		Improved Panasonic VT60 support
		Improved Panasonic CX700 support
		Improved Samsung PL51E490 support
	Languages:
		Synchronized translations with crowdin
	External Components:
		Updated FFmpeg
		Updated MediaInfo to 0.7.82

6.0.0 - 2016-01-30 - Changes since 5.5.0

	General:
		Added "Fully played action" setting to control what UMS does with media that has been fully played. The options are:
			Do nothing
			Add an overlay to the thumbnail (default)
			Hide the file
			Move the file to a different folder
			Move the file to the recycle/trash bin
		Added "Thumbnails" renderer config option, to specify whether the renderer can display thumbnails
		The Status tab updates when media is fast-forwarded or rewound
		Audio and image thumbnails are output at consistent dimensions
		Added SquareAudioThumbnails and SquareImageThumbnails renderer configuration options
		Improved support for thumbnail generation
		Improved detection of the position of media while playing
		Improved logging
		Improved headless support
		Fixed font size of subtitles
		Improved filename prettifying
		Fixed transcoding to LPCM
		Added and updated tooltips
		Stability improvements
		Fixed and improved automatic cover downloading
		Fixed OS X version
	Renderers:
		Improved Status tab display for Panasonic TVs
		Improved VLC for iOS support
		Improved Panasonic VT60 support
	Languages:
		Synchronized translations with crowdin
	External Components:
		Updated Google gson to 2.5
		Updated h2database to 1.4.191
		Updated MediaInfo to 0.7.81

6.0.0 - 2016-01-30 - Changes since 6.0.0-b2

	General:
		Improved headless support
		Fixed font size of subtitles
		Improved performance
		Stability improvements
		Improved filename prettifying
		Fixed transcoding to LPCM
		Added and updated tooltips
		Fixed and improved automatic cover downloading
		Fixed OS X version
	Renderers:
		Improved VLC for iOS support
		Improved Panasonic VT60 support
	Languages:
		Synchronized translations with crowdin
	External Components:
		Updated Google gson to 2.5
		Updated h2database to 1.4.191
		Updated MediaInfo to 0.7.81

5.5.0 and 6.0.0-b2 - 2016-01-06

	General:
		Language selection is offered on first startup
		Improved display on Retina screens
		Improved language selection interface
		Improved conversion of 3D subtitles
		Fixed positioning of subtitles in FFmpeg
		Fixed tooltip consistency
		Fixed detection of file permissions on Windows
		Fixed detection of headless state
		Fixed many minor bugs
	Renderers:
		Updated images for Android, PS3 and PS4
		Fixed AirPlayer support
		Fixed VLC for iOS support
	Languages:
		Added Afrikaans, Hungarian, Persian (Farsi), Serbian, Slovak, Ukrainian and Vietnamese
		Allow the translation of language names
		Synchronized translations with crowdin
	External Components:
		Updated Maven exec plugin to 1.4.0
		Rolled back JNA to 4.1.0, which fixes a playback error

6.0.0-b1 - 2015-12-29

	General:
		Added SquareAudioThumbnails and SquareImageThumbnails renderer configuration options
		Improved support for thumbnail generation
		Improved detection of the position of media while playing
		Improved logging
		All changes from 5.4.0

5.4.0 - 2015-12-29

	General:
		Added splash screen, disabled by default
		Improved support for subtitles in FFmpeg
		Improved headless support on Windows
		Improved support for unrecognized filetypes
		Improved speed and accuracy of the filename prettifying feature
		Fixed support for 3D subtitles
		Fixed the saving of window size
	Renderers:
		Added support for AnyCast
		Added support for Miracast M806
		Added support for Sony Bravia NX800 TVs
		Improved playback support for several renderers
	External Components:
		Updated Cling to 2.1.0
		Updated FFmpeg
		Updated MediaInfo to 0.7.80

6.0.0-a1 - 2015-11-23 - Changes since 5.3.1

	General:
		Added "Fully played action" setting to control what UMS does with media that has been fully played. The options are:
			Do nothing
			Add an overlay to the thumbnail (default)
			Hide the file
			Move the file to a different folder
			Move the file to the recycle/trash bin
		Added "Thumbnails" renderer config option, to specify whether the renderer can display thumbnails
		The Status tab updates when media is fast-forwarded or rewound
		Audio and image thumbnails are output at consistent dimensions
	Renderers:
		Improved Status tab display for Panasonic TVs
	Languages:
		Synchronized translations with Crowdin

5.3.1 - 2015-11-23

	General:
		Window state is saved when maximized
		Improved font-scaling on high-DPI displays
		Improved file permissions checks
		Improved filename prettifying
		Fixed Linux not finding FFmpeg (thanks, Oxalin!)
	Renderers:
		Added detection of the Edge browser
		Fixed support for subtitles on Samsung J series TVs
	Languages:
		Synchronized translations with Crowdin
	External Components:
		Updated icu4j version to 56.1
		Updated JGoodies Looks to 2.7.0
		Updated JNA to 4.2.1

5.3.0 - 2015-10-28

	General:
		The main window saves its size and position
		Fixed DTS-HD being detected as regular DTS
		Fixed the use of UMS profiles
		Made automatic updater more stable
		Improved detection of write permissions
		Improved plugin installation support
		Made profile a possible command line argument
		Improved speed when reading shared folders
		Fixed several bugs
	Renderers:
		Disabled folder thumbnails on Apple iOS apps
		Improved support for VLC for iOS
		Panasonic TVs use higher-quality thumbnails
	External Components:
		Updated FFmpeg for Windows to 7c8fcbb, which increases transcoding quality and speed
		Updated h2database to 1.4.190
		Updated Maven Assembly plugin to 2.6
		Updated Maven Eclipse plugin to 2.10
		Updated Maven Surefire plugin to 2.19
		Updated MediaInfo for Windows to 0.7.78, which improved file parsing speed
		Updated MPlayer/MEncoder for Windows to SB64, which increases transcoding quality and speed
		Updated Netty to 3.10.5

5.2.3 - 2015-09-28

	General:
		Improved logging and logging options
		Improved language translations
		Improved Windows 10 support
		Improved playback stability
		Changed default thumbnail seeking position from 2 seconds to 4 seconds
		Minor status tab updates
		Fixed the web interface Flash player
		Fixed many bugs
	Renderers:
		Improved detection of AirPlayer
		Improved folder population time on Panasonic TVs
		Improved support for Samsung TVs
		Improved support for Vizio TVs
	Languages:
		Improved accuracy of automatic subtitles language detection
		Updated many languages based on contributions from Crowdin
	External Components:
		Updated AssertJ to 2.2.0
		Updated h2database to 1.4.189
		Updated FFmpeg for Windows
		Updated Javassist to 3.20.0-GA
		Updated jmustache to 1.10
		Updated JNA to 4.2.0
		Updated maven-antrun-plugin to 1.7
		Updated Plexus-utils to 3.0.22
		Updated Seamless to 1.1.1

5.2.2 - 2015-08-13
	General:
		Fixed audio transcoding with embedded images (thanks, Nadahar!)
		Improved MIME type handling
		Improved logging
		Expanded filename prettifying
		Improved renderer selection interface (thanks, Nadahar!)
		Improved file support (thanks, Nadahar!)
		Speed improvements
	Renderers:
		Improved support for Xbox 360
	Languages:
		Updated all languages to remove unused translations (thanks, ler0y and Nadahar!)
		Updated Dutch translation (thanks, ler0y!)
		Updated English (thanks, ler0y!)
		Updated Polish translation (thanks, Karol Szastok!)
	External Components:
		Updated FFmpeg for Windows
		Updated MediaInfo to 0.7.75
		Updated Netty to 3.10.4

5.2.1 - 2015-07-11

	General:
		Improved efficiency of configuration file loading (thanks, Nadahar!)
		Improved support for quotation marks and apostrophes on some renderers (thanks, Nadahar!)
		Fixed broken 32-bit MediaInfo dependency
	Renderers:
		Fixed Xbox One thumbnails
	Languages:
		Updated Spanish translation (thanks, AlfredoRamos!)

5.2.0 - 2015-07-09

	General:
		Made tsMuxeR use FFmpeg instead of MEncoder
		Made tsMuxeR transcode audio to AAC if the renderer expects AAC
		Improved FFmpeg responsiveness during fast-forward and rewind
		Improved automatic rescaling
		Fixed detection of aspect ratios
		Merged the install/uninstall Windows Service buttons into one button (thanks, taconaut!)
		Add zoom/fit to web image viewer
		Fixed a bug with sending external subtitles
		Fixed MIME type finalization when parsing media
		Fixed transcoding to AAC via MEncoder
		Support late resolution of media length
		Improved the accuracy of video metadata
		Added ThumbnailWidth and ThumbnailHeight renderer settings
		Added support for file extensions: AC3, AMR and TTA (thanks, ler0y!)
		Fixed custom device configuration loading
		Added more logging
		Fixed folders not showing if they were previously empty, with "hide empty folders" enabled (thanks, jensaarai!)
		Cleaned up the titles in the transcode folder in some cases
		Various minor improvements/fixes
		Expanded code testing for improved stability
	Renderers:
		Added support for Sony PlayStation 4
		Improved thumbnail display on Panasonic TVs
		Improved thumbnail display on Microsoft Xbox One
	Languages:
		Updated English translation (thanks, Nadahar!)
		Updated Norwegian translation (thanks, Nadahar!)
	External Components:
		Rolled back FFmpeg on OS X to fix transcoding for some users
		Updated Netty to 4.0.29

5.1.4 - 2015-06-14

	General:
		Limits clickable areas of settings more precisely
		Uses a default renderer image when none exist
		Made H.264 transcoding faster
		Improved stability and speed with large amounts of images
		Expanded code testing coverage (thanks, Jensaarai!)
		Improved detection of languages
		Improved filename prettifying
		Code optimizations
	Renderers:
		Improved support for DTS audio on Panasonic VT60 TVs
	Languages:
		Updated French translation (thanks, Kirvx!)
	External Components:
		Updated FFmpeg to builds from 20150521, which:
			Improved support for many containers and codecs
			Fixed bugs
		Updated InterFrame to 2.8.2, which improved speed
		Updated Maven Assembly Plugin to 2.5.4
		Updated Maven Compiler Plugin to 3.3
		Updated Maven Git Commit ID Plugin to 2.1.15
		Updated Maven Javadoc Plugin to 2.10.3
		Updated Maven Surefire Plugin to 2.18.1
		Updated MediaInfo to 0.7.74, which improved detection of file information
		Updated Netty to 4.0.28, which improved network operations (thanks, mfulgo!)

5.1.3 - 2015-05-05

	General:
		Added and improved documentation in UMS.conf and DefaultRenderer.conf
		Added the URL for the web interface to the logs on the Logs tab
		Improved detection of the H.263 codec (thanks, leroy!)
		Improved stability when transcoding subtitles by default
		Simplified MEncoder commands in some situations
		Fixed bugs
	Renderers:
		Improves support for Samsung EH5300 TVs (thanks, panzer!)
		Fixed initial folders bug on Xbox 360/One
		Improved detection of Xbox One
		Improved detection of several Samsung TVs
	Languages:
		Updated Dutch translation (thanks, leroy!)
		Updated Spanish translation (thanks, AlfredoRamos!)

5.1.2 - 2015-04-15

	General:
		Added "upnp_enable" user-level option
		Added "log_level" user-level option
		Added "UpnpAllow" renderer-level option
		Added "Create TRACE logs" button
		Added the ability to restart the program (not just the server)
		Fixed videos being muxed instead of streamed
		Various minor fixes/improvements
	Renderers:
		Added DSD/DFF streaming support to Cambridge Audio Blu-ray Disc players
		Added more tags to DefaultRenderer.conf
		Improved renderer detection/handling
		Improved Android device detection
		Improved detection of Panasonic AS600 Series TVs
		Improved PS3 muxing via tsMuxeR
		Improved support for Samsung D6400 TVs
		Improved support for Samsung EH5300 TVs
		Improved support for transcoding to Technisat S1+
		Fixed support for MP3 files on some Samsung TVs and Blu-ray Disc players
	External Components:
		Updated h2database to 1.4.187
		Updated JDom to 2.0.6
		Updated Logback to 1.1.3
		Updated Maven AntRun Plugin to 1.8
		Updated Maven Findbugs Plugin to 3.0.1
		Updated Maven Git Commit ID Plugin to 2.1.13
		Updated Maven Javadoc Plugin to 2.10.2
		Updated Maven PMD Plugin to 3.4
		Updated MediaInfo to 0.7.73, which:
			Added and improved support for many formats
			Fixed bugs
		Updated slf4j to 1.7.12

5.1.1 - 2015-04-03

	General:
		Added support for links in tooltips (thanks, taconaut!)
		Added support for customizing background and foreground color in tooltips (thanks, taconaut!)
		Added PrependTrackNumbers renderer option to ensure that renderers order audio by track number (thanks, javand!)
		Made the RescaleByRenderer setting more consistent
		Fixed MP4, M4A and 3GP file compatibility on some renderers
		Fixed bug with the renderer selection window
		Fixed audio and image compatibility on some renderers
		Fixed transcoding with subtitles on 64-bit systems
	Renderers:
		Made Samsung televisions and Blu-ray Disc players order audio by track number

5.1.0 - 2015-03-21

	General:
		Added 64-bit versions of FFmpeg for a ~10% increase in transcoding speed
		Removed the "Save" button since changes to settings are now saved automatically
		Improved detection of playback states
		Improved connection awareness
		Improved True Motion frame interpolation speed by up to 20%
		Improved folder population speed
		Improved support for 3GPP files
		Improved descriptions of settings
		Slightly altered the memory usage bar
		Fixed the renderer SeekByTime setting
		Fixed renderer detection and recognition in some cases
		Fixed display names for videos that have the Track (song title) value set
		Fixed incorrect ContentFeatures headers being sent to renderers (thanks, master-nevi!)
		Fixed the web logviewer
		Fixed bugs with 3D subtitles
		Fixed the setting for using embedded subtitles styles
	Renderers:
		Fixed filename bug on Sony Bravia TVs
		Improved support for LG LED-backlit LCD 2014 TVs
		Improved support for Samsung H6203 TVs
	Languages:
		Made more strings translatable
		Updated Czech translation
		Updated Dutch translation (thanks, ler0y!)
		Updated French translation (thanks, Kirvx!)
		Updated Italian translation (thanks, bartsimp!)
	External Components:
		Updated Chromecast Java API to 0.0.6
		Updated Commons Codec to 1.10
		Updated FEST Util to 1.2.5
		Updated FFmpeg for Windows and OS X, which:
			Improved support for many containers and codecs
			Fixed bugs
		Updated Gson to 2.3.1
		Updated h2database to 1.4.186, which:
			Fixed memory issues
			Fixed caching issues
		Updated InterFrame to 2.8.0, which:
			Increased processing speed by up to 20%
			Reduced memory use
			Reduced dependencies
		Updated JDom to 2.0.2
		Updated JUnit to 4.12
		Updated Plexus Utils to 3.0.21
		Updated slf4j to 1.7.10

5.0.1 - 2015-02-16

	General:
		Fixed text in the Windows automatic updater
		Fixed MediaInfo not parsing some rare data
		Fixed detection of font attachments
		Fixed support for subtitled files with apostrophes in the name
		Fixed errors when packing debug files
		Fixed support for resuming playback on some devices
		Improved support for MOV, 3GP and 3G2 files
		Reduced CPU load when the Status tab is visible
		Improved support for 1920x1088 videos
		Fixed logging error
		Fixed the web interface when browsing via Safari
		Improved stability when disabling renderers
	Renderers:
		Added support for Kodi Media Center
		Added support for more Panasonic Blu-ray players
		Added support for Samsung HT-F4 series home entertainment systems
		Improved detection of some LG TVs
		Improved detection of some Panasonic Blu-ray players and TVs
		Improved detection of some Samsung devices
		Improved support for Samsung ES6100 TVs
		Improved support for Samsung ES6575 TVs
		Improved support for Sony Xperia Z3 smart phones
		Updated the image for Xbox 360
		Fixed 24-bit FLAC playback on PS3 via the Videos folder
	Languages:
		Updated Czech translation
		Updated French translation (thanks, Kirvx!)
		Updated Spanish translation (thanks, AlfredoRamos!)
	External Components:
		Updated MediaInfo for OS X to 0.7.71, which:
			Improved folder population time
			Added and improved support for many formats
			Fixed bugs

5.0.0 - 2015-01-25 - Changes since 4.4.0

	General:
		Added support for UPnP connections and playback
		Added the option to use info from IMDB with filename prettifying
		Added HTML5 video support to the web interface
		Create custom per-device configuration files to override any general renderer or UMS setting
		Major redesign of the status tab to show per-renderer information
		Minor tweaks to the GUI
		Improved player control
		Includes the possibility to allow UMS to control renders automatically
		Web player can also be controlled
		Automatic reloading of external files
		Documentation updates
		New xmb playlist folders with optional automatic starting, looping, and saving, editable from web or xmb
		A dynamic xmb playlist for on-the-fly playlist creation from web or xmb
		Better bump/gui player playlists with optional automatic looping
		Push playback support for chromecast and web browsers
		Changed the interface for enabling/disabling renderer configurations
		Changed the default setting for wrap_dts_into_pcm to false
		Made sure files are always directly streamable via the Transcoding folder
		Added the UMS_MAX_MEMORY variable to UMS.sh
		Fixed audio downsampling
		Fixed a bug with parsing formats from MediaInfo
		Removed the database compacting method that was never recommended
		Fixed a startup error
		Minor bugfixes and code optimizations
	Renderers:
		Added support for Panasonic DMP-BDT360 devices
		Added support for Samsung H6500 Blu-ray Disc players
		Added support for Telefunken TVs
		Improved support for Chromecast (cast from UMS webui/gui)
		Improved support for Panasonic Viera AS650 series TVs
		Improved support for Samsung C6600 series TVs
		Improved support for Sony Blu-ray Disc players
		Improved support for Sony Bravia W series TVs
		Improved file compatibility on non-PS3 renderers
		Fixed detection of some Samsung renderers
	Languages:
		Updated Czech translation
	External Components:
		Updated h2database to 1.4.185
		Updated Maven Assembly Plugin to 2.5.2
		Updated Maven Compiler Plugin to 3.2
		Updated Maven Git Commit ID Plugin to 2.1.11
		Updated Maven Source Plugin to 2.4
		Updated Maven Surefire plugins to 2.18
		Updated MediaInfo for Windows to 0.7.71, which:
			Improves folder population time
			Improves detection of many formats
			Fixes bugs
		Updated MPlayer/MEncoder for Windows to SB63, which:
			Fixes support for DVD audio
			Improves support for many containers and codecs
			Fixes bugs


5.0.0 - 2015-01-25 - Changes since 5.0.0-b1

	General:
		Changed the interface for enabling/disabling renderer configurations
		Changed the default setting for wrap_dts_into_pcm to false
		Made sure files are always directly streamable via the Transcoding folder
		Added the UMS_MAX_MEMORY variable to UMS.sh
		Using info from IMDB with filename prettifying works for anime
		Minor improvements to the web interface
		Fixed audio downsampling
		Fixed a bug with parsing formats from MediaInfo
		Fixed a startup error
		Minor bugfixes and code optimizations
		Removed the database compacting method that was never recommended
		All changes from 4.3.1 and 4.4.0
	Renderers:
		Added support for Panasonic DMP-BDT360 devices
		Added support for Samsung H6500 Blu-ray Disc players
		Added support for Telefunken TVs
		Improved support for Panasonic Viera AS650 series TVs
		Improved support for Samsung C6600 series TVs
		Improved support for Sony Blu-ray Disc players
		Improved support for Sony Bravia W series TVs
		Improved file compatibility on non-PS3 renderers
		Fixed detection of some Samsung renderers
	Languages:
		Updated Czech translation
	External Components:
		Updated Cling to 2.0.1
		Updated h2database to 1.4.185
		Updated Maven Assembly Plugin to 2.5.2
		Updated Maven Compiler Plugin to 3.2
		Updated Maven Git Commit ID Plugin to 2.1.11
		Updated Maven Source Plugin to 2.4
		Updated Maven Surefire plugins to 2.18
		Updated MediaInfo for Windows to 0.7.71, which:
			Improves folder population time
			Improves detection of many formats
			Fixes bugs
		Updated MPlayer/MEncoder for Windows to SB63, which:
			Improves support for many containers and codecs
			Fixes bugs
		Updated Seamless to 1.1.0

4.4.0 - 2015-01-11

	General:
		Improved compatibility of H.264 transcoded videos
		Fixed error on Linux when VLC is not installed
		Fixed recognition of BMP, Theora and Vorbis (thanks, ler0y!)
		Added support for several more formats and codecs in renderer configs (thanks, ler0y!)
		Added "SendFolderThumbnails" renderer option
		Fixed some cases of unnecessary video transcoding
		Fixed AviSynth output compatibility on some renderers
		Improved speed of True Motion processing
		Updated setting descriptions
		Cleaned up logging
		Fixed MP3 transcoding support
		Improved library creation speed and prevented unnecessary transcoding for non-video files
	Renderers:
		Added support for Samsung ES8005 TVs (thanks, wazer!)
		Added support for Samsung BD-C6800 Blu-ray Disc Players
		Added support for Sony Xperia Z3
		Added support for Yamaha R-N500
		Improved support for Hama IR320
		Improved support for Panasonic AS600E TVs (thanks, Etmoc!)
		Improved support for Panasonic VT60 TVs
		Improved support for Samsung H6400 series TVs
		Improved support for Sony Blu-ray Disc players from 2013
		Improved support for Sony Bravia NX70x series TVs
		Improved support for Sony Bravia W series TVs
		Improved support for Xbox 360
		Fixed audio transcoding on Sony Bravia EX series TVs
		Fixed timeouts on Philips TVs
		Fixed support for images on Panasonic TVs
		Updated DefaultRenderer.conf
	Languages:
		Updated Spanish translation (thanks, AlfredoRamos!)
	External Components:
		Updated FFmpeg for Windows and OS X, which:
			Improves support for many containers and codecs
			Fixes bugs
		Updated MPlayer/MEncoder for Windows to SB62, which:
			Fixes support for Opus
			Fixes support for DVDs
			Fixes color and italic support for MicroDVD subtitles
			Improves MPEG-2 output
			Fixes x264 hardware acceleration
			Improves support for many containers and codecs
			Fixes VBR and VFR support in H.264 output
			Fixes bugs
		Updated Netty to 3.9.6, which fixed bugs

4.3.1 - 2014-12-12

	General:
		Windows installer removes deprecated renderer files
		Fixed a startup crash
	Renderers:
		Added support for Hisense K680 TVs
		Added support for Samsung F5505 TVs
		Improved support for LG LS5700 TVs (thanks, AngelShine!)
		Improved support for Panasonic S60 Series TVs
		Improved support for Samsung WiseLink devices
		Improved support for Sony Bravia HX75 Series TVs

5.0.0-b1 - 2014-11-?? - Changes since 5.0.0-a1
	General:
		Major redesign of the status tab to show per-renderer information
		Improved player control
		Includes the possibility to allow UMS to control renders automatically
		Web player can also be controlled
		Automatic reloading of external files
		Documentation updates
		New xmb playlist folders with optional automatic starting, looping, and saving, editable from web or xmb
		A Dynamic xmb playlist for on-the-fly playlist creation from web or xmb
		Better bump/gui player playlists with optional automatic looping
		Push playback support for chromecast and web browsers
		Improved Chromecast support (cast from UMS webui/gui)
		All changes from 4.2.1, 4.2.2 and 4.3.0

4.3.0 - 2014-12-06

	General:
		Added the ability to transcode to H.265
		Improved filename prettifying
		Improved support for many formats and codecs
		Fixed VLC engine
		Formatted the default renderer file
	Renderers:
		Added support for LG UB820V TVs
		Added support for Logitech Squeezebox
		Fixed video aspect ratios on Philips and Sony TVs
		Improved support for Hama IR320
		Improved support for LG LM660 TVs
		Improved support for Netgem N7700
		Improved support for Roku 3
		Improved support for Samsung EH6070 TVs
		Improved support for Samsung H4500 TVs
		Improved support for Samsung HU7000 TVs
		Improved support for Samsung HU9000 TVs
		Improved support for Xbox 360
	Languages:
		Updated Dutch translation (thanks, leroy!)

4.2.2 - 2014-11-17

	General:
		Improved compatibility of H.264 transcoding when using MEncoder
		Customized buffer color
		Fixed Live Subtitles
	Renderers:
		Added support for Hama IR320 (thanks, Enrice!)
		Added support for Roku 3 (incomplete) (thanks, weyrava and drocket!)
		Added support for Panasonic ET60 Series TVs (thanks, Enrice!)
		Added support for Samsung F5100 Blu-ray Disc players (thanks, maracucho!)
		Added support for Samsung Galaxy S5 (thanks, FlyMcDoogal!)
		Added support for Sony PlayStation Vita (incomplete) (thanks, Verequies, Balmung and xubz!)
		Fixed Xbox One detection (thanks, Whogie!)
	Languages:
		Updated Spanish translation (thanks, AlfredoRamos!)
	External Components:
		Updated JNA to 4.1.0, which fixes bugs
		Updated Maven Exec Plugin to 1.3.2, which fixes bugs
		Updated Maven Findbugs Plugin to 3.0.0, which fixes bugs
		Updated Maven Javadoc Plugin to 2.10.1, which fixes bugs
		Updated Maven Jdepend Plugin to 2.0, which fixes bugs
		Updated Maven Site Plugin to 3.4, which fixes bugs
		Updated Netty to 3.9.5, which fixes bugs

4.2.1 - 2014-11-01

	General:
		Increased speed of FFmpeg transcoding to H.264
		Updated UMS.conf
		Improved filename prettifying
		Re-added "Force default renderer" option to the GUI
		Minor GUI fixes and improvements
		Fontconfig caches are not generated if subtitles are disabled
		Renamed most renderer config files
		Fixed special characters in folder names not displaying correctly
	Renderers:
		Added support for LG WebOS TVs
		Added support for Panasonic SC-BTT Blu-ray Disc Home Theater Sound Systems
		Added support for Samsung ES8000 TVs
		Added support for Samsung F5900 Blu-ray Disc players
		Added support for Technisat S1+
		Improved detection of Windows Media Player
		Improved support for H.264 videos on some renderers
		Improved support for Cambridge Audio Azur BD players
		Improved support for Samsung WiseLink renderers
		Improved support for subtitles on Sony Bravia EX TVs (thanks, master-nevi!)
		Improved support for Panasonic TVs
		Improved support for Xbox One
		Fixed seeking on Samsung E+ Series TVs
	Languages:
		Updated French translation (thanks, Kirvx!)
	External Components:
		Updated MPlayer/MEncoder for Windows to SB60, which:
			Improves H.264 transcoding
			Improves H.265 support
			Improves support for many containers and codecs
			Fixes bugs

5.0.0-a1 - 2014-10-23

	Changes unique to 5.0.0-a1:
		General:
			Added support for UPnP connections and playback
			Added the option to use info from IMDB with filename prettifying
			Added HTML5 video support to the web interface
			Create custom per-device configuration files to override any general renderer or UMS setting
			Minor tweaks to the GUI

	Changes from the 4.x release branch:
		General:
			Increased speed of FFmpeg transcoding to H.264
			Updated UMS.conf
			Improved filename prettifying
			Re-added "Force default renderer" option to the GUI
			Minor GUI fixes and improvements
			Fontconfig caches are not generated if subtitles are disabled
		Renderers:
			Added support for Panasonic SC-BTT Blu-ray Disc Home Theater Sound Systems
			Improved support for Panasonic TVs
			Improved support for Xbox One
		Languages:
			Updated French translation (thanks, Kirvx!)

4.2.0 - 2014-10-17

	General:
		Added support for automatic 2D to 3D subtitles conversion
		Added renderer support for converting 3D video to a different 3D format
		Added a new template renderer file "DefaultRenderer.conf" which contains all possible renderer config options (like PS3.conf did before)
		Made cache recreation happen only when it has changed, instead of with every new release
		FFmpeg defers to MEncoder for subtitle transcoding if there are embedded fonts, since FFmpeg can't use them
		Improved video quality when transcoding via FFmpeg over wired networks
		Improved language detection
		Transcode instead of streaming videos when their bitrate is too high for the renderer
		Updated tooltips
		Fixed the cache not storing all data (thanks, taconaut!)
		Fixed full-SBS 3D support via FFmpeg
		Fixed not transcoding subtitles for renderers that can stream the file format but not with subtitles
	Renderers:
		Added support for Samsung HT-E3 Series Blu-ray Home Entertainment Systems
		Improved support for Panasonic TVs
		Improved support for Philips TVs (thanks, ler0y!)
		Improved support for Xbox One
		Improved some renderer images
		Formatted all renderer configs
		Removed unnecessary (same as default) values from all renderer configs
	Languages:
		Updated French translation (thanks, Kirvx!)
	External Components:
		Updated FFmpeg for Windows and OS X to 20141014 builds, which:
			Fixes a bug with subtitle parsing
			Improves support for many containers and codecs
			Fixes bugs
		Updated InterFrame to 2.6.0, which:
			Improves quality
			Improves GPU support
			Fixes bugs
		Updated Java Runtime Environment automatic downloader for Windows to 8u25, which:
			Improves security

4.1.3 - 2014-10-03

	General:
		Improved default settings for smoother playback on wired and wireless networks
		Made FFmpeg more reliable when transcoding embedded subtitles
		Enabled file cache by default
		Updated logo (subtle)
		Improved cache handling
		Disabled FFmpeg deferring to MEncoder for subtitles by default
		Fixed thumbnails on some Samsung TVs
		Fixed general bugs
	Renderers:
		Fixed unnecessary high CPU usage on LG TVs (thanks, amalic!)
		Fixed support for Sony Home Theatre Systems
		Fixed support for Xbox One
		Improved support for Samsung UE ES6575 TVs
	Languages:
		Updated Czech translation
		Updated French translation (thanks, Kirvx!)

4.1.2 - 2014-09-24

	General:
		Folder population speed improvements with filename prettifying enabled
		Web interface client-side speed improvements
		Web interface design tweaks
		Expanded filename prettifying
		Split the renderer option SupportedSubtitlesFormats into SupportedExternalSubtitlesFormats and SupportedInternalSubtitlesFormats
		Optimized video bitrate over wireless connections
		Made more strings translatable
		Fixed FFmpeg not working on OS X
		Fixed FFmpeg to MEncoder deferral via the Transcode folder
		Fixed subtitles being transcoded when they didn't need to be
		Fixed web thumbnails sometimes
		Fixed the Windows installer downloading the 32-bit version of Java on 64-bit systems
		Fixed the Windows installer offering to automatically close UMS
	Renderers:
		Improved support for Panasonic TX-L32V10E TVs
		Improved support for Samsung renderers
	Languages:
		Updated Czech translation
		Updated French translation (thanks, Kirvx!)
	External Components:
		Updated FFmpeg for OS X to g7cf1f0f, which:
			Improves support for many containers and codecs
			Fixes bugs
		Updated jQuery to 1.11.1, which:
			Fixes bugs
		Updated NSIS LockedList to 3.0.0.3, which:
			Adds support for detecting 64-bit processes
			Fixes bugs

4.1.1 - 2014-09-06

	General:
		Made videos start faster sometimes when using FFmpeg
		Improved accuracy when parsing rare files
		Improved folder population speed
		Fixed x264 transcoding when using recent versions of MEncoder
		Fixed Windows Java 6 versions trying to update to Java 7
	Renderers:
		Fixed external subtitle streaming support on Samsung TVs
	Languages:
		Updated French translation (thanks, Kirvx!)
		Updated Spanish translation
	External Components:
		Updated MPlayer/MEncoder for Windows to SB59, which:
			Fixes decoding of PGS subtitles
			Improves support for many containers and codecs
			Improves 3D compatibility on some devices
			Fixes bugs
		Updated Netty to 3.9.4, which:
			Improves security
			Fixes bugs
			Improves memory use

4.1.0 - 2014-09-01

	General:
		Added previous and next buttons to web interface
		Added the ability to prioritize renderer loading order
		Windows uninstaller no longer deletes custom renderer configs
		Windows uninstaller no longer leaves behind unused files
		Windows automatic updater downloads the correct build for the user's Java version
		FFmpeg defers to MEncoder for transcoding subtitles by default
		Fixed subtitles stretching bug
		Fixed startup crash on non-Windows operating systems
		Fixed subtitles not being transcoded when the renderer supported streaming the file
		Fixed automatic wireless quality optimizations not being applied
		Improved logging and log packing
		Speed improvements
	Renderers:
		Added support for Xbox One via DLNA
		Improved support for Panasonic VT60 TVs
	Languages:
		Updated Spanish translation (thanks, AlfredoRamos!)
	External Components:
		Updated Java Runtime Environment automatic downloader for Windows to 8u20, which:
			Improves security
		Updated FFmpeg for Windows and OS X to builds from 2014-08-28, which:
			Improves support for many containers and codecs
			Fixes bugs

4.0.3 - 2014-08-12

	General:
		Fixed MP4 support on some renderers
		Fixed transcoded video resolutions with odd numbers on some renderers
		Fixed error when retrieving audio channels
		Updated descriptions in UMS.conf
	Renderers:
		Fixed audio support on WDTV Live (thanks, DualC!)
		Fixed external subtitle support on Samsung devices
		Improved support for Panasonic VT60 TVs
	Languages:
		Fixed Spanish translation
		Updated most translations in minor ways
		Updated Dutch translation (thanks, leroy!)
	External Components:
		Updated MediaInfo for Windows to 0.7.69, which:
			Improves folder population times
			Improves stability
			Improves detection of HEVC streams
			Fixes bugs

4.0.2 - 2014-08-06

	General:
		The Java 8 build on Windows offers to update Java 7
		Added all default renderer values to PS3.conf to make it easier to support new renderers
		Added documentation and formatting to PS3.conf
		Fixed automatic Java download/installation on Windows for users without it
		Fixed the Live Subtitles feature
		Fixed external subtitle support
	Renderers:
		Improved support for DirecTV HR
		Improved support for Panasonic TVs
		Improved support for Samsung devices
	External Components:
		Updated Java Runtime Environment automatic downloader for Windows to 8u11, which:
			Improves security
		Updated Maven Compiler Plugin to 3.1

4.0.1 - 2014-08-01

	General:
		Added option InternalSubtitlesSupported to renderer configs for greater control over file compatibility
		Added option "Force external subtitles"
		Added the option "Use embedded style" to FFmpeg instead of just MEncoder
		Fixed a bug with the adaptive bitrate setting GUI
		Fixed bugs with subtitles not being loaded
		Fixed displaying the Windows-specific "prevent operating system from sleeping" option on other operating systems
		Fixed FFmpeg sometimes sending too many audio channels
		Fixed FFmpeg using a bitrate too high for audio transcoding
	Languages:
		Updated Spanish translation (thanks, AlfredoRamos!)
	External Components:
		Updated FFmpeg to builds from 2014-07-16, which:
			Improves support for many containers and codecs
			Fixes bugs

4.0.0 - 2014-07-25 - Changes since 3.6.4

	General:
		Added a web interface, available at localhost:9001
		Added option to automatically adjust the maximum bandwidth by measuring the speed of the connection to the devices
		Added a new transcoding option to allow H.264 video with AAC audio
		Added "Random" file sorting option
		Added tooltips to more options in the GUI
		Added option to use PsPing on Windows to make network speed estimates more accurate (ping_path)
		Added renderer option LimitFolders to specify whether the renderer has a folder limit
		Added renderer option SendDateMetadata to specify whether to send last modified date metadata to the renderer
		Added searching to each folder
		Added web_port and web_enable settings to UMS.conf
		Added support for 4k videos by automatically scaling them to a resolution that the renderer supports
		Made FFmpeg the default transcoding engine
		Made the buffer more animated
		Changed the names of transcoding options in renderer config files for clarity
		Output surround audio (AC-3) instead of stereo (MP2) when using VLC (needs testing)
		Enabled subtitles in VLC (thanks, tdcosta100!)
		Improved the TextWrap function, which makes filenames fit better on certain renderers
		Improved detection of which videos are automatically muxable
		Made more strings translatable
		Fixed performing unnecessary network speed checks
		Fixed a bug with the Recently Played folder
		Fixed padding in FFmpeg for DVD video resolution
		Fixed documentation images on Linux
		Fixed external subtitles sometimes not loading
		Fixed files with resolutions that are too high for the renderer streaming if they are otherwise supported
		Fixed the VLC Web Video legacy engine only outputting 25fps
		Fixed UMS occasionally telling renderers to expect a different video format than they get
		General speed improvements
		Updated several descriptions and formatted UMS.conf (user config) and PS3.conf (reference renderer config)
	Renderers:
		Added support for Google Chromecast
		Added support for Sony Bravia XBR TVs
		Improved aspect ratios on Sony Bravia EX TVs
		Improved support for Apple mobile devices (iPad, iPhone, iPod)
		Improved support for AirPlayer
		Improved support for Android
		Improved support for BlackBerry
		Improved support for Cambridge Audio Blu-ray players
		Improved support for D-Link DSM-510
		Improved support for Freebox HD
		Improved support for Freecom Music Pal
		Improved support for LG Smart TV Upgrader
		Improved support for OPPO Blu-ray players
		Improved support for Panasonic TX-L32V10E TVs
		Improved support for Popcorn Hour
		Improved support for Pioneer Kuro
		Improved support for Realtek media players
		Improved support for Samsung TVs, Blu-ray players and mobile devices
		Improved support for Showtime
		Improved support for Sony Bravia TVs, media players, Blu-ray players and Xperia devices
		Improved support for Streamium
		Improved support for Telstra T-Box
		Improved support for VideoWeb TV
		Improved support for Vizio TVs
		Improved support for WDTV Live
		Improved support for XBMC
		Improved support for Xbox 360
	Languages:
		Updated Dutch translation (thanks, leroy!)

4.0.0 - 2014-07-25 - Changes since 4.0.0-b1

	General:
		Made the buffer more animated
		Added web_port and web_enable settings to UMS.conf
		Added support for 4k videos by automatically scaling them to a resolution that the renderer supports
		Added renderer option SendDateMetadata to specify whether to send last modified date metadata to the renderer
		Improved detection of which videos are automatically muxable
		Fixed and improved web interface search
		Fixed web interface content-type
		Fixed images on web interface on Linux and OS X
		Fixed documentation images on Linux
		Fixed occasional error on Linux when packing debug files
		Fixed external subtitles sometimes not loading
		Fixed files with resolutions that are too high for the renderer streaming if they are otherwise supported
		Fixed the VLC Web Video legacy engine only outputting 25fps
		Fixed UMS occasionally telling renderers to expect a different video format than they get
		General speed improvements
		Updated several descriptions and formatted UMS.conf
	Renderers:
		Added support for Sony Bravia XBR TVs
		Improved support for Apple mobile devices (iPad, iPhone, iPod)
		Improved support for AirPlayer
		Improved support for Android
		Improved support for BlackBerry
		Improved support for Cambridge Audio Blu-ray players
		Improved support for Chromecast
		Improved support for D-Link DSM-510
		Improved support for Freebox HD
		Improved support for Freecom Music Pal
		Improved support for LG Smart TV Upgrader
		Improved support for OPPO Blu-ray players
		Improved support for Popcorn Hour
		Improved support for Pioneer Kuro
		Improved support for Realtek media players
		Improved support for Samsung TVs, Blu-ray players and mobile devices
		Improved support for Showtime
		Improved support for Sony Bravia TVs, media players, Blu-ray players and Xperia devices
		Improved support for Streamium
		Improved support for Telstra T-Box
		Improved support for VideoWeb TV
		Improved support for Vizio TVs
		Improved support for WDTV Live
		Improved support for XBMC
		Improved support for Xbox 360
		Recognize Xbox One and PlayStation 4 when they connect to the web interface
	Languages:
		Updated Dutch translation (thanks, leroy!)

4.0.0-b1 - 2014-07-11 - Changes since 4.0.0-a1

	General:
		Added option to automatically adjust the maximum bandwidth by measuring the speed of the connection to the devices
		Added searching to the web interface
		Added and improved documentation for more renderer options to PS3.conf (CustomFFmpegOptions, OverrideFFmpegVideoFilter and KeepAspectRatio)
		Added "Random" file sorting option
		Added tooltips to more options in the GUI
		Added option to use PsPing on Windows to make network speed estimates more accurate (ping_path)
		Added renderer option LimitFolders to specify whether the renderer has a folder limit or not
		Added searching to each folder
		Improved web interface display, especially on mobile devices
		Improved changing settings via web interface
		Removed the folder limit from the web interface
		Made more strings translatable
		Fixed a bug with filename prettifying
		Made the renderer setting KeepAspectRatio more reliable
		Renamed the renderer option OverrideVideoFilter to OverrideFFmpegVideoFilter
		Fixed incorrect aspect ratios being cached
		Fixed bugs with FFmpeg subtitles
		Fixed a bug with adding files
		Fixed ignored renderers
		Fixed performing unnecessary speed checks
		Fixed a bug with the Recently Played folder
	Renderers:
		Improved support for DirecTV HR
		Improved support for Panasonic TVs
		Improved support for Samsung TVs, Blu-ray players and mobile devices
		Improved aspect ratios on Sony Bravia EX TVs
	External Components:
		Updated Apache commons-lang to 3.3.2, which:
			Fixes bugs
		Updated Logback to 1.1.2, which:
			Fixes bugs
		Updated Maven FindBugs Plugin to 2.5.4
		Updated Maven Git Commit ID Plugin to 2.1.9
		Updated MPlayer/MEncoder for Windows to SB58, which:
			Improves H.265 support
			Improves buffer allocation
			Makes seeking more accurate
			Improves support for many containers and codecs
			Improves speed
			Fixes bugs
		Updated Netty to 3.9.1, which:
			Fixes bugs
		Updated slf4j to 1.7.7

3.6.4 - 2014-06-27

	General:
		Fixed a bug with filename prettifying
		Fixed a bug with FFmpeg subtitles
		Fixed a bug with adding files
		Fixed ignored renderers
	Renderers:
		Improved support for Samsung devices
	External Components:
		Updated MPlayer/MEncoder for Windows to SB58, which:
			Improves H.265 support
			Improves buffer allocation
			Makes seeking more accurate
			Improves support for many containers and codecs
			Improves speed
			Fixes bugs

3.6.3 - 2014-06-13 - Changes since 3.6.2

	General:
		Added and improved documentation for more renderer options to PS3.conf (CustomFFmpegOptions, OverrideFFmpegVideoFilter and KeepAspectRatio)
		Added support for configuring whether UMS can run just one or multiple instances
		Made the renderer setting KeepAspectRatio more reliable
		Renamed the renderer option OverrideVideoFilter to OverrideFFmpegVideoFilter
		Fixed incorrect aspect ratios being cached
		Fixed thumbnail seek position
		Fixed bugs with FFmpeg subtitle styles
	Renderers:
		Added support for nPlayer, skifta and TwonkyBeam on portable Apple devices (thanks, MattDetroit!)
		Added support for LG LM620 TVs (thanks, michal-sapsa!)
		Added support for Sony Bravia W7 series TVs (thanks, shtirlic!)
		Improved support for DirecTV HR
		Improved support for OPPO devices
		Improved support for Panasonic TVs
		Improved support for Samsung mobile devices
	Languages:
		Updated Czech translation
		Updated Spanish translation (thanks, AlfredoRamos!)
	External Components:
		Updated Apache commons-lang to 3.3.2, which:
			Fixes bugs
		Updated Logback to 1.1.2, which:
			Fixes bugs
		Updated Maven FindBugs Plugin to 2.5.4
		Updated Maven Git Commit ID Plugin to 2.1.9
		Updated MPlayer/MEncoder for Windows to SB55, which:
			Fixes DTS-ES to AC-3 transcoding
		Updated Netty to 3.9.1, which:
			Fixes bugs
		Updated slf4j to 1.7.7

4.0.0-a1 - 2014-06-02 - Changes since 3.6.2

	General:
		Added a web interface, available at localhost:9001
		Added a new transcoding option to allow H.264 video with AAC audio
		Added documentation for more renderer options to PS3.conf (CustomFFmpegOptions and OverrideVideoFilter)
		Added support for configuring whether UMS can run just one or multiple instances
		Changed the names of transcoding options in renderer config files for clarity
		Output surround audio (AC-3) instead of stereo (MP2) when using VLC (needs testing)
		Enabled subtitles in VLC (thanks, tdcosta100!)
		Made FFmpeg the default transcoding engine
		Improved the TextWrap function, which makes filenames fit better on certain renderers
		Fixed padding in FFmpeg for DVD video resolution
		Fixed thumbnail seek position
	Renderers:
		Added support for Google Chromecast
		Added support for nPlayer, skifta and TwonkyBeam on portable Apple devices (thanks, MattDetroit!)
		Added support for LG LM620 TVs (thanks, michal-sapsa!)
		Added support for Sony Bravia W7 series TVs (thanks, shtirlic!)
		Improved support for OPPO devices
		Improved support for Panasonic TX-L32V10E TVs
	Languages:
		Updated Czech translation
		Updated Spanish translation (thanks, AlfredoRamos!)
	External Components:
		Updated Apache commons-lang to 3.3.2, which:
			Fixes bugs
		Updated Logback to 1.1.2, which:
			Fixes bugs
		Updated Maven Git Commit ID Plugin to 2.1.9
		Updated Netty to 3.9.1, which:
			Fixes bugs
		Updated slf4j to 1.7.7

3.6.2 - 2014-05-26

	General:
		Tweaked the default Wi-Fi settings for smoother playback on slower networks
		Fixed automatic updating on Windows
		Fixed a memory leak
		Fixed several bugs on OS X
		Optimized code
		Improved logging
	Renderers:
		Improved support for Apple mobile devices (iPad, iPhone, iPod)
		Improved support for DirecTV HR
		Improved support for LG LA644V Smart TV
		Improved support for Nokia N900
		Improved support for Pioneer Kuro
		Improved support for Samsung mobile devices
		Improved support for Sony Bravia 4500
		Improved support for Sony Bravia EX620
		Improved support for Telstra T-Box
	Languages:
		Updated Spanish translation (thanks, AlfredoRamos!)

3.6.1 - 2014-05-15

	General:
		Made resuming more intuitive
		Fixed the aspect ratio of thumbnails by default (thanks, tdcosta100!)
		Fixed the buffer going nuts after automatic subtitle conversion (thanks, tdcosta100!)
		Fixed support for URLs in playlists
		Fixed error with thumbnails of resume files (thanks, tdcosta100!)
		Fixed the user interface when hiding advanced options
	Languages:
		Made more strings translatable
		Updated Czech translation
		Updated Russian translation (thanks, Tianuchka!)
	External Components:
		Updated FFmpeg to builds from 2014-05-05, which:
			Improves support for many containers and codecs
			Fixes bugs
		Updated h2database to 1.3.176, which:
			Improves stability
		Updated MPlayer/MEncoder for Windows to SB57, which:
			Adds AAC encoding support
			Improves H.265 support
			Improves support for many containers and codecs
			Improves speed
			Fixes bugs

3.6.0 - 2014-04-28

	General:
		Use the Entertainment application category on OS X instead of Other
		MPlayer thumbnail generation is disabled in the GUI if "Generate thumbnails" is unticked
		Made Matroska container detection more reliable
		Message dialogs display in the center of the program instead of the screen
		The FFmpegAudio engine supports web audio
		Valid MIME types are always sent to the renderer
		Thumbnails of resume files are taken from the correct time (thanks, tdcosta100!)
		The "Hide empty folders" option works for New Media folders (thanks, jpeyper!)
		Improved support for transcoding to H.264 (thanks, tdcosta100!)
		Improved detection of H.264 (thanks, tdcosta100!)
		Improved speed
		Fixed FFmpeg subtitles conversion (thanks, tdcosta100!)
		Fixed the ability to stop scanning the library
		Fixed the ability to resume videos with external subtitles
		Fixed LPCM transcoding
		Fixed renderer selection
		Fixed timeseek detection (thanks, tdcosta100!)
	Renderers:
		Added support for Cambridge Audio Azur BD players (thanks, Triplefun!)
		Added support for LG LA6200 TVs (thanks, douglasanpa!)
		Added support for Sony Bravia BX305 TVs (thanks, douglasanpa!)
		Added support for more sizes of LG LA644V TVs
		Allow muxing of non-mod4 videos to Bravia TVs (thanks, tdcosta100!)
	Languages:
		Updated Czech translation
		Updated Spanish translation (thanks, AlfredoRamos!)
	External Components:
		Updated Java Runtime Environment automatic downloader for Windows to 7u55, which:
			Improves security

3.5.0 - 2014-03-19

	General:
		Added a reminder at the end of the configuration wizard about optionally setting shared folders
		Added an option to run the configuration wizard on the next program start
		Added the ability to specify folders to ignore (folders_ignored in UMS.conf)
		Made the program icon look better in some situations (added more resolutions)
		Expanded filename prettifying
		Fixed OpenSubtitles support
		Improved stability of packing debug files
		Improved readme file
		Improved speed
		Cleaned some renderer configs
		Increased the safety of using -ac, -ab and -c:a in the CustomFFmpegOptions string in renderer configs
	Renderers:
		Improved support for DirecTV and Samsung phones when using FFmpeg
	Languages:
		Updated English
	External Components:
		Updated h2database to 1.3.175, which:
			Improves stability
		Updated Logback to 1.1.1
		Updated MPlayer/MEncoder for Windows to SB56, which:
			Improves DVD support
			Fixes encoding sometimes finishing too soon
			Improves stability
			Improves support for the following video codecs: MPEG-1, MPEG-2, H.264, H.265, VP8, VP9
			Improves support for the following audio codecs: DTS
			Improves support for the following containers: Matroska, MOV, OGG
			Adds x265 encoding support
			Improves audio sync
			MPEG-4 adheres more strictly to spec limits
		Updated Netty to 3.9.0, which:
			Improves speed
			Fixes bugs
		Updated slf4j to 1.7.6, which:
			Improves stability

3.4.2 - 2014-02-25

	General:
		Improved fontconfig cache creation
		The shared directory setting in the config is read more safely
		Fixed video playback on some renderers including OPPO devices
		Fixed a crash with certain files
		Fixed a buffer display error
	Languages:
		Updated Spanish translation (thanks, AlfredoRamos!)
	External Components:
		Updated FFmpeg to builds from 2014-02-12, which:
			Improves support for the following video codecs: H.264, H.265, MPEG-1, MPEG-2, VC-1, VP8, VP9
			Improves support for the following audio codecs: AC-3, DTS, WMA
			Improves support for the following containers: AVI, Matroska, MPEG-TS
			Fixes memory leaks
			Improves detection of 60FPS
			Improves audio sync
		Updated MediaInfo for Windows to 0.7.64, which:
			Fixes crashes
		Updated Netty to 3.7.0

3.4.1 - 2014-02-14

	General:
		Fixed MPlayer thumbnail generation
		Fixed support for the MovieInfo and LastFMScrobbler plugins
		Improved math accuracy
		Improved thread-safety
		Improved code speed
		Minor GUI improvements
	External Components:
		Updated JGoodies Forms to 1.6.0
		Updated Maven Checkstyle plugin to 2.11
		Updated Maven Doxia Docbook Simple plugin to 1.5
		Updated Maven FindBugs Plugin to 2.5.3
		Updated Maven Site plugin to 3.3
		Updated Maven Surefire Report plugin to 2.16

3.4.0 - 2014-02-06

	General:
		Added "Encoded Audio Passthrough" option for DTS and AC-3 audio
		Added support for 3D MKV files (mk3d)
		Made font cache creation over 50% faster on Windows
		Font cache creation is done in the background
		Expanded filename prettifying
		Clicking "Check for updates" tells you when there are no updates
		Image thumbnails are generated faster
		Fixed FLAC support on some players
		Removed broken entry from WEB.conf
		Minor English language improvements
	Renderers:
		Improved support for the Vizio renderer
	External Components:
		Updated Commons Codec to 1.9
		Updated Commons Configuration to 1.10
		Updated FFmpeg to builds from 2014-01-05+, which:
			Adds support for reading and setting stereoscopic (3D) metadata for MPEG-2, H.264 and H.265 streams
			Improves AV sync, especially when outputting MPEG-TS
			Improves support for the following audio codecs: AC-3, DTS
			Improves support for the following video codecs: VP9, H.264, H.265
			Improves AviSynth support
			Improves Matroska support
		Updated InterFrame to 2.5.1, which:
			Improves quality
			Improves GPU support
			Fixes bugs
		Updated JGoodies Forms to 1.7.2
		Updated JGoodies Looks to 2.5.3
		Updated JNA to 4.0.0, which:
			Fixes bugs
		Updated MPlayer/MEncoder for Windows to SB55, which:
			Adds Google VP9 support
			Improves support for some DVDs
			Speed improvements
			Fixes memory leaks
			Fixes a fontconfig bug
			Improves support for the following containers: AVI, Matroska, MPEG-TS
			Improves support for the following video codecs: H.264, H.265, MPEG-1, MPEG-2, VC-1, VP8
			Improves support for the following audio codecs: AAC, AC-3
			Improves detection of 60FPS
		Updated MediaInfo for Windows to 0.7.67, which:
			Fixes bugs
		Updated Netty to 3.9.0, which:
			Improves speed
			Fixes bugs
		Updated Thumbnailator to 0.4.7

3.3.0 - 2013-12-08

	General:
		Added the option to toggle the display of the profile name after the server name on the renderer
		Added a warning on the Status tab if the UMS port is being blocked
		Added some missing entries to UMS.conf
		Added automatic video scaling to renderer resolution limits in FFmpeg
		Added the ability to use asterisks for the "Force transcoding" and "Skip transcoding" options
		Added config option "itunes_library_path"
		Improved detection of which videos should be muxed automatically when using MEncoder or FFmpeg
		Fixed files with compatible video but incompatible audio not muxing video
		Fixed support for outputting 24-bit FLAC files as 24-bit by muxing them with video
		Fixed audio playback if VLC is enabled
		Made server restarts more reliable
		Made sure FFmpeg outputs a compatible colorspace when transcoding to H.264
		Made sure the transcode folder appears before files instead of after (below)
		Renamed config setting "ffmpeg_font_config" to "ffmpeg_fontconfig"
		Renamed config setting "hide_new_media" to "hide_new_media_folder"
	Renderers:
		Improved video compatibility on Panasonic TVs
		Updated the PS3 image
		Updated the XBMC logo
	Languages:
		Minor language tweaks
		Renamed "Advanced Monitoring" to "Include in New Media folder"

3.2.0 - 2013-12-01

	General:
		Added font cache generation for FFmpeg on startup
		Added the ability for users to set their own server name
		Added example virtual folders file in the profile directory
		The virtual folders file is now loaded from the profile directory instead of the installation directory
		Made seeking more accurate with FFmpeg
		When FFmpeg muxes, it always uses tsMuxeR
		Improved compatibility with videos with unusual colorspaces
		Improved compatibility when transcoding to H.264 via FFmpeg
		Improved compatibility with video with HE-AAC audio
		Improved compatibility when using tsMuxeR via FFmpeg
		Improved compatibility with high-resolution videos such as 3D-SBS and 3D-OU
		Fixed resume files causing a startup crash
		Fixed some settings causing a crash
		Fixed bug with FFmpeg subtitles
	Languages:
		Updated Spanish translation (thanks, AlfredoRamos!)
	External Components:
		Updated FFmpeg to builds from 2013-11-27, which:
			Adds support for HEVC (H.265)
			Improves seeking accuracy
			Improves AV sync
			Fixes memory leaks
			Optimizes AC-3 decoding
			Improves support for 60FPS videos
			Improves AVI support
			Silences meaningless errors
			Improves DTS support
			Supports seeking to non-keyframes in Matroska files
			Improves AC-3 support
			Fixes support for rare MP4 videos

3.1.2.1 - 2013-11-26

	General:
		Fixed a video compatibility bug affecting some users

3.1.2 - 2013-11-25

	General:
		Added tooltips to more options
		Changed the appearance of tooltips
		Removed the ability to set both FFmpeg muxing options at the same time in the GUI
		Minor GUI improvements
		Made the resume feature more stable
		Fixed video compatibility bugs
		Fixed FFmpeg on Linux systems which do not have FFmpeg installed

3.1.1 - 2013-11-24

	General:
		Sort renderers by name in the "Default renderer" option
		Fixed a bug that caused unnecessary transcoding/muxing
		Fixed subtitles not being transcoded when they should be
		Fixed parsing of FFmpeg protocols
		Fixed memory leaks
		Optimized code
	Renderers:
		Improved video support on Panasonic TX-L32V10E TVs
		Improved video support on PS3
	Languages:
		Updated Dutch translation (thanks, leroy!)
		Updated Spanish translation (thanks, AlfredoRamos!)
	External Components:
		Updated h2database to 1.3.174, which:
			Improves speed
			Improves stability
		Updated MediaInfo for Windows to 0.7.65, which:
			Improves stability

3.1.0 - 2013-11-18

	General:
		Added new "Random" sorting option (thanks, etrunko!)
		Added support for sending subtitles (losslessly) to renderers via closed captioning
		Added option to clear all monitored files
		Added support for picture-based subtitles (like VobSub) in FFmpeg
		Added whitelist option for advanced users
		Added support for automatically muxing WEB-DL files on all operating systems by default
		Added automatic tsMuxeR muxing via FFmpeg
		Added tooltips to more settings
		Improved video compatibility when transcoding to H.264 via MEncoder or FFmpeg
		Increased speed of FFmpeg transcoding by default by ~25% in some cases
		Disabled AviSynth/MEncoder by default
		Fixed subtitle character conversion in FFmpeg
		Fixed the configuration option to disable multithreading with FFmpeg engines
		Fixed the New Media folder not adhering to the empty folder setting
		Fixed the broken FFmpeg binary on Linux
	Renderers:
		Added support for Sony STR-DA5800ES (thanks, AYColumbia!)
		Added support for sending SubRip and MicroDVD subtitles to Panasonic TVs
		Added support for sending SubRip subtitles to WD TV Live
		Added support for sending SubRip subtitles to Xbox Media Center
		Improved thumbnail support on Sony Bravia TVs
	Languages:
		Updated Italian translation (thanks, nocciola82!)
		Updated Spanish translation (thanks, AlfredoRamos!)
	External Components:
		Updated MPlayer/MEncoder for Windows to SB53, which:
			Adds support for HEVC (H.265)
			Adds support for 4k AVC (H.264)
			Supports seeking to non-keyframes in Matroska files
			Improves seeking accuracy
			Improves H.264 encoding quality in fade-heavy clips
			Improves bitrate calculation
			Improves ASS/SSA subtitle support
			Improves support for some DVDs
			Improves support for 60FPS videos
			Improves DTS support
			Improves AVI support
			Increases speed
			Fixes a crash when trying to play a DVD from different region than currently set in the DVD drive
			Fixes memory leaks
			Fixes multithreaded decoding
			Fixes bugs
		Updated tsMuxeR for Linux and OS X to 2.2.3b, which:
			Adds support for DTS-HD elementary stream with extra DTSHD headers
			Improves muxing speed
			Improves stream standards compatibility
			Fixes E-AC3 support
			Adds support for DTS-express audio
			Reduces bandwidth
		Updated tsMuxeR for Windows to 2.2.3b, which:
			Adds support for DTS-HD elementary stream with extra DTSHD headers
			Reduces bandwidth

3.0.0 - 2013-11-01 - Changes since 2.6.5

	General:
		Transcoding quality automatically adjusts for content and network speed by default, allowing wireless users an easier experience
		Added the New Media folder, which contains unwatched media
		Added the Recently Played folder, which contains watched media
		Added the ability to resume videos after closing the program, for details on its use see the tooltip on the Navigation tab
		Added support for muxing (losslessly streaming) more files with tsMuxeR by default
		Added support for sending subtitle streams (without transcoding) to more devices
		Added more information to our debug logs
		Added internal subtitle support to FFmpeg
		Added subtitle seeking support to FFmpeg
		Added subtitle styling (fontconfig) support to FFmpeg
		Added "Prettify filenames" feature, for details on its use see the tooltip on the Navigation tab
		Added configuration wizard to simplify common things like network configuration
		Added an option to hide/show advanced options, hopefully making things less confusing/daunting for most users
		Added VLC video transcoding (thanks, LordQuackstar!)
		Added new options to iTunes library browsing: Browse by Artist, Album and Genre
		Added manual configuration option (hide_subs_info) to hide subtitle info from filenames while browsing
		Added checkboxes to enable/disable renderers
		Added tooltips to several options to make them clearer
		Added H.264 transcoding quality option
		Enabled support for cover files in virtual folders (thanks, D-Kalck!)
		Improved video transcoding quality by default
		Improved audio transcoding quality in FFmpeg by default
		A more helpful error is displayed when something is using the UMS HTTP port
		Made some custom MEncoder options safer to use
		Improved file compatibility for mod2 videos
		Improved support for iTunes compilations
		Made video playback more stable
		FFmpeg starts faster
		Improved speed of list population
		Audio files are added to the transcode folder
		Chapter folders are hidden if the video duration is less than the chapter length
		Improved file compatibility detection for H.264 muxing
		Renamed a lot of configuration variables
		Removed the obsolete MPlayerAudio, MPlayerWebAudio and MPlayerWebVideoDump engines
		Improved memory defaults on Windows
		The "Clean Install" option on Windows removes the program directory
		The server logo displays on more renderers
		A status message is displayed while UMS is checking the MPlayer font cache
		MPlayer/MEncoder is no longer included in the Linux builds
		Added renderer config option DisableMencoderNoskip
		Made the use of acodec in CustomMencoderOptions safer
		Videos work when tsMuxeR is the only engine enabled
		Code optimizations to run faster
		Fixed duplicate entries in DVD/playlist/feed folders
		Fixed FFmpeg web videos on Linux and OS X
		Fixed external ASS/SSA support (Thanks, skeptical!)
		Fixed FFmpeg muxing on non-PS3 renderers
		Fixed use of custom Java Heapsize (Thanks, OptimusPrime!)
		Fixed streaming radio timing out after 1:45:32
		Fixed MEncoder subtitle support when the font name contains a space
		Fixed startup issue on OS X
		Fixed RAW image transcoding and support 28 additional RAW file extensions
		Fixed incorrect server IP address when starting UMS by launching UMS.exe or UMS.bat
		Fixed and improved support for virtual folders
		Fixed conflicts between some renderer config options
		Fixed tsMuxeR video detection bug
		Fixed x264 transcoding with MEncoder
		Fixed a rare startup bug
		Fixed layout issues
		Fixed memory leaks
		Fixed various bugs
	Renderers:
		Added support for LG 42LA644V TVs (thanks, khmelnov.roman)
		Added profile for Samsung D7000 TVs
		Added support for Samsung mobiles (Galaxy S3, S4, Note, Note 2, and Note 3)
		Added support for Panasonic TX-L32V10E TVs
		Added thumbnail support to Samsung 2012 ES and EH models (thanks, dmitche3!)
		Added support for Bravia W series TVs
		Improved support for KalemSoft Media Player on BlackBerry PlayBook
		Updated support for Bravia W series TVs (thanks, flux131)
		Updated Samsung AllShare logo
		Updated notes on Philips PFL (thanks, ler0y!)
		Xbox 360 supports 5.1 audio
		Faster transcoding on Xbox 360
		Improved DirecTV support
		Updated DirecTV image
		Improved PS3 support
		Enabled text-wrapping for long names on Sony Blu-ray players
	Languages:
		Added English (UK) to the list of languages
		Updated Czech translation
		Updated Dutch translation (thanks, Leroy!)
		Updated French translation
		Updated Spanish translation (thanks, AlfredoRamos and uman2k!)
	External Components:
		Updated Apache Commons Codec to 1.8
		Updated Checkstyle to 2.10
		Updated Cobertura Maven Plugin to 2.5.2
		Updated FFmpeg on all operating systems, which:
			Improves ASS/SSA subtitle support
			Improves handling of aspect ratios, even when muxing
			Fixes multithreaded MPEG-4 decoding
			Added multithreading to ALAC decoding
			Speeds up JPEG decoding
			Fixes and improves MP3, AAC and DTS decoding stability
			Fixes memory leaks
			Fixes channel mapping with surround AAC audio
			Improves H.264 and VC-1 support
			Improves Vorbis support
			Improves Matroska support
			Improves MPEG-TS muxing
		Updated FindBugs Maven Plugin to 2.5.2
		Updated Gson to 2.2.4
		Updated H2 Database Engine to 1.3.173
		Updated Java Runtime Environment automatic downloader for Windows to 7u45, which:
			Improves security
		Updated JBoss APIviz to 1.3.2
		Updated jgoodies-forms to 1.6.0
		Updated jgoodies-looks to 2.5.2
		Updated JUnit to 4.11
		Updated Logback to 1.0.13
		Updated Maven Cobertura Plugin to 2.6
		Updated Maven Doxia Docbook Simple Plugin to 1.4
		Updated Maven Git Commit ID Plugin to 2.1.5, which:
			Improves stability
		Updated Maven IDEA Plugin to 2.2.1
		Updated Maven Javadoc Plugin to 2.9.1, which:
			Makes it more threadsafe
			Improves security
		Updated Maven Project Info Reports to 2.7
		Updated Maven Source Plugin to 2.2.1
		Updated Maven Surefire to 2.16
			Fixes problems with character encodings
		Updated MediaInfo for Windows to 0.7.64, which:
			Adds H.265 (HEVC) support
			Fixed some crashes with .mov files
			Improved AVI support
			Added HEVC/H.265 in MKV support
			Added Dolby E support
			Improved AVI, MKV, MPEG-TS, QuickTime, RMVB, MPEG-4, AAC, AVC, AC-3 and DTS support
			Faster MPEG-TS analysis
		Updated Netty to 3.6.6
		Updated PMD Maven Plugin to 3.0.1
		Updated slf4j to 1.7.5
		Updated Thumbnailator to 0.4.5, which:
			Fixes memory errors with the latest Java Runtimes
			Fixes use of Exif orientation
		Updated tsMuxeR for Windows to 2.0.6b, which:
			Improves muxing speed
			Improves stream standards compatibility
			Fixes E-AC3 support
			Adds support for DTS-express audio
		Updated xmlwise to 1.2.11

3.0.0 - 2013-11-01 - Changes since 3.0.0-b1

	General:
		Added support for muxing (losslessly streaming) more files with tsMuxeR by default
		Added support for sending subtitle streams (without transcoding) to more devices
		Added more information to our debug logs
		The "Clean Install" option on Windows removes the program directory
		The server logo displays on more renderers
		The wizard defaults to "no" for DTS streaming by default for compatibility
		A status message is displayed while UMS is checking the MPlayer font cache
		MPlayer/MEncoder is no longer included in the Linux builds
		Fixed FFmpeg web videos on Linux and OS X
		Added renderer config option DisableMencoderNoskip
		Made the use of acodec in CustomMencoderOptions safer
		Videos work when tsMuxeR is the only engine enabled
		Fixed a bug where VLC would include unwanted subtitles
		Fixed MIME types in some situations
		Fixed (hopefully) a duration/seeking bug
		Fixed the video resuming feature
		Code optimizations to run faster
	Renderers:
		Added support for LG 42LA644V TVs (thanks, khmelnov.roman)
		Added support for Samsung mobiles (Galaxy S3, S4, Note, Note 2, and Note 3)
		Added support for Panasonic TX-L32V10E TVs
		Updated notes on Philips PFL (thanks, ler0y!)
		Updated support for Bravia W series TVs (thanks, flux131)
		Updated Samsung AllShare logo
	Languages:
		Updated Czech translation
		Updated Spanish translation (thanks, AlfredoRamos!)
	External Components:
		Updated Java Runtime Environment automatic downloader for Windows to 7u45, which:
			Improves security
		Updated tsMuxeR for Windows to 2.0.6b, which:
			Improves muxing speed
			Improves stream standards compatibility
			Fixes E-AC3 support
			Adds support for DTS-express audio

3.0.0-b1 - 2013-10-17 - Changes since 3.0.0-a5

	General:
		Added the New Media folder, which contains unwatched media
		Added the Recently Played folder, which contains watched media
		Added checkboxes to enable/disable renderers
		Enabled support for cover files in virtual folders (thanks, D-Kalck!)
		A more helpful error is displayed when something is using the UMS HTTP port
		Improved calculation of subtitle font size in FFmpeg
		Expanded filename prettifying
		Made some custom MEncoder options safer to use
		Improved file compatibility for mod2 videos
		Fixed and improved support for virtual folders
		Fixed conflicts between some renderer config options
		Fixed tsMuxeR video detection bug
		Fixed x264 transcoding with MEncoder
		Fixed a rare startup bug
		Fixed FFmpeg subtitles bug
		Fixed a general subtitles bug (thanks, Skeptical!)
		Fixed several minor bugs
		Fixed plugin compatibility problems
	Renderers:
		Improved DirecTV support
		Updated DirecTV image
		Improved PS3 support
		Enabled text-wrapping for long names on Sony Blu-ray players
	External Components:
		Updated H2 Database Engine to 1.3.173
		Updated Maven Cobertura Plugin to 2.6
		Updated Maven Doxia Docbook Simple Plugin to 1.4
		Updated Maven Git Commit ID Plugin to 2.1.5, which:
			Improves stability
		Updated Maven IDEA Plugin to 2.2.1
		Updated Maven Javadoc Plugin to 2.9.1, which:
			Makes it more threadsafe
			Improves security
		Updated Maven Surefire Plugin to 2.16, which:
			Fixes problems with character encodings

3.0.0-a5 - 2013-09-02 - Changes since 3.0.0-a4

	General:
		Fixed a startup problem affecting some users

3.0.0-a4 - 2013-09-01 - Changes since 3.0.0-a3

	General:
		Improved support for iTunes compilations
		Added support for external subtitles in VLC
		Expanded and fixed filename prettifying
		Made video playback more stable
		Fixed support for non-English iTunes libraries
		Fixed external ASS/SSA support (Thanks, skeptical!)
		Fixed FFmpeg muxing on non-PS3 renderers
		Fixed use of custom Java Heapsize (Thanks, OptimusPrime!)
		Fixed VLC audio/subtitle language selection
		Fixed streaming radio timing out after 1:45:32
		Fixed MEncoder subtitle support when the font name contains a space
		Run the program in Java's server mode when using 64-bit JRE
	Renderers:
		Added support for Bravia W series TVs
		Improved support for KalemSoft Media Player on BlackBerry PlayBook
	Languages:
		Updated French translation
		Updated Spanish translation (thanks, AlfredoRamos!)
	External Components:
		Updated Apache Commons Codec to 1.8
		Updated Checkstyle to 2.10
		Updated Cobertura Maven Plugin to 2.5.2
		Updated FindBugs Maven Plugin to 2.5.2
		Updated Gson to 2.2.4
		Updated H2 Database Engine to 1.3.172
		Updated JBoss APIviz to 1.3.2
		Updated jgoodies-forms to 1.6.0
		Updated jgoodies-looks to 2.5.2
		Updated JUnit to 4.11
		Updated Logback to 1.0.13
		Updated Maven Project Info Reports to 2.7
		Updated Maven Source Plugin to 2.2.1
		Updated Maven Surefire to 2.15
		Updated PMD Maven Plugin to 3.0.1
		Updated slf4j to 1.7.5
		Updated Thumbnailator to 0.4.5, which:
			Fixes use of Exif orientation
		Updated xmlwise to 1.2.11

3.0.0-a3 - 2013-07-12 - Changes since 3.0.0-a2

	General:
		Fixed folder browsing in 32-bit mode
	External Components:
		Updated MediaInfo for Windows to 0.7.64, which:
			Added HEVC/H.265 in MKV support
			Added Dolby E support
			Improved AVI, MKV, MPEG-TS, QuickTime, RMVB, MPEG-4, AAC, AVC, AC-3 and DTS support
			Faster MPEG-TS analysis

3.0.0-a2 - 2013-07-05 - Changes since 3.0.0-a1

	General:
		Added manual configuration option (hide_subs_info) to hide subtitle info from filenames while browsing
		FFmpeg starts faster
		Improved quality of H.264 transcoding by default
		Added H.264 transcoding quality option
		Improved speed of list population
		VLC video no longer loops
		Added multithreading support to VLC
		Audio files are added to the transcode folder
		Chapter folders are hidden if the video duration is less than the chapter length
		Improved file compatibility detection for H.264 muxing
		Renamed a lot of configuration variables
		Added thumbnail support to Samsung 2012 ES and EH models (thanks, dmitche3!)
		Removed the obsolete MPlayerAudio, MPlayerWebAudio and MPlayerWebVideoDump engines
		Fixed duplicate entries in DVD/playlist/feed folders
		Fixed startup issue on OS X
		Fixed RAW image transcoding and support 28 additional RAW file extensions
		Fixed incorrect server IP address when starting UMS by launching UMS.exe or UMS.bat
		Fixed layout issues
		Fixed various bugs
	Languages:
		Updated Dutch translation (thanks, Leroy!)
	External Components:
		Updated FFmpeg on all operating systems, which:
			Improves ASS/SSA subtitle support
			Improves handling of aspect ratios, even when muxing
			Fixes multithreaded MPEG-4 decoding
			Added multithreading to ALAC decoding
			Speeds up JPEG decoding
			Fixes and improves MP3, AAC and DTS decoding stability
			Fixes memory leaks
			Fixes channel mapping with surround AAC audio
			Improves H.264 and VC-1 support
			Improves Vorbis support
			Improves Matroska support
			Improves MPEG-TS muxing
		Updated MediaInfo for Windows to 0.7.63, which:
			Adds H.265 (HEVC) support
			Fixed some crashes with .mov files
			Improved AVI support
		Updated Netty to 3.6.6
		Updated Thumbnailator to 0.4.4, which:
			Fixes memory errors with the latest Java Runtimes

2.6.5 - 2013-06-06 - Changes since 2.6.4

	General:
		Made sure it is possible to override thumbnails
		Fixed RAW image transcoding and support 28 additional RAW file extensions
	Languages:
		Updated Czech translation
		Updated Dutch translation (thanks, leroy!)
		Updated Spanish translation (thanks, Alfredo Ramos and uman2k!)
	External Components:
		Updated MediaInfo for Windows to 0.7.63, which:
			Adds H.265 (HEVC) support
			Fixed some crashes with .mov files
			Improved AVI support
		Updated Netty to 3.6.6
		Updated Thumbnailator to 0.4.4, which:
			Fixes memory errors with the latest Java Runtimes

3.0.0-a1 - 2013-05-15

	General:
		Added internal subtitle support to FFmpeg
		Added subtitle seeking support to FFmpeg
		Added subtitle styling (fontconfig) support to FFmpeg
		Added "Prettify filenames" feature, for details on its use see the tooltip on the Navigation tab
		Added configuration wizard to simplify common things like network configuration
		Added an option to hide/show advanced options, hopefully making things less confusing/daunting for most users
		Added VLC video transcoding (thanks, LordQuackstar!)
		Added new options to iTunes library browsing: Browse by Artist, Album and Genre
		Added the ability to resume videos after closing the program, for details on its use see the tooltip on the Navigation tab
		Transcoding quality automatically adjusts for content and network speed by default, allowing wireless users an easier experience
		Improved memory defaults on Windows
		Improved video transcoding quality by default
		Improved audio transcoding quality in FFmpeg by default
		Fixed memory leaks
		Added tooltips to several options to make them clearer
		OS X build runs optimized Java 7 code
	Renderers:
		Xbox 360 supports 5.1 audio
		Faster transcoding on Xbox 360
		Added profile for Samsung D7000 TVs
	Languages:
		Added English (UK) to the list of languages
		Updated Czech translation
		Updated Spanish translation (thanks, Alfredo Ramos and uman2k!)

2.6.4 - 2013-05-10

	General:
		Made the menu icon on OS X grayscale to fit with most other programs (thanks, Kefran!)
		Made file list population faster
		Added option to ignore certain renderer configurations
		Improved file compatibility on all renderers
	Renderers:
		Improved file compatibility on Sony Bravia TVs
		Improved file compatibility on Samsung TVs
	Languages:
		Updated English settings
		Updated all language flags
		Corrected Slovak language flag
		Added language flags for Icelandic, Lithuanian and Slovenian

2.6.3 - 2013-05-01

	General:
		Improved detection of renderers
		Improved AAC/M4A support
	External Components:
		Updated Apache commons-lang to 3.1
		Updated thumbnailator to 0.4.3

2.6.2 - 2013-04-22

	General:
		Fixed audio sync when muxing DTS via FFmpeg
		Improved descriptions in GUI
		Added support for the file:// protocol in WEB.conf
		Protocols are matched before extensions in WEB.conf
		Fixed "Can't assign requested address" bug after update to Java 1.6.0.45 on Mac OS X
		Added installation instructions to the Linux distribution
		Fixed incorrect server IP address when starting via UMS.exe or UMS.bat
	External Components:
		Updated FFmpeg for all operating systems, which:
			Fixes RTMP bugs
			Improves support for the following codecs/containers: WMV, MPEG, H.264, Matroska, AVI, AAC, AC-3, WMA, MP3, FLV, OGG
			Improves 60FPS video support
			Supports more audio channel layouts
			Improves pthread support
			Fixes memory leaks
			Improves subtitle decoding support
			Adds support for subtitles character encoding conversion
			Makes duration estimation more reliable
			Adds support for .ape files
			Improves memory use when using hardware acceleration
			Fixes multithreaded MPEG-4 decoding
		Updated Java Runtime Environment automatic downloader for Windows to 7u21, which:
			Has lots of security fixes and improvements

2.6.1 - 2013-04-16

	General:
		Added option to toggle H.264 remuxing in FFmpeg
		Improved stability of Live Subtitles
		Re-enabled WMP detection
		Speed improvements
		Fixed transcoding to Xbox via FFmpeg
		Added support for WTV files
		A-to-Z virtual folders support sorting options
		Fixed a crash with rare MP3 files
		Allow subtitles to be disabled on Samsung TVs
	Renderers:
		Improved Sony Blu-ray Player support (thanks, skeptical!)
		Fixed exception on Android
		Fixed stuttering issues with Bravia HX TVs
	Languages:
		Updated Dutch translation (thanks, leroy!)
		Updated Italian language (thanks, nocciola82!)
	External Components:
		Updated FFmpeg for Linux to burek's 2013-04-04 build, which:
			Is compiled statically

2.6.0 - 2013-03-29

	General:
		Added "Live Subtitles" which means you can select subtitles from the Internet via your device. It can be enabled on the Navigation/Share Settings page.
		Improved layout of the Navigation/Share Settings page
		Implemented default subtitle preferences, to use them:
			Either use the "Clean Install" option on Windows or put "eng,off;*,eng;*,und" into the "Audio/subtitles language priority" box in the "Subtitles settings" tab on the Transcoding Settings page
		Fixed DTS muxing with FFmpeg
		Added new "precoder" functionality, useful for plugin developers
		Added H.264 encoding support to MEncoder (when renderers specify it)
	Languages:
		Updated Czech translation
		Updated English settings labels
		Updated Simplified Chinese translation (thanks, lovenemesis!)
	External Components:
		Updated h2 database to 1.3.171, which:
			Increases speed
			Improves JDK 7 compatibility
		Updated MPlayer/MEncoder for Windows to SB52, which:
			Improves audio sync
			Improves DVD support
			Supports filenames with uncommon characters
			Fixes memory leaks
			Improves sync with Real videos
			Fixes a crash
		Updated Netty to 3.6.3, which:
			Makes browsing more stable

2.5.2.2 - 2013-03-19

	General:
		Reverted maximum memory increase

2.5.2.1 - 2013-03-18

	General:
		Fixed the startup error introduced in 2.5.2

2.5.2 - 2013-03-18

	General:
		Offer to automatically update Java on Windows from 6 to 7
		Fixed library updating with cache enabled
		Made detection of network speed more accurate (thanks, ExSport!)
		Library scanning interface improvements
		Set a higher maximum memory by default via the Windows installer for computers with 4GB+ of RAM

2.5.1 - 2013-03-15

	General:
		Improved subtitle support on non-PS3 renderers
		Made library/file loading faster
		Fixed 24-bit flac support with tsMuxeR
		Stopped using 2 database locations for media caching on Windows
		Allow library scanning to be stopped
		Library scanning interface improvements
	Renderers:
		Added support for Sony Home Theatre systems
		Added support for Onkyo TX-NR717
		Improved Samsung AllShare compatibility

2.5.0 - 2013-03-05

	General:
		Updated layout on the Transcoding Settings tab
		Improved aspect ratio handling on Panasonic and Sony TVs
		Enabled ASS/SSA subtitle support on Linux by default
		Now compiled with Java 7
		Optimized code for Java 7
		The installer only tells Windows to run UMS at startup on new installs or if the user has specified it in UMS
		Added RTMP support to FFmpeg Web Video engine
		Fixed fontconfig support on OS X
		FFmpeg can transcode to x264 with the renderer option TranscodeVideo=H264TSAC3
		FFmpeg supports video muxing
		Made muxing more reliable
		Improved audio sync in FFmpeg
		Improved FFmpeg buffering
		Bandwidth limit is more accurate with FFmpeg
	Renderers:
		Added support for KalemSoft Media Player on BlackBerry PlayBook devices
		Added support for Netgear NeoTV
		Added support for Telstra T-Box
		Added support for Yamaha RX-3900
		Improved support for Sony Blu-ray players
	Languages:
		Made languages more consistent with eachother
		Updated Russian translation (thanks, Tianuchka!)
		Changed default audio/subtitles language priority for English users, which:
			Disables subtitles when audio is English, otherwise look for English subtitles, prioritizing external before internal subtitles
		Added language flags for Arabic, Croatian, Estonian, Latvian, Serbian and Vietnamese
	External Components:
		Updated FFmpeg for Windows and Linux to SB8, which:
			Increases x264 encoding speed
		Updated InterFrame to 2.5.0, which:
			Improves scene-change detection
			Minimizes artifacts
		Updated Java Runtime Environment automatic downloader for Windows to 7u17, which:
			Fixes serious security holes
		Updated MediaInfo for Windows to 0.7.62

2.4.2 - 2013-02-17

	General:
		Fixed bug on some renderers where no files/folders were showing
		The Clean Install option on Windows deletes the MPlayer Contconfig cache
	External Components:
		Updated FFmpeg for OS X to 1.1.2, which:
			Adds automatic multithreading
			Improves QuickTime format support
			Supports decoding WMA Lossless
			Supports decoding RealAudio Lossless
			Fixes security issues
			Fixes over 150 bugs
			Supports RTMP
			Supports Opus
			Supports encoding external subtitles
			Supports decoding DTS-HD

2.4.1 - 2013-02-15

	General:
		Improved autostart support
	Renderers:
		Added support for Sharp Aquos TVs
		Added support for Showtime 4
	External Components:
		Updated MPlayer/MEncoder for Windows and Linux to SB50, which:
			Silences meaningless errors
			Supports 32-bit Linux installations
		Updated FFmpeg for Windows and Linux to SB7, which:
			Adds RTMP support
			Supports 32-bit Linux installations

2.4.0 - 2013-02-10

	General:
		FFmpeg supports external subtitles
		Linux build includes MPlayer, MEncoder and FFmpeg binaries like the other versions always have
		Fixed user setting to automatically load external subtitles
		Audio/subtitle language priority is now blank by default
		Improved RealVideo file support
		Added log level selector to the Logs tab
		Improved MP4 compatibility on PS3
		The word "the" at the start of filenames is ignored while sorting by default
		Program runs on Windows startup by default, can be changed on the General Configuration tab
		Fixed support for the Channels plugin
	Languages:
		Updated Czech translation
		Updated Russian translation (thanks, Tianuchka!)
		Made more things translatable
	External Components:
		Added MPlayer/MEncoder SB49 for Linux
		Added FFmpeg SB6 for Linux
		Updated Java Runtime Environment automatic downloader for Windows to 7u13, which:
			Fixes serious security holes
		Updated FFmpeg for Windows to SB6, which:
			Enables external subtitles

2.3.0 - 2013-01-27

	General:
		FFmpeg supports audio selection
		Improved MKV/MP4 support on PS3
		Fixed rare bug where files stop half way through
		Support streaming mp4 to WD TV Live
		Added initial support for Vizio Smart TVs
		Fixed playback on unknown renderers
		Fixed several FFmpeg-related bugs
		Improved support for videos whose containers change aspect ratios
		Tried to fix headless mode detection on Ubuntu
		Fixed various bugs
	External Components:
		Updated FFmpeg for Windows to SB5, which:
			Improves AC-3 audio buffering
			Fixes memory leaks
			Fixes a bug which detected transport streams as finished when they weren't
			Improved MPEG-PS encoding
			Made error codes more meaningful
			Improves Matroska (MKV) support
			Improves threading
			Optimized AC-3 decoding
		Updated InterFrame to 2.4.0, which:
			Improves scene-change detection

2.2.6 - 2013-01-21

	General:
		Some renderers (like Philips HTS) can connect more quickly with the server
		Improved support for Sony Bravia HX series TVs
		Improved design on OS X
		Fixed FFmpeg video transcoding on Xbox
		Fixed file permissions on Linux
		Plugins can use custom icons for files (thanks, skeptical!)
	Languages:
		Updated Korean translation (thanks, sunghyuk!)
	External Components:
		Updated MPlayer/MEncoder for Windows to SB49, which:
			Improves MP3 encoding speed
			Improves MKV support
			Improves threading
			Fixes memory leaks

2.2.5 - 2013-01-16

	General:
		Fixed transcoding support on some renderers (thanks for testing, Raker13!)
		Merged the Video Settings folder into the Server Settings folder
		Fixed a bug with the cache (thanks, valib!)
		Several code optimizations (thanks, valib!)
	External Components:
		Updated Java Runtime Environment automatic downloader for Windows to 7u11, which:
			Fixes serious security holes

2.2.4 - 2013-01-09

	General:
		Prevents internal and external subtitles from showing at the same time
	External Components:
		Updated MPlayer/MEncoder to SB48, which:
			Runs faster
			Crashes less
			Detects framerates more accurately
			Fixed subtitle bug on certain CPUs
			Improved audio/video sync
			Fixed memory leaks
			Improves AVI support
			Fixed audio stuttering/repeating bug
			Fixed alpha for ASS subtitles
			Improves permissions handling on Windows
			Removes incorrectly categorised fonts
			Makes ASS/SSA subtitle rendering up to 3.5x faster
			Improves AC-3 audio buffering
			Fixes a bug which detected transport streams as finished when they weren't
			Improved MPEG-PS encoding

2.2.3 - 2013-01-07

	General:
		Temporarily rolled back MPlayer/MEncoder for Windows to SB42 to fix playback bugs

2.2.2 - 2013-01-03

	General:
		Improved support of many files, especially on non-PS3 renderers
		Fixed AVI support on Panasonic TVs
		Cleaned up the "serving" text at the bottom of the program
		Fixed conditional horizontal scrollbar
		More accurately determine which formats tsMuxeR supports
	External Components:
		Updated InterFrame to 2.3.0, which:
			Increased speed
			Improved quality in high-action scenes
			Optimised memory use
			Supports more video cards
		Updated MPlayer/MEncoder to SB47, which:
			Disabled direct rendering for non-ref frames only again
			Fixes a bug which detected transport streams as finished when they weren't

2.2.1 - 2012-12-21

	General:
		Improved MEncoder audio sync
		Improved TS video support on PS3
		Installer offers to automatically close UMS if it is running
		Updated JRE auto-download to 7u10
		Fixed tsMuxeR support on non-PS3 renderers
		Improved MediaInfo support
		More files work on Panasonic TVs
		Updated images for PS3 and Panasonic TV renderers
	External Components:
		Updated MPlayer/MEncoder to SB46, which:
			Makes ASS/SSA subtitle rendering up to 3.5x faster
			Improves sync for files with negative timestamps
			Improves AC-3 audio buffering
			Fixes memory leaks

2.2.0 - 2012-12-11

	General:
		Added option that creates virtual A-Z subfolders in folders with a lot of files (the last option on the Navigation/Share Settings page)
		Added option to the Windows installer to perform a "clean install", which removes all configuration files before installing
		Design and usability improvements
		Logging improvements
		Fixed audio/subtitle priority defaults
		"Definitely disable subtitles" is more reliable
		Fixed FFmpeg Web Video streaming
		Fixed DTS support in FFmpeg
		Improved FFmpeg speed
		Added support for creating thumbnails from TIFF and other formats
		Fixed numerous smaller bugs
		Made thumbnail generation and browsing faster
		Don't show the text "{External Subtitles}" if the display name is "[No Encoding]" within the transcode folder
		Added support for True Motion and convertfps to AviSynth/FFmpeg engine
		Made multithreading more stable with AviSynth/FFmpeg engine
		Fixed RTL subtitle support
		Improved stability while seeking and transcoding
		Fixed custom MEncoder settings at renderer level
		Added a check to the Windows installer that prevents installation until UMS is closed
	Languages:
		Minor updates to all languages
		More text is translatable
		Updated Brazilian
		Updated Czech
	Renderers:
		Support more Android players (thanks, ExSport!)
		Improved support for Panasonic TVs (thanks, ExSport!)
	External Components:
		Updated MPlayer/MEncoder to SB45, which:
			Fixed audio stuttering/repeating bug
			Fixed alpha for ASS subtitles
			Improves permissions handling on Windows
			Removes incorrectly categorised fonts
		Updated FFmpeg to SB4, which:
			Improves audio sync when seeking
			Supports more rare avi files
			Improves support for demuxing DTS-HD
			Fixes dozens of memory leaks
			Improves audio sync for some AVI files using MP3 audio
			Improves FPS detection
			Improved sync for interlaced video
			Allows mid-stream channel layout change for flac audio
			Supports 24-bit flac encoding
			Improves support for some CPU-optimisations
			Fixed a lot of bugs with the implementation of h264

2.1.2 - 2012-12-01

	General:
		Fixed subtitle support for RTL languages (Arabic, Persian, etc.)
		Updated MPlayer/MEncoder to SB44, which:
			Fixed subtitle bug on certain CPUs
			Improved audio/video sync in some cases
			Fixed memory leaks
			Improves AVI support

2.1.1 - 2012-11-25

	General:
		Fixed a bug preventing UMS from starting
		Improved Plugin Management page design
		Minor language update

2.1.0 - 2012-11-23

	General:
		Enabled HiDPI for retina displays
		Fixed a bug that prevented showing Galaxy Nexus pictures
		Allow plugins more freedom on install
		Logging improvements
		Stop Windows Media Player from being detected because it has never been supported
		Language clarifications
		Updated Dutch Traditional translation (thanks, leroy!)
		Added support for all 3D SBS videos
		Fixed blocky video with some files
		Fixed bug where the program would not start without an internet connection
		Checks for VSFilter (AviSynth subtitles plugin) in K-Lite Codec Pack
		Fixed crash when scanning some MP3 files with large cover images on Linux (#22)
		Added support for external subtitles with the AviSynth/MEncoder engine
		Stopped virtual folder names being cut off after periods
		Fixed several rare crashes
		Renamed the Traces tab to Logs
		Made text and buttons on the Logs page more readable
	Plugin Management:
		Fixed and improved credentials management
		Improved Plugin Management tab design
		Buggy plugins no longer logspam
	Renderers:
		Added support for Sony Bravia EX620 TVs (thanks, morisato!)
	External components:
		Updated H2 Database Engine to 1.3.169, which:
			Makes library scanning faster
		Updated InterFrame to 2.2.0, which:
			Has less artifacts in the interpolated frames
		Rolled back MediaInfo on OS X to 0.7.58, which:
			Fixes a bug that caused all videos to be transcoded instead of streamed
		Updated MPlayer/MEncoder to SB43, which:
			Runs faster
			Crashes less
			Leaks memory less
			Detects framerates more accurately
			Improves audio sync

2.0.0 - 2012-10-31

	General:
		Design facelift
		Added support for more file archive formats (7-Zip, gzip and tar)
		Improved DVD and ISO support
		Fixed ASS/SSA subtitle position when using overscan compensation
		Fixed a rare bug where videos played at half-speed
		Updated JRE auto-download to 7u9 (latest)
		Admin permissions notifications work on Windows 8 (before they only worked on 7 and Vista)
		Fixed the FFmpeg Audio engine
		Updated English settings/descriptions
		Made some log messages more descriptive
		MEncoder's "A/V sync alternative method" option is applied correctly again
		Fixed error while loading iPhoto library
		Updated many program dependencies to benefit from many bugfixes
		Fixed bug where disabled engines would be picked
		Updated links on the Help page
		Made renderer config layouts more synchronised
		Added a button to uninstall the Windows service
		Removed fontconfig from MEncoder for Mac OS X for improved subs compatibility
		Made names in the transcode folder shorter by removing redundant information
		The user preference to hide file extensions is applied to the transcode folder subfolder names
	External components:
		Updated MPlayer/MEncoder to SB42, which:
			Runs faster
			Improves audio/video sync
			Faster handling of ASS/SSA subtitles
			Improves DVD support
		Updated FFmpeg to SB3, which:
			Fixes memory leaks
			Fixes other bugs
		Updated MediaInfo to 0.7.61, which:
			Fixes MKV framerate detection bug
			Fixes E-AC-3 duration detection bug
			More reliable DTS bitrate detection
		Updated Java Service Wrapper to 3.5.15, which:
			Improves Windows permissions handling
	Renderers:
		Added support for Sony Bravia HX800 TVs (thanks, lelin!)
		Enabled streaming more file formats to Android devices
		Improved DivX support on Panasonic devices (thanks, ExSport!)
	Plugin Management:
		Created new "Plugin Management" tab
		Added button to edit the plugin credential file
		Improved plugin installation process
		Added button to reload available plugin list
		Updated author column of plugin installer to include maintainers
		Added "version" column to plugin installer
	Languages:
		Turkish flag added for the transcode folder
		Updated settings labels for all languages

1.6.0 - 2012-10-01

	General:
		MEncoder and tsMuxeR no longer produce stretched audio with some videos
		Improved handling of initialization errors
		Updated h2 database to 1.3.168 (thanks, valib!)
		Changed audio/subtitle defaults to accept anything
		We no longer display language options in the transcode folder for engines that don't accept them
		Renamed the FFmpeg/AviSynth engine to AviSynth/FFmpeg
		The AviSynth/FFmpeg engine works again
	FFmpeg:
		Added DTS output support
		Video quality settings fixed
		Now respects the "remux AC-3" setting instead of always remuxing AC-3
	Renderers:
		Added support for Samsung SMT-G7400 (UPC Horizon)
	Languages:
		Made English language settings more accurate
		Updated Chinese Traditional translation (thanks, mcc!)

1.5.2 - 2012-09-27

	General:
		Temporarily rolled back MPlayer/MEncoder to SB37, which fixes DVD support
		Updated FFmpeg to SB2, which fixes seeking bugs
	Plugin Installer:
		Added Description column
		Added "run as administrator" reminder for Windows 7 and Vista users
		Installation progress window is centered
		Disabled manual row-editing
		Customised the column widths so all text is visible
	Languages:
		Removed deprecated part of Russian translation

1.5.1 - 2012-09-19

	General:
		FFmpeg and FFmpeg/AviSynth engines now use the "Video quality settings" from the "Common transcode settings" page
		Many improvements to the layout of settings
		Updated FFmpeg to 8bdba0b (20120914)
		Updated MPlayer and MEncoder for Windows to SB38, which:
			Enables more CPU optimisations (runs faster)
			Improves audio sync
			Tries to fix very occasional freezing issue
	Languages:
		Updated all languages

1.5.0 - 2012-09-04

	General:
		Made videos adhere more exactly to the maximum bandwidth limit
		Updated MPlayer/MEncoder to SB37, changelog: http://www.spirton.com/mplayer-mencoder-sb37-released/
		Updated MediaInfo to 0.7.60, changelog: http://mediainfo.sourceforge.net/Log
		Files are now sorted alphanuerically by default, e.g. Episode 2 before Episode 10
		#--TRANSCODE--# folder name is localized
		Cleaned up FFmpeg and MEncoder commands
		Use automatic enabling of multithreading with FFmpeg and FFmpeg/AviSynth engines
		Many improvements to UMS.conf and how it responds to updates, it is recommended to delete your old one
		Only use tsMuxeR to compensate for MEncoder ignoring audio delay when A/V sync alternative method is enabled (which it is by default)
		Fixed bugs in plugin installer
		Automatic encoding detection of non UTF-8 external subtitles for Russian, Greek, Hebrew, Chinese, Korean and Japanese languages (leave "Subtitles codepage" option blank)
		Improved handling of UTF-8 external subtitles
		Prevented image distortion on some DLNA clients with "Keep AC-3 track" option enabled
		Don't show entries for disabled engines in #--TRANSCODE--# folder
		Allow Traces tab panel to auto-scroll (thanks, LordQuackstar!)
		Replaced ImageMagick with Thumbnailator for thumbnail generation
		Fix FFmpeg engine's handling of unsupported custom options (thanks, ajamess)
		Fixed FFmpeg command line arguments used by tsMuxeR video
		Fixed DNLA 2114 errors when scanning non-readable subfolders with "hide empty folders" enabled
		Linux tarball: fix "cannot find tsMuxeR" error
		Fixed numerous small bugs
	Renderers:
		Added Sony SMP-N100 
		Added Yamaha RX-A1010 (thanks, merelin)
		Deprecated misnamed TranscodeVideo profile MPEGAC3: use MPEGPSAC3 instead
		Documented and cleaned up TranscodeVideo and TranscodeAudio profiles
	FFmpeg:
		Updated FFmpeg to a366bea (20120827)
		Follow the maximum bandwidth setting
		Mux AC3 instead of transcoding it
		Use better commands
	MEncoder:
		Disabled AC-3 remux if audio track has delay, which improves audio sync
		Disabled DTS and LPCM remuxing if tsMuxeR engine is unavailable
	Languages:
		Updated Bulgarian translation (thanks, JORDITO)
		Updated Dutch translation (thanks, leroy)
		Updated Russian
		Updated English settings labels

1.4.0 - 2012-07-18

	General:
		Many improvements to FFmpeg, from audio sync to file-support to stability
		Updated MPlayer and MEncoder for Windows to SB36, which:
			Supports a lot more file formats and colour-spaces
			Improves audio/video sync, especially with PAL (25FPS) videos
		Added FFmpeg multithreading option
		Updated FFmpeg for OS X to 57d5a224
		Added a GUI config editor for those who like to edit manually
		Improved audio/video sync when using MEncoder
		Improved audio channel detection
		Fixed support for some plugins
		Added support for TX3G (MPEG-4 Timed Text) subtitles
		Added support for WebM videos downloaded from YouTube
		Fixed DV video detection
		Fixed "Definitely disable subtitles" option with ASS/SSA subtitles
		Fixed default audio/subtitle priority options
		Fixed running on headless servers
		Windows 7 and Vista users are reminded to run as administrator before attempting to automatically update
		Fixed multithreading bug with MEncoder on Linux
		Made layout more consistent
	Plugin Installer:
		Added Plugin Installer which lets you automatically browse plugins and install them, see this page for details: http://www.universalmediaserver.com/forum/viewtopic.php?f=8&t=152
	Web:
		Added new default web video engine: FFMpeg Web Video
		Updated WEB.conf with working default video streams
		Added support for new web protocols: mmsh:// and mmst://
		Added The Onion to the default video feeds
	Languages:
		Updated Simplified Chinese (thanks, lovenemesis!)
		Updated Czech (thanks, valib!)
		Updated English
		Added image for Hebrew subtitle choosing

1.3.0 - 2012-07-09

	General:
		Enabled FFmpeg video player for all platforms
		Updated FFmpeg for Windows to e01f478 (20120319)
		Updated 32-bit MediaInfo to the 20120611 development snapshot which fixes a bug with detecting the duration of some avi files
		Improved FFmpeg commands
		Added support for PGS (Blu-ray) subtitles
		Added support for VobSub (DVD) subtitles in MP4 container
		Better handling of embedded ASS/SSA subtitle styling
		Fixed audio track selection for MP4 and MOV containers
		Localized audio and subtitle priority defaults
		Added option on Traces tab to pack useful debug information into a zip file
		Fixed 64-bit OS detection for Windows and OS X
		Made program-closing more reliable
		Fixed default settings
	Languages:
		Updated Catalan (thanks, aseques)
		Improved English

1.2.1 - 2012-06-30

	General:
		Improved video buffer stability
		The default versions of UMS.conf and WEB.conf are now put in ProgramData on Windows (thanks to vulcan for reporting this bug)
		Updated UMS.conf
		Updated renderer.conf creation instructions
		Fixed AviSynth/FFmpeg crash
		Improved AviSynth/FFmpeg engine code
		Enabled convertfps by default
		Made the AviSynth script instructions separate to the input box
		Minor design improvements to the Transcoding tab
		Made True Motion smoother
		Assorted bugfixes
	Languages:
		Updated Catalan
		Updated English

1.2.0 - 2012-06-26

	General:
		Create thumbnails from 2 seconds into the video by default
		Fixed silent installation
		Updated MPlayer and MEncoder for Windows to SB35, which:
			Supports more colours in ASS/SSA subtitles
			Fixes memory leaks
			Starts faster
			Improves fonts
			Improves caching
			Improves multithreading stability
		Updated MPlayer and MEncoder for OS X to SB32
		Lots of code optimisations
		Made program restarts more reliable
		Fixed AviSynth ConvertFPS option
		Improved AviSynth frame-serving stability
	Renderers:
		Added support for DirecTV HR series (thanks, DeFlanko!)
		Added workaround for 2.0 384 kbits AC3 PS3 audio bug (PMS issue #230 & #1414)
		Improved support for Panasonic TVs
	Installer:
		Only offer to run AviSynth installer if it isn't already installed
	Languages:
		Updated Czech

1.1.1 - 2012-06-14

	General:
		Fixed memory buffer handling
		Added LPCM transcoding option for all audio tracks
		Added DTS HD-MA support up to 7.1 channels: DTS core remux, LPCM and AC3 transcoding
		Added Dolby TrueHD support up to 7.1 channels: LPCM (recommended) and AC3 (buggy for 7.1) transcoding
		Added support for more rare audio formats
		Updated documentation in UMS.conf
	Languages:
		Improved English settings labels
		Fixed spacing across all languages on the "Common transcode settings" page
		Improved Russian translations
		Removed outdated translations
		Fixed display of maximum transcode buffer size in 5 languages (ca, es, is, it, sv)
		Improved support for RTL languages

1.1.0 - 2012-06-09

	General:
		Made program restarts more reliable
		Fixed bug that occurred when resetting cache
		Made buffer display in megabytes instead of bytes
		Updated MediaInfo to 0.7.58
		Branding
		Fixed overscan compensation bug on some renderers (thanks to tMH for reporting the bug!)
		Improved OS X tray icon (thanks, glebb!)
		Added workaround for folder depth limits
		Use UMS_PROFILE instead of PMS_PROFILE
		Added support for audio that is 48Hz/24Hz
		Fixed settings folder permissions
	Renderers:
		Added Yamaha RX-V671 (thanks, adresd!)
		Added LG Smart TV Upgrader (600ST)
		Added OPPO BDP-83 (thanks, counsil!)
		Added OPPO BDP-93 (thanks, counsil!)
		Added Sony Bravia 5500 series image
		Added Sony Bravia EX series image
		Added Panasonic TV image
		Improved D-Link DSM-510 image
		Improved Sony Blu-ray Player image
		Improved Xbox 360 image
		Improved Philips Streamium support
		Fixed support for Samsung 2012 TVs (thanks, trooperryan!)
		Numerous small improvements
	AviSynth True Motion (InterFrame):
		Supports more video cards
		Improved stability
		Improved compatibility with AviSynth 2.6
	Languages:
		Made Status tab more consistent across languages
		Removed outdated translations
	Installer:
		Option to install AviSynth 2.6 MT
		Option to set custom memory limit

1.0.1 - 2012-06-03

	Fixed a bug where XBOX 360 couldn't see the server (thanks to cmonster and Secate for testing)
	Lots of language updates and fixes
	AviSynth support was broken for some languages
	Fixed an iPhoto bug
	More branding
	Code improvements

1.0.0 - 2012-05-31

	Renamed and rebranded to Universal Media Server
	Updated MPlayer and MEncoder to SB34
	Updated MediaInfo to 0.7.57
	Enabled automatic updating
	Fixed NPE when toggling HTTP Engine V2
	Fixed global custom MEncoder options
	Fixed startup for symlinked UMS.sh (thanks, Matthijs!)
	Added documentation to UMS.conf (thanks, Hagar!)
	Updated JNA to support multiarch directories on Linux
	Added GUI support for right-to-left languages
	Language updates:
		- Added Arabic
		- Updated Czech
		- Added Hebrew (thanks, zvi-yamin!)
		- Updated English
	Renderer updates:
		- Added D-link DSM-510 (thanks, glenrocks!)
		- Added AcePlayer app (thanks, md.versi!)
		- Fixed Samsung 2012 TVs timeout (thanks, troop!)
	Added option to select and force the default renderer<|MERGE_RESOLUTION|>--- conflicted
+++ resolved
@@ -1,4 +1,38 @@
-<<<<<<< HEAD
+6.7.4 - 2017-10-03
+
+	General:
+		Fixed a bug where thumbnails wouldn't always be generated when MediaInfo isn't used or available
+		Fixed regression in folder thumbnails on non-Windows platforms
+		Fixed a crash when the web interface's port is occupied, and do not fail restarting the server, if the server hasn't created yet (thanks, Zsombor Gegesy!)
+		Fixed many general bugs
+	Renderers:
+		Added support for HE-AAC audio in MKV and MP4 files on LG BP550
+		Improved detection and file support for LG WebOS TVs
+
+6.7.3 - 2017-08-13
+
+	General:
+		Improved support for AVI and MJPEG
+		Improved general DLNA implementation
+		Fixed duplicate entries in transcode folders
+		Fixed logging in macOS
+		Fixed menu name in macOS
+	Renderers:
+		Added renderer configuration for conversion of 3D video to 2D
+		Added support for Fetch TV
+		Added support for Onkyo TXNR8xx
+		Improved support for Cambridge Audio Azur BD
+		Improved support for OPPO BDP
+		Improved support for Panasonic VIERA TXL32V10E
+		Improved support for Sony BRAVIA 5500 and EX TVs
+		Improved support for Sony SMP-N100
+		Improved support for Sony STR-DA5800ES
+		Fixed album art for Onkyo receivers (and probably others)
+		Fixed support for Xbox 360
+	Dependencies:
+		Updated MediaInfo to 0.7.97, which:
+			Improves support for HEVC (H.265), FLV, MKV, TIFF and more
+
 7.0.0-rc1 - 2017-08-04 - Changes since 7.0.0-b2
 
 	General:
@@ -34,42 +68,6 @@
 		Unreleased changes from v6:
 			Updated MediaInfo to 0.7.97, which:
 				Improves support for HEVC (H.265), FLV, MKV, TIFF and more
-=======
-6.7.4 - 2017-10-03
-
-	General:
-		Fixed a bug where thumbnails wouldn't always be generated when MediaInfo isn't used or available
-		Fixed regression in folder thumbnails on non-Windows platforms
-		Fixed a crash when the web interface's port is occupied, and do not fail restarting the server, if the server hasn't created yet (thanks, Zsombor Gegesy!)
-		Fixed many general bugs
-	Renderers:
-		Added support for HE-AAC audio in MKV and MP4 files on LG BP550
-		Improved detection and file support for LG WebOS TVs
->>>>>>> e7267e08
-
-6.7.3 - 2017-08-13
-
-	General:
-		Improved support for AVI and MJPEG
-		Improved general DLNA implementation
-		Fixed duplicate entries in transcode folders
-		Fixed logging in macOS
-		Fixed menu name in macOS
-	Renderers:
-		Added renderer configuration for conversion of 3D video to 2D
-		Added support for Fetch TV
-		Added support for Onkyo TXNR8xx
-		Improved support for Cambridge Audio Azur BD
-		Improved support for OPPO BDP
-		Improved support for Panasonic VIERA TXL32V10E
-		Improved support for Sony BRAVIA 5500 and EX TVs
-		Improved support for Sony SMP-N100
-		Improved support for Sony STR-DA5800ES
-		Fixed album art for Onkyo receivers (and probably others)
-		Fixed support for Xbox 360
-	Dependencies:
-		Updated MediaInfo to 0.7.97, which:
-			Improves support for HEVC (H.265), FLV, MKV, TIFF and more
 
 6.7.2 - 2017-07-09
 
