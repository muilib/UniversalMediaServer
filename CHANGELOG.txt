<<<<<<< HEAD
7.0.0-b2 - 2017-04-02

	General:
		Fixed bugs with the fully played feature
	Languages:
		Synchronized translations with Crowdin

7.0.0-b1 - 2017-03-26 - Changes since 7.0.0-a1

	General:
		Added "Unwatched" folder to the videos folder if "Hide fully played media" is not enabled
		File addition/removal is handled specifically instead of doing a library scan
		Optimized database storage
		Reduced memory use
		Fixed the setting to hide fully played media in the Media Library
		Fixed sorting in Media Library virtual folders
		Fixed thread-safety/concurrency bugs
		All changes in 6.5.3 and 6.6.0
		Improved logging
	Languages:
		Synchronized translations with Crowdin
	Renderers:
		Improved support for Samsung 9 series TVs
		Improved detection of Panasonic ST60 TVs
		Improved detection of Samsung JU6400 TVs
	Dependencies:
		Updated external-maven-plugin to 0.2
		Updated FFmpeg to the latest builds

6.7.2 - 2017-06-??
=======
6.7.3 - 2017-??-??

	General:

	Dependencies:
		Updated MediaInfo to 0.7.97, which:
			Improves support for HEVC (H.265), FLV, MKV, TIFF and more

6.7.2 - 2017-07-09
>>>>>>> 7747004e

	General:
		Added support for WMA10
		Improved splash screen timing and enabled it by default
		Improved support for MediaInfo on non-Windows platforms
		Improved CPU and memory logging
		Improved detection of network speed
		Updated comments in DefaultRenderer.conf
		Updated documentation
		Fixed trace logging on macOS
		Fixed a crash on Windows 10
	Languages:
		Synchronized translations with Crowdin
		Fixed Hebrew language support
	Dependencies:
		Updated FFmpeg
		Updated JNA to 4.4.0
		Updated Surefire to 2.20

6.7.1 - 2017-06-11

	General:
		Fixed playback on Linux
		Fixed support for OGA and 3GA files
	Dependencies:
		Updated MediaInfo to 0.7.96

6.7.0 - 2017-06-10

	General:
		Added a button for the web interface
		Expanded support for preventing sleep mode on Windows and macOS
		Improved support for MusicBrainz
		Improved support for CoverArtArchive
		Improved support for images
		Improved thumbnailing
		Updated documentation
		Improved DIDL-Lite implementation
		Added support for more RealAudio formats
		Fixed DVD support
		Fixed many bugs
	Languages:
		Synchronized translations with Crowdin
	Renderers:
		Added support for Chromecast Ultra
		Added support for MXPlayer on Google Android
		Added support for Microsoft Windows Media Player
		Improved support for Chromecast
		Improved support for Samsung 9 Series TVs
		Improved support for Sony BRAVIA EX TVs
		Improved detection of Onkyo TXNR7xx devices
		Improved detection of Panasonic Viera ST60 TVs
		Improved detection of Samsung J6400 TVs
		Improved detection of Samsung JU6400 TVs
		Improved detection of Samsung Galaxy S5 phones
		Improved detection of Sony BRAVIA XE TVs
	Dependencies:
		Updated external-maven-plugin to 0.2
		Updated FFmpeg to latest builds
		Upgraded LogBack to version 1.2.3
		Updated maven-surefire-plugin to 2.20
		Updated MediaInfo to 0.7.94
		Updated metadata-extractor to 2.10.1
		Updated TwelveMonkeys ImageIO to version 3.3.1

7.0.0-b2 - 2017-04-02

	General:
		Fixed bugs with the fully played feature
	Languages:
		Synchronized translations with Crowdin

7.0.0-b1 - 2017-03-26 - Changes since 7.0.0-a1

	General:
		Added "Unwatched" folder to the videos folder if "Hide fully played media" is not enabled
		File addition/removal is handled specifically instead of doing a library scan
		Optimized database storage
		Reduced memory use
		Fixed the setting to hide fully played media in the Media Library
		Fixed sorting in Media Library virtual folders
		Fixed thread-safety/concurrency bugs
		All changes in 6.5.3 and 6.6.0
		Improved logging
	Languages:
		Synchronized translations with Crowdin
	Renderers:
		Improved support for Samsung 9 series TVs
		Improved detection of Panasonic ST60 TVs
		Improved detection of Samsung JU6400 TVs
	Dependencies:
		Updated external-maven-plugin to 0.2
		Updated FFmpeg to the latest builds

6.6.0 - 2017-02-25

	General:
		Added support for AIFF files
		Improved detection of the language of subtitles
		Debugging and logging improvements
		Fixed forcing the usage of discrete GPUs on Apple computers with dual GPUs
		Fixed minor bugs
	Languages:
		Added Thai translation
		Synchronized translations with Crowdin
	Renderers:
		Added support for Panasonic DMR Blu-ray recorders
		Added support for Pioneer Blu-ray players
		Added support for Sony BRAVIA XD 70/75 series TVs
		Added support for Yamaha RX-A2050
		Enabled UPnP control support on Panasonic TVs
		Improved support for Google Chromecast
		Improved support for LG WebOS TVs
		Improved support for Panasonic Viera VT60 TVs
		Improved support for Philips PFL TVs
		Improved support for Sony BRAVIA KDL-NX800 series TVs
		Improved support for Sony BRAVIA XD 70/75/80/83/85/93/94 series TVs
		Fixed image stretching on Sony BRAVIA 5500 series TVs
	Dependencies:
		Updated Apache commons-lang to 3.5
		Updated ChromeCast Java API to 0.9.2
		Updated dcraw to 9.27
		Updated ICU4J to 58.2
		Updated logback to 1.1.8
		Updated MediaInfo to 0.7.91

6.5.3 - 2017-01-07

	General:
		Added detection of the Chromium and Vivaldi web browsers
		Fixed bug where video container and codec settings weren't saved
	Languages:
		Synchronized translations with Crowdin
	Renderers:
		Added support for Sony Bravia X series TVs
	Dependencies:
		Updated Git Commit ID plugin to 2.2.1
		Updated Maven Antrun plugin to 1.8
		Updated Maven Assembly plugin to 3.0.0
		Updated Maven Compiler plugin to 3.6.0
		Updated Maven Enforcer plugin to 1.4.1
		Updated Maven Findbugs plugin to 3.0.4
		Updated Maven Javadoc plugin to 2.10.4
		Updated Maven PMD plugin to 3.7
		Updated Maven Project Info Reports plugin to 2.9
		Updated Maven Site plugin to 3.6
		Updated Maven Surefire plugin to 2.19.1
		Updated Maven Surefire Report plugin to 2.19.1

7.0.0-a1 - 2016-12-31

	General:
		Added "TV Shows", "Movies", "3D Movies", and "Unsorted" folders to the "Media Library" folder
		Added right-click menu to navigation pane
		Renamed "Cache" folder to "Media Library" folder and enabled it by default
		Changed "Hide" options to "Show", e.g. "Hide Media Library folder" becomes "Show Media Library folder"
		Library is re-scanned whenever a file is added/changed/removed in a shared folder
		Fixed bug where removing a directory in UMS does not remove its contents from the Media Library.
		Fixed sorting in dynamic folders
		Fully played tracking is stored in the SQL database

6.5.2 - 2016-11-27

	General:
		Respect the renderer setting H264Level41Limited when deciding whether to stream or transcode
		Search for subtitles in alternative folder even when a subtitle was already found (thanks, tdcosta100!)
		Logging improvements
		Improved program shutdown stability
		Updated docs
		Updated image parsing from MediaInfo and Sanselan to Imaging
		Fixed manual renderer selection
		Improved support for OGA, MKA, ADTS, WEBM, 3GA and 3G2A files
		Made disabling transcoding more reliable
		Minor bugfixes
	Languages:
		Minor English updates
		Synchronized translations with Crowdin
	Renderers:
		Added FLAC support on Sony PS4
		Improved AAC support on LG LM620 TVs
		Improved detection of Sony Bravia W series TVs
		Improved AVI/DivX support on Panasonic TX-L32V10E TVs
		Improved Google Chromecast support
		Fixed LPCM audio on Sony PS3
		Fixed aspect ratios on Sony Bravia 5500 series TVs
	Dependencies:
		Updated h2database to 1.4.193

6.5.1 - 2016-10-02

	General:
		Added Dolby Atmos detection
		Added renderer config setting RemoveTagsFromSRTSubtitles
		Config file fixes and improvements
		Reduced CPU usage
		Improved adherence to DLNA standards
		Restart button changes to red when a restart is required
		Fixed audio channel parsing
		Fixed audio pitch when transcoding some files
	Languages:
		Synchronized translations with Crowdin
	Renderers:
		Added support for VLC for desktop
		Improved seeking support on AnyCast
		Improved support for some filetypes on VLC for iOS
		Improved support for Panasonic E6 TVs
		Improved support for AVI files on XBMC
	Dependencies:
		Updated jaudiotagger to 2.2.5
		Updated MediaInfo to 0.7.88
		Updated NSIS to 2.5.1

6.5.0 - 2016-08-01

	General:
		Use ellipses for overflowing text in the left menu on the web interface
		Improved speed of parsing files
		Improved documentation in DefaultRenderer.conf, UMS.conf and the code
		Fixed support for semicolons in paths in FFmpeg
		Fixed the cancellation of media library scans
		Fixed videos being transcoded too often because of bitrate halving
		Fixed support for video files within compressed folders
		Fixed the MIME type for WAV DTS files
	Renderers:
		Added support for LG Blu-ray players
		Added support for Naim Mu-So wireless audio systems
		Improved detection of LG TVs
		Improved support for AC-3 audio on VLC on iOS and Apple TVs
		Improved support for XviD codec on Panasonic TVs and VLC on iOS and Apple TVs
		Improved support for images on Panasonic TXL32V10E TVs
		Fixed support for virtual folders like New Media and Cache on Panasonic TVs
		Fixed support for WebVTT subtitles on Samsung TVs
	Languages:
		Synchronized translations with Crowdin
		Danish translation was completed and validated (thanks, jensen83, nba, squadjot, The_lonely_Glowstone and the_slayer_dk!)
		Portuguese translation was completed (thanks, arqmatiasreis, El_Locco, Nadahar and plucas!)
	External Components:
		Updated assertj to 2.5.0
		Updated ChromeCast Java API to 0.9.2
		Updated Cling to 2.1.1
		Updated commons-io to 2.5
		Updated doxia plugin to 1.7
		Updated exec maven plugin to 1.5.0
		Updated gson to 2.7
		Updated logback to 1.1.7
		Updated maven antrun plugin to 1.8
		Updated maven compiler plugin to 3.5.1
		Updated maven enforcer plugin to 1.4.1
		Updated maven site plugin to 3.5.1
		Updated maven source plugin to 3.0.1
		Updated MediaInfo to 0.7.87
		Updated Netty to 3.10.6

6.4.0 - 2016-06-26

	General:
		Regularly initiate UPnP searches for new renderers
		Added renderer config settings HalveBitrate and SupportedVideoBitDepths
		Prevent sleep mode while streaming by default
		Tweaked language
		Improved/fixed some documentation (thanks, Sami32!)
		Improved file parsing speed
		Improved logging
		FFmpeg no longer defers to MEncoder for embedded fonts since it supports them
		FFmpeg no longer defers to MEncoder for internal ASS subtitles
		ALIVE messages send less frequently by default
		Fixed support for CMYK JPEG images
		Fixed 24-bit FLAC fake videos showing up for non-PS3 renderers
		Fixed unsupported subtitles being streamed
		Fixed transcoding bitrate in rare cases
		Fixed MIME types for WAV audio and TIFF images
		Fixed renderer TextWrap
		Fixed renderers only being detected if they are started before UMS
	Renderers:
		Added support for VLC on Apple TV
		Improved video quality on wireless networks for Panasonic VT60
		Improved support for subtitles on Panasonic CX700 Series TVs
		Improved support for Panasonic CX680 Series TVs
		Improved support for Panasonic E6 Series TVs
		Improved support for Sony Bravia NX800 TVs (thanks, prescott66!)
		Improved detection of Vizio TVs
	Languages:
		Czech translation was completed (thanks, jirkapas and panther7!)
		French translation was completed and validated (thanks, archaos, Kielo, Kirvx, misterfred and Nadar!)
		Italian translation was completed (thanks, alebrambilla1986, av3c01, bonatigennaro7, FoxGhost07, fsc_mar, johnjonh, jumputer, morag87, RickyReds, supp and vladiesel!)
		Polish translation was completed and validated (thanks, anonymodmous, K4r0lSz, Nadar and robo25!)
		Russian translation was completed (thanks, antonyfg, dronidzer, guzu-guzu, lxnderty, Nadar and Tianuchka!)
		Swedish translation was completed (thanks, klebom, linushg111, mattias_karlsson_89, millenniumb, Nadar, qwert352, rchk, richarda, Rowly, sebastianboos, Stetoskop, strayhat and swarish!)
		Turkish translation was completed and validated (thanks, hasanbahcekapili, OnarEngincan and onuroztemizel!)
	External Components:
		Updated FFmpeg to builds from this month
		Updated FLAC to 1.3.1 (thanks, Sami32!)
		Updated h2database to 1.4.192
		Updated MediaInfo to 0.7.86

6.3.2 - 2016-05-27

	General:
		Added user config setting ALIVE_delay
		Fixed calculating network speeds with offline renderers
		Fixed detection of the MPEG-1 video codec
	Renderers:
		Fixed connectivity with Sony renderers
	Languages:
		Synchronized translations with crowdin

6.3.1.1 - 2016-05-22

	General:
		Fixed connectivity issues

6.3.1 - 2016-05-20

	General:
		Improved connectivity with devices
		Improved support for 3D subtitles
		Fixed support for PAL DVDs
	Renderers:
		Improved support for LG EG910V TVs (thanks, ZakarFin!)
		Improved support for Panasonic Viera E6 Series TVs (thanks, Sami32!)
		Improved detection of Windows Media Player (thanks, WolfganP!)
		Fixed support for WMV 8 and below on Panasonic TVs
	Languages:
		Synchronized translations with crowdin
	External Components:
		Updated Cobertura Maven Plugin to 2.7
		Updated Maven PMD Plugin to 3.6
		Updated Maven Source Plugin to 3.0.0
		Updated slf4j to 1.7.21

6.3.0 - 2016-05-07

	General:
		Added renderer config setting VideoFormatsSupportingStreamedExternalSubtitles
		Added renderer config setting StreamSubsForTranscodedVideo
		Ignore the article "a" by default, along with "the"
		Improved support for 3D subtitles
		Improved support for streaming external subtitles
		Defer to FFmpeg for transcoding VobSub subtitles
		Fixed header animation delay on web interface
	Renderers:
		Added support for Yamaha RXV500D (thanks, newbietux!)
		Improved support for Miracast M806
		Improved support for Panasonic Viera GT50 TVs (thanks, pcjco!)
		Improved support for Panasonic Viera TXL32V10E TVs
	Languages:
		Synchronized translations with crowdin
	External Components:
		Updated FFmpeg
		Updated MediaInfo to 0.7.85
		Updated MPlayer/MEncoder for Windows to SB65

6.2.2 - 2016-04-09

	General:
		Improved support for subtitles in FFmpeg
		Improved support for custom fonts
		Improved general performance
		Added renderer config setting KeepAspectRatioTranscoding
		Fixed FFmpeg not using the TranscodedVideoAudioSampleRate renderer config setting
		Fixed detection of 3D videos
		Fixed filenames starting with "The" being listed first
		Fixed link to musicbrainz (thanks, Utano!)
		Fixed automatic subtitles language detection overruling manual detection
		Put the database in the profile directory on non-Windows operating systems
	Renderers:
		Improved support for Panasonic TVs
		Improved support for Sony TVs
	Languages:
		Synchronized translations with crowdin
	External Components:
		Updated icu4j to 57.1
		Updated MediaInfo to 0.7.84

6.2.1 - 2016-03-28

	General:
		Added more tooltips
		Fixed DTS-HD being detected as DTS
		Fixed support for embedded ASS subtitles in FFmpeg
		Fixed minor bugs
	Renderers:
		Improved support for Panasonic ST60 TVs
		Improved support for Samsung J6200 TVs
	Languages:
		Synchronized translations with crowdin
	External Components:
		Updated chromecast-java-api-v2 to 0.9.1
		Updated FFmpeg
		Updated Google gson to 2.6.2
		Updated jai-imageio-core to 1.3.1
		Updated jmustache to 1.12
		Updated JNA to 4.2.2
		Updated logback to 1.1.6
		Updated slf4j to 1.7.19

6.2.0 - 2016-03-12

	General:
		Use image instead of text in thumbnail overlays
		Improved the web interface
		Added support for using Open Subtitles credentials
		Improved filename prettifying
		Fixed bump support on mobile devices
	Renderers:
		Improved Panasonic VT60 support
		Improved Samsung J55xx support
		Fixed duplicate subtitles on Samsung TVs
	Languages:
		Synchronized translations with crowdin
	External Components:
		Updated Apache Commons Collections to 3.2.2
		Updated l10n Maven plugin to 1.4
		Updated logback to 1.1.5
		Updated Maven Project Info Reports plugin to 2.8.1
		Updated MediaInfo to 0.7.83
		Updated slf4j to 1.7.16

6.1.0 - 2016-02-20

	General:
		Added a back link to the web interface
		Improved logging
		Squashed lots of bugs
		Stopped systems from using installed versions of JNA
		Thumbnails are unpadded by default
		Improved speed of parsing subtitles
		Improved filename prettifying speed and stability
		Filename prettifying uses more information from Open Subtitles
		Fixed FFmpeg not using custom fonts (thanks, Tiago!)
		Fixed seeking with FFmpeg when embedded picture-based subtitles
		Use FFmpeg by default to transcode embedded picture-based subtitles
		Stop MediaInfo from using the network
	Renderers:
		Added ThumbnailPadding option
		Improved Panasonic VT60 support
		Improved Panasonic CX700 support
		Improved Samsung PL51E490 support
	Languages:
		Synchronized translations with crowdin
	External Components:
		Updated FFmpeg
		Updated MediaInfo to 0.7.82

6.0.0 - 2016-01-30 - Changes since 5.5.0

	General:
		Added "Fully played action" setting to control what UMS does with media that has been fully played. The options are:
			Do nothing
			Add an overlay to the thumbnail (default)
			Hide the file
			Move the file to a different folder
			Move the file to the recycle/trash bin
		Added "Thumbnails" renderer config option, to specify whether the renderer can display thumbnails
		The Status tab updates when media is fast-forwarded or rewound
		Audio and image thumbnails are output at consistent dimensions
		Added SquareAudioThumbnails and SquareImageThumbnails renderer configuration options
		Improved support for thumbnail generation
		Improved detection of the position of media while playing
		Improved logging
		Improved headless support
		Fixed font size of subtitles
		Improved filename prettifying
		Fixed transcoding to LPCM
		Added and updated tooltips
		Stability improvements
		Fixed and improved automatic cover downloading
		Fixed OS X version
	Renderers:
		Improved Status tab display for Panasonic TVs
		Improved VLC for iOS support
		Improved Panasonic VT60 support
	Languages:
		Synchronized translations with crowdin
	External Components:
		Updated Google gson to 2.5
		Updated h2database to 1.4.191
		Updated MediaInfo to 0.7.81

6.0.0 - 2016-01-30 - Changes since 6.0.0-b2

	General:
		Improved headless support
		Fixed font size of subtitles
		Improved performance
		Stability improvements
		Improved filename prettifying
		Fixed transcoding to LPCM
		Added and updated tooltips
		Fixed and improved automatic cover downloading
		Fixed OS X version
	Renderers:
		Improved VLC for iOS support
		Improved Panasonic VT60 support
	Languages:
		Synchronized translations with crowdin
	External Components:
		Updated Google gson to 2.5
		Updated h2database to 1.4.191
		Updated MediaInfo to 0.7.81

5.5.0 and 6.0.0-b2 - 2016-01-06

	General:
		Language selection is offered on first startup
		Improved display on Retina screens
		Improved language selection interface
		Improved conversion of 3D subtitles
		Fixed positioning of subtitles in FFmpeg
		Fixed tooltip consistency
		Fixed detection of file permissions on Windows
		Fixed detection of headless state
		Fixed many minor bugs
	Renderers:
		Updated images for Android, PS3 and PS4
		Fixed AirPlayer support
		Fixed VLC for iOS support
	Languages:
		Added Afrikaans, Hungarian, Persian (Farsi), Serbian, Slovak, Ukrainian and Vietnamese
		Allow the translation of language names
		Synchronized translations with crowdin
	External Components:
		Updated Maven exec plugin to 1.4.0
		Rolled back JNA to 4.1.0, which fixes a playback error

6.0.0-b1 - 2015-12-29

	General:
		Added SquareAudioThumbnails and SquareImageThumbnails renderer configuration options
		Improved support for thumbnail generation
		Improved detection of the position of media while playing
		Improved logging
		All changes from 5.4.0

5.4.0 - 2015-12-29

	General:
		Added splash screen, disabled by default
		Improved support for subtitles in FFmpeg
		Improved headless support on Windows
		Improved support for unrecognized filetypes
		Improved speed and accuracy of the filename prettifying feature
		Fixed support for 3D subtitles
		Fixed the saving of window size
	Renderers:
		Added support for AnyCast
		Added support for Miracast M806
		Added support for Sony Bravia NX800 TVs
		Improved playback support for several renderers
	External Components:
		Updated Cling to 2.1.0
		Updated FFmpeg
		Updated MediaInfo to 0.7.80

6.0.0-a1 - 2015-11-23 - Changes since 5.3.1

	General:
		Added "Fully played action" setting to control what UMS does with media that has been fully played. The options are:
			Do nothing
			Add an overlay to the thumbnail (default)
			Hide the file
			Move the file to a different folder
			Move the file to the recycle/trash bin
		Added "Thumbnails" renderer config option, to specify whether the renderer can display thumbnails
		The Status tab updates when media is fast-forwarded or rewound
		Audio and image thumbnails are output at consistent dimensions
	Renderers:
		Improved Status tab display for Panasonic TVs
	Languages:
		Synchronized translations with Crowdin

5.3.1 - 2015-11-23

	General:
		Window state is saved when maximized
		Improved font-scaling on high-DPI displays
		Improved file permissions checks
		Improved filename prettifying
		Fixed Linux not finding FFmpeg (thanks, Oxalin!)
	Renderers:
		Added detection of the Edge browser
		Fixed support for subtitles on Samsung J series TVs
	Languages:
		Synchronized translations with Crowdin
	External Components:
		Updated icu4j version to 56.1
		Updated JGoodies Looks to 2.7.0
		Updated JNA to 4.2.1

5.3.0 - 2015-10-28

	General:
		The main window saves its size and position
		Fixed DTS-HD being detected as regular DTS
		Fixed the use of UMS profiles
		Made automatic updater more stable
		Improved detection of write permissions
		Improved plugin installation support
		Made profile a possible command line argument
		Improved speed when reading shared folders
		Fixed several bugs
	Renderers:
		Disabled folder thumbnails on Apple iOS apps
		Improved support for VLC for iOS
		Panasonic TVs use higher-quality thumbnails
	External Components:
		Updated FFmpeg for Windows to 7c8fcbb, which increases transcoding quality and speed
		Updated h2database to 1.4.190
		Updated Maven Assembly plugin to 2.6
		Updated Maven Eclipse plugin to 2.10
		Updated Maven Surefire plugin to 2.19
		Updated MediaInfo for Windows to 0.7.78, which improved file parsing speed
		Updated MPlayer/MEncoder for Windows to SB64, which increases transcoding quality and speed
		Updated Netty to 3.10.5

5.2.3 - 2015-09-28

	General:
		Improved logging and logging options
		Improved language translations
		Improved Windows 10 support
		Improved playback stability
		Changed default thumbnail seeking position from 2 seconds to 4 seconds
		Minor status tab updates
		Fixed the web interface Flash player
		Fixed many bugs
	Renderers:
		Improved detection of AirPlayer
		Improved folder population time on Panasonic TVs
		Improved support for Samsung TVs
		Improved support for Vizio TVs
	Languages:
		Improved accuracy of automatic subtitles language detection
		Updated many languages based on contributions from Crowdin
	External Components:
		Updated AssertJ to 2.2.0
		Updated h2database to 1.4.189
		Updated FFmpeg for Windows
		Updated Javassist to 3.20.0-GA
		Updated jmustache to 1.10
		Updated JNA to 4.2.0
		Updated maven-antrun-plugin to 1.7
		Updated Plexus-utils to 3.0.22
		Updated Seamless to 1.1.1

5.2.2 - 2015-08-13
	General:
		Fixed audio transcoding with embedded images (thanks, Nadahar!)
		Improved MIME type handling
		Improved logging
		Expanded filename prettifying
		Improved renderer selection interface (thanks, Nadahar!)
		Improved file support (thanks, Nadahar!)
		Speed improvements
	Renderers:
		Improved support for Xbox 360
	Languages:
		Updated all languages to remove unused translations (thanks, ler0y and Nadahar!)
		Updated Dutch translation (thanks, ler0y!)
		Updated English (thanks, ler0y!)
		Updated Polish translation (thanks, Karol Szastok!)
	External Components:
		Updated FFmpeg for Windows
		Updated MediaInfo to 0.7.75
		Updated Netty to 3.10.4

5.2.1 - 2015-07-11

	General:
		Improved efficiency of configuration file loading (thanks, Nadahar!)
		Improved support for quotation marks and apostrophes on some renderers (thanks, Nadahar!)
		Fixed broken 32-bit MediaInfo dependency
	Renderers:
		Fixed Xbox One thumbnails
	Languages:
		Updated Spanish translation (thanks, AlfredoRamos!)

5.2.0 - 2015-07-09

	General:
		Made tsMuxeR use FFmpeg instead of MEncoder
		Made tsMuxeR transcode audio to AAC if the renderer expects AAC
		Improved FFmpeg responsiveness during fast-forward and rewind
		Improved automatic rescaling
		Fixed detection of aspect ratios
		Merged the install/uninstall Windows Service buttons into one button (thanks, taconaut!)
		Add zoom/fit to web image viewer
		Fixed a bug with sending external subtitles
		Fixed MIME type finalization when parsing media
		Fixed transcoding to AAC via MEncoder
		Support late resolution of media length
		Improved the accuracy of video metadata
		Added ThumbnailWidth and ThumbnailHeight renderer settings
		Added support for file extensions: AC3, AMR and TTA (thanks, ler0y!)
		Fixed custom device configuration loading
		Added more logging
		Fixed folders not showing if they were previously empty, with "hide empty folders" enabled (thanks, jensaarai!)
		Cleaned up the titles in the transcode folder in some cases
		Various minor improvements/fixes
		Expanded code testing for improved stability
	Renderers:
		Added support for Sony PlayStation 4
		Improved thumbnail display on Panasonic TVs
		Improved thumbnail display on Microsoft Xbox One
	Languages:
		Updated English translation (thanks, Nadahar!)
		Updated Norwegian translation (thanks, Nadahar!)
	External Components:
		Rolled back FFmpeg on OS X to fix transcoding for some users
		Updated Netty to 4.0.29

5.1.4 - 2015-06-14

	General:
		Limits clickable areas of settings more precisely
		Uses a default renderer image when none exist
		Made H.264 transcoding faster
		Improved stability and speed with large amounts of images
		Expanded code testing coverage (thanks, Jensaarai!)
		Improved detection of languages
		Improved filename prettifying
		Code optimizations
	Renderers:
		Improved support for DTS audio on Panasonic VT60 TVs
	Languages:
		Updated French translation (thanks, Kirvx!)
	External Components:
		Updated FFmpeg to builds from 20150521, which:
			Improved support for many containers and codecs
			Fixed bugs
		Updated InterFrame to 2.8.2, which improved speed
		Updated Maven Assembly Plugin to 2.5.4
		Updated Maven Compiler Plugin to 3.3
		Updated Maven Git Commit ID Plugin to 2.1.15
		Updated Maven Javadoc Plugin to 2.10.3
		Updated Maven Surefire Plugin to 2.18.1
		Updated MediaInfo to 0.7.74, which improved detection of file information
		Updated Netty to 4.0.28, which improved network operations (thanks, mfulgo!)

5.1.3 - 2015-05-05

	General:
		Added and improved documentation in UMS.conf and DefaultRenderer.conf
		Added the URL for the web interface to the logs on the Logs tab
		Improved detection of the H.263 codec (thanks, leroy!)
		Improved stability when transcoding subtitles by default
		Simplified MEncoder commands in some situations
		Fixed bugs
	Renderers:
		Improves support for Samsung EH5300 TVs (thanks, panzer!)
		Fixed initial folders bug on Xbox 360/One
		Improved detection of Xbox One
		Improved detection of several Samsung TVs
	Languages:
		Updated Dutch translation (thanks, leroy!)
		Updated Spanish translation (thanks, AlfredoRamos!)

5.1.2 - 2015-04-15

	General:
		Added "upnp_enable" user-level option
		Added "log_level" user-level option
		Added "UpnpAllow" renderer-level option
		Added "Create TRACE logs" button
		Added the ability to restart the program (not just the server)
		Fixed videos being muxed instead of streamed
		Various minor fixes/improvements
	Renderers:
		Added DSD/DFF streaming support to Cambridge Audio Blu-ray Disc players
		Added more tags to DefaultRenderer.conf
		Improved renderer detection/handling
		Improved Android device detection
		Improved detection of Panasonic AS600 Series TVs
		Improved PS3 muxing via tsMuxeR
		Improved support for Samsung D6400 TVs
		Improved support for Samsung EH5300 TVs
		Improved support for transcoding to Technisat S1+
		Fixed support for MP3 files on some Samsung TVs and Blu-ray Disc players
	External Components:
		Updated h2database to 1.4.187
		Updated JDom to 2.0.6
		Updated Logback to 1.1.3
		Updated Maven AntRun Plugin to 1.8
		Updated Maven Findbugs Plugin to 3.0.1
		Updated Maven Git Commit ID Plugin to 2.1.13
		Updated Maven Javadoc Plugin to 2.10.2
		Updated Maven PMD Plugin to 3.4
		Updated MediaInfo to 0.7.73, which:
			Added and improved support for many formats
			Fixed bugs
		Updated slf4j to 1.7.12

5.1.1 - 2015-04-03

	General:
		Added support for links in tooltips (thanks, taconaut!)
		Added support for customizing background and foreground color in tooltips (thanks, taconaut!)
		Added PrependTrackNumbers renderer option to ensure that renderers order audio by track number (thanks, javand!)
		Made the RescaleByRenderer setting more consistent
		Fixed MP4, M4A and 3GP file compatibility on some renderers
		Fixed bug with the renderer selection window
		Fixed audio and image compatibility on some renderers
		Fixed transcoding with subtitles on 64-bit systems
	Renderers:
		Made Samsung televisions and Blu-ray Disc players order audio by track number

5.1.0 - 2015-03-21

	General:
		Added 64-bit versions of FFmpeg for a ~10% increase in transcoding speed
		Removed the "Save" button since changes to settings are now saved automatically
		Improved detection of playback states
		Improved connection awareness
		Improved True Motion frame interpolation speed by up to 20%
		Improved folder population speed
		Improved support for 3GPP files
		Improved descriptions of settings
		Slightly altered the memory usage bar
		Fixed the renderer SeekByTime setting
		Fixed renderer detection and recognition in some cases
		Fixed display names for videos that have the Track (song title) value set
		Fixed incorrect ContentFeatures headers being sent to renderers (thanks, master-nevi!)
		Fixed the web logviewer
		Fixed bugs with 3D subtitles
		Fixed the setting for using embedded subtitles styles
	Renderers:
		Fixed filename bug on Sony Bravia TVs
		Improved support for LG LED-backlit LCD 2014 TVs
		Improved support for Samsung H6203 TVs
	Languages:
		Made more strings translatable
		Updated Czech translation
		Updated Dutch translation (thanks, ler0y!)
		Updated French translation (thanks, Kirvx!)
		Updated Italian translation (thanks, bartsimp!)
	External Components:
		Updated Chromecast Java API to 0.0.6
		Updated Commons Codec to 1.10
		Updated FEST Util to 1.2.5
		Updated FFmpeg for Windows and OS X, which:
			Improved support for many containers and codecs
			Fixed bugs
		Updated Gson to 2.3.1
		Updated h2database to 1.4.186, which:
			Fixed memory issues
			Fixed caching issues
		Updated InterFrame to 2.8.0, which:
			Increased processing speed by up to 20%
			Reduced memory use
			Reduced dependencies
		Updated JDom to 2.0.2
		Updated JUnit to 4.12
		Updated Plexus Utils to 3.0.21
		Updated slf4j to 1.7.10

5.0.1 - 2015-02-16

	General:
		Fixed text in the Windows automatic updater
		Fixed MediaInfo not parsing some rare data
		Fixed detection of font attachments
		Fixed support for subtitled files with apostrophes in the name
		Fixed errors when packing debug files
		Fixed support for resuming playback on some devices
		Improved support for MOV, 3GP and 3G2 files
		Reduced CPU load when the Status tab is visible
		Improved support for 1920x1088 videos
		Fixed logging error
		Fixed the web interface when browsing via Safari
		Improved stability when disabling renderers
	Renderers:
		Added support for Kodi Media Center
		Added support for more Panasonic Blu-ray players
		Added support for Samsung HT-F4 series home entertainment systems
		Improved detection of some LG TVs
		Improved detection of some Panasonic Blu-ray players and TVs
		Improved detection of some Samsung devices
		Improved support for Samsung ES6100 TVs
		Improved support for Samsung ES6575 TVs
		Improved support for Sony Xperia Z3 smart phones
		Updated the image for Xbox 360
		Fixed 24-bit FLAC playback on PS3 via the Videos folder
	Languages:
		Updated Czech translation
		Updated French translation (thanks, Kirvx!)
		Updated Spanish translation (thanks, AlfredoRamos!)
	External Components:
		Updated MediaInfo for OS X to 0.7.71, which:
			Improved folder population time
			Added and improved support for many formats
			Fixed bugs

5.0.0 - 2015-01-25 - Changes since 4.4.0

	General:
		Added support for UPnP connections and playback
		Added the option to use info from IMDB with filename prettifying
		Added HTML5 video support to the web interface
		Create custom per-device configuration files to override any general renderer or UMS setting
		Major redesign of the status tab to show per-renderer information
		Minor tweaks to the GUI
		Improved player control
		Includes the possibility to allow UMS to control renders automatically
		Web player can also be controlled
		Automatic reloading of external files
		Documentation updates
		New xmb playlist folders with optional automatic starting, looping, and saving, editable from web or xmb
		A dynamic xmb playlist for on-the-fly playlist creation from web or xmb
		Better bump/gui player playlists with optional automatic looping
		Push playback support for chromecast and web browsers
		Changed the interface for enabling/disabling renderer configurations
		Changed the default setting for wrap_dts_into_pcm to false
		Made sure files are always directly streamable via the Transcoding folder
		Added the UMS_MAX_MEMORY variable to UMS.sh
		Fixed audio downsampling
		Fixed a bug with parsing formats from MediaInfo
		Removed the database compacting method that was never recommended
		Fixed a startup error
		Minor bugfixes and code optimizations
	Renderers:
		Added support for Panasonic DMP-BDT360 devices
		Added support for Samsung H6500 Blu-ray Disc players
		Added support for Telefunken TVs
		Improved support for Chromecast (cast from UMS webui/gui)
		Improved support for Panasonic Viera AS650 series TVs
		Improved support for Samsung C6600 series TVs
		Improved support for Sony Blu-ray Disc players
		Improved support for Sony Bravia W series TVs
		Improved file compatibility on non-PS3 renderers
		Fixed detection of some Samsung renderers
	Languages:
		Updated Czech translation
	External Components:
		Updated h2database to 1.4.185
		Updated Maven Assembly Plugin to 2.5.2
		Updated Maven Compiler Plugin to 3.2
		Updated Maven Git Commit ID Plugin to 2.1.11
		Updated Maven Source Plugin to 2.4
		Updated Maven Surefire plugins to 2.18
		Updated MediaInfo for Windows to 0.7.71, which:
			Improves folder population time
			Improves detection of many formats
			Fixes bugs
		Updated MPlayer/MEncoder for Windows to SB63, which:
			Fixes support for DVD audio
			Improves support for many containers and codecs
			Fixes bugs


5.0.0 - 2015-01-25 - Changes since 5.0.0-b1

	General:
		Changed the interface for enabling/disabling renderer configurations
		Changed the default setting for wrap_dts_into_pcm to false
		Made sure files are always directly streamable via the Transcoding folder
		Added the UMS_MAX_MEMORY variable to UMS.sh
		Using info from IMDB with filename prettifying works for anime
		Minor improvements to the web interface
		Fixed audio downsampling
		Fixed a bug with parsing formats from MediaInfo
		Fixed a startup error
		Minor bugfixes and code optimizations
		Removed the database compacting method that was never recommended
		All changes from 4.3.1 and 4.4.0
	Renderers:
		Added support for Panasonic DMP-BDT360 devices
		Added support for Samsung H6500 Blu-ray Disc players
		Added support for Telefunken TVs
		Improved support for Panasonic Viera AS650 series TVs
		Improved support for Samsung C6600 series TVs
		Improved support for Sony Blu-ray Disc players
		Improved support for Sony Bravia W series TVs
		Improved file compatibility on non-PS3 renderers
		Fixed detection of some Samsung renderers
	Languages:
		Updated Czech translation
	External Components:
		Updated Cling to 2.0.1
		Updated h2database to 1.4.185
		Updated Maven Assembly Plugin to 2.5.2
		Updated Maven Compiler Plugin to 3.2
		Updated Maven Git Commit ID Plugin to 2.1.11
		Updated Maven Source Plugin to 2.4
		Updated Maven Surefire plugins to 2.18
		Updated MediaInfo for Windows to 0.7.71, which:
			Improves folder population time
			Improves detection of many formats
			Fixes bugs
		Updated MPlayer/MEncoder for Windows to SB63, which:
			Improves support for many containers and codecs
			Fixes bugs
		Updated Seamless to 1.1.0

4.4.0 - 2015-01-11

	General:
		Improved compatibility of H.264 transcoded videos
		Fixed error on Linux when VLC is not installed
		Fixed recognition of BMP, Theora and Vorbis (thanks, ler0y!)
		Added support for several more formats and codecs in renderer configs (thanks, ler0y!)
		Added "SendFolderThumbnails" renderer option
		Fixed some cases of unnecessary video transcoding
		Fixed AviSynth output compatibility on some renderers
		Improved speed of True Motion processing
		Updated setting descriptions
		Cleaned up logging
		Fixed MP3 transcoding support
		Improved library creation speed and prevented unnecessary transcoding for non-video files
	Renderers:
		Added support for Samsung ES8005 TVs (thanks, wazer!)
		Added support for Samsung BD-C6800 Blu-ray Disc Players
		Added support for Sony Xperia Z3
		Added support for Yamaha R-N500
		Improved support for Hama IR320
		Improved support for Panasonic AS600E TVs (thanks, Etmoc!)
		Improved support for Panasonic VT60 TVs
		Improved support for Samsung H6400 series TVs
		Improved support for Sony Blu-ray Disc players from 2013
		Improved support for Sony Bravia NX70x series TVs
		Improved support for Sony Bravia W series TVs
		Improved support for Xbox 360
		Fixed audio transcoding on Sony Bravia EX series TVs
		Fixed timeouts on Philips TVs
		Fixed support for images on Panasonic TVs
		Updated DefaultRenderer.conf
	Languages:
		Updated Spanish translation (thanks, AlfredoRamos!)
	External Components:
		Updated FFmpeg for Windows and OS X, which:
			Improves support for many containers and codecs
			Fixes bugs
		Updated MPlayer/MEncoder for Windows to SB62, which:
			Fixes support for Opus
			Fixes support for DVDs
			Fixes color and italic support for MicroDVD subtitles
			Improves MPEG-2 output
			Fixes x264 hardware acceleration
			Improves support for many containers and codecs
			Fixes VBR and VFR support in H.264 output
			Fixes bugs
		Updated Netty to 3.9.6, which fixed bugs

4.3.1 - 2014-12-12

	General:
		Windows installer removes deprecated renderer files
		Fixed a startup crash
	Renderers:
		Added support for Hisense K680 TVs
		Added support for Samsung F5505 TVs
		Improved support for LG LS5700 TVs (thanks, AngelShine!)
		Improved support for Panasonic S60 Series TVs
		Improved support for Samsung WiseLink devices
		Improved support for Sony Bravia HX75 Series TVs

5.0.0-b1 - 2014-11-?? - Changes since 5.0.0-a1
	General:
		Major redesign of the status tab to show per-renderer information
		Improved player control
		Includes the possibility to allow UMS to control renders automatically
		Web player can also be controlled
		Automatic reloading of external files
		Documentation updates
		New xmb playlist folders with optional automatic starting, looping, and saving, editable from web or xmb
		A Dynamic xmb playlist for on-the-fly playlist creation from web or xmb
		Better bump/gui player playlists with optional automatic looping
		Push playback support for chromecast and web browsers
		Improved Chromecast support (cast from UMS webui/gui)
		All changes from 4.2.1, 4.2.2 and 4.3.0

4.3.0 - 2014-12-06

	General:
		Added the ability to transcode to H.265
		Improved filename prettifying
		Improved support for many formats and codecs
		Fixed VLC engine
		Formatted the default renderer file
	Renderers:
		Added support for LG UB820V TVs
		Added support for Logitech Squeezebox
		Fixed video aspect ratios on Philips and Sony TVs
		Improved support for Hama IR320
		Improved support for LG LM660 TVs
		Improved support for Netgem N7700
		Improved support for Roku 3
		Improved support for Samsung EH6070 TVs
		Improved support for Samsung H4500 TVs
		Improved support for Samsung HU7000 TVs
		Improved support for Samsung HU9000 TVs
		Improved support for Xbox 360
	Languages:
		Updated Dutch translation (thanks, leroy!)

4.2.2 - 2014-11-17

	General:
		Improved compatibility of H.264 transcoding when using MEncoder
		Customized buffer color
		Fixed Live Subtitles
	Renderers:
		Added support for Hama IR320 (thanks, Enrice!)
		Added support for Roku 3 (incomplete) (thanks, weyrava and drocket!)
		Added support for Panasonic ET60 Series TVs (thanks, Enrice!)
		Added support for Samsung F5100 Blu-ray Disc players (thanks, maracucho!)
		Added support for Samsung Galaxy S5 (thanks, FlyMcDoogal!)
		Added support for Sony PlayStation Vita (incomplete) (thanks, Verequies, Balmung and xubz!)
		Fixed Xbox One detection (thanks, Whogie!)
	Languages:
		Updated Spanish translation (thanks, AlfredoRamos!)
	External Components:
		Updated JNA to 4.1.0, which fixes bugs
		Updated Maven Exec Plugin to 1.3.2, which fixes bugs
		Updated Maven Findbugs Plugin to 3.0.0, which fixes bugs
		Updated Maven Javadoc Plugin to 2.10.1, which fixes bugs
		Updated Maven Jdepend Plugin to 2.0, which fixes bugs
		Updated Maven Site Plugin to 3.4, which fixes bugs
		Updated Netty to 3.9.5, which fixes bugs

4.2.1 - 2014-11-01

	General:
		Increased speed of FFmpeg transcoding to H.264
		Updated UMS.conf
		Improved filename prettifying
		Re-added "Force default renderer" option to the GUI
		Minor GUI fixes and improvements
		Fontconfig caches are not generated if subtitles are disabled
		Renamed most renderer config files
		Fixed special characters in folder names not displaying correctly
	Renderers:
		Added support for LG WebOS TVs
		Added support for Panasonic SC-BTT Blu-ray Disc Home Theater Sound Systems
		Added support for Samsung ES8000 TVs
		Added support for Samsung F5900 Blu-ray Disc players
		Added support for Technisat S1+
		Improved detection of Windows Media Player
		Improved support for H.264 videos on some renderers
		Improved support for Cambridge Audio Azur BD players
		Improved support for Samsung WiseLink renderers
		Improved support for subtitles on Sony Bravia EX TVs (thanks, master-nevi!)
		Improved support for Panasonic TVs
		Improved support for Xbox One
		Fixed seeking on Samsung E+ Series TVs
	Languages:
		Updated French translation (thanks, Kirvx!)
	External Components:
		Updated MPlayer/MEncoder for Windows to SB60, which:
			Improves H.264 transcoding
			Improves H.265 support
			Improves support for many containers and codecs
			Fixes bugs

5.0.0-a1 - 2014-10-23

	Changes unique to 5.0.0-a1:
		General:
			Added support for UPnP connections and playback
			Added the option to use info from IMDB with filename prettifying
			Added HTML5 video support to the web interface
			Create custom per-device configuration files to override any general renderer or UMS setting
			Minor tweaks to the GUI

	Changes from the 4.x release branch:
		General:
			Increased speed of FFmpeg transcoding to H.264
			Updated UMS.conf
			Improved filename prettifying
			Re-added "Force default renderer" option to the GUI
			Minor GUI fixes and improvements
			Fontconfig caches are not generated if subtitles are disabled
		Renderers:
			Added support for Panasonic SC-BTT Blu-ray Disc Home Theater Sound Systems
			Improved support for Panasonic TVs
			Improved support for Xbox One
		Languages:
			Updated French translation (thanks, Kirvx!)

4.2.0 - 2014-10-17

	General:
		Added support for automatic 2D to 3D subtitles conversion
		Added renderer support for converting 3D video to a different 3D format
		Added a new template renderer file "DefaultRenderer.conf" which contains all possible renderer config options (like PS3.conf did before)
		Made cache recreation happen only when it has changed, instead of with every new release
		FFmpeg defers to MEncoder for subtitle transcoding if there are embedded fonts, since FFmpeg can't use them
		Improved video quality when transcoding via FFmpeg over wired networks
		Improved language detection
		Transcode instead of streaming videos when their bitrate is too high for the renderer
		Updated tooltips
		Fixed the cache not storing all data (thanks, taconaut!)
		Fixed full-SBS 3D support via FFmpeg
		Fixed not transcoding subtitles for renderers that can stream the file format but not with subtitles
	Renderers:
		Added support for Samsung HT-E3 Series Blu-ray Home Entertainment Systems
		Improved support for Panasonic TVs
		Improved support for Philips TVs (thanks, ler0y!)
		Improved support for Xbox One
		Improved some renderer images
		Formatted all renderer configs
		Removed unnecessary (same as default) values from all renderer configs
	Languages:
		Updated French translation (thanks, Kirvx!)
	External Components:
		Updated FFmpeg for Windows and OS X to 20141014 builds, which:
			Fixes a bug with subtitle parsing
			Improves support for many containers and codecs
			Fixes bugs
		Updated InterFrame to 2.6.0, which:
			Improves quality
			Improves GPU support
			Fixes bugs
		Updated Java Runtime Environment automatic downloader for Windows to 8u25, which:
			Improves security

4.1.3 - 2014-10-03

	General:
		Improved default settings for smoother playback on wired and wireless networks
		Made FFmpeg more reliable when transcoding embedded subtitles
		Enabled file cache by default
		Updated logo (subtle)
		Improved cache handling
		Disabled FFmpeg deferring to MEncoder for subtitles by default
		Fixed thumbnails on some Samsung TVs
		Fixed general bugs
	Renderers:
		Fixed unnecessary high CPU usage on LG TVs (thanks, amalic!)
		Fixed support for Sony Home Theatre Systems
		Fixed support for Xbox One
		Improved support for Samsung UE ES6575 TVs
	Languages:
		Updated Czech translation
		Updated French translation (thanks, Kirvx!)

4.1.2 - 2014-09-24

	General:
		Folder population speed improvements with filename prettifying enabled
		Web interface client-side speed improvements
		Web interface design tweaks
		Expanded filename prettifying
		Split the renderer option SupportedSubtitlesFormats into SupportedExternalSubtitlesFormats and SupportedInternalSubtitlesFormats
		Optimized video bitrate over wireless connections
		Made more strings translatable
		Fixed FFmpeg not working on OS X
		Fixed FFmpeg to MEncoder deferral via the Transcode folder
		Fixed subtitles being transcoded when they didn't need to be
		Fixed web thumbnails sometimes
		Fixed the Windows installer downloading the 32-bit version of Java on 64-bit systems
		Fixed the Windows installer offering to automatically close UMS
	Renderers:
		Improved support for Panasonic TX-L32V10E TVs
		Improved support for Samsung renderers
	Languages:
		Updated Czech translation
		Updated French translation (thanks, Kirvx!)
	External Components:
		Updated FFmpeg for OS X to g7cf1f0f, which:
			Improves support for many containers and codecs
			Fixes bugs
		Updated jQuery to 1.11.1, which:
			Fixes bugs
		Updated NSIS LockedList to 3.0.0.3, which:
			Adds support for detecting 64-bit processes
			Fixes bugs

4.1.1 - 2014-09-06

	General:
		Made videos start faster sometimes when using FFmpeg
		Improved accuracy when parsing rare files
		Improved folder population speed
		Fixed x264 transcoding when using recent versions of MEncoder
		Fixed Windows Java 6 versions trying to update to Java 7
	Renderers:
		Fixed external subtitle streaming support on Samsung TVs
	Languages:
		Updated French translation (thanks, Kirvx!)
		Updated Spanish translation
	External Components:
		Updated MPlayer/MEncoder for Windows to SB59, which:
			Fixes decoding of PGS subtitles
			Improves support for many containers and codecs
			Improves 3D compatibility on some devices
			Fixes bugs
		Updated Netty to 3.9.4, which:
			Improves security
			Fixes bugs
			Improves memory use

4.1.0 - 2014-09-01

	General:
		Added previous and next buttons to web interface
		Added the ability to prioritize renderer loading order
		Windows uninstaller no longer deletes custom renderer configs
		Windows uninstaller no longer leaves behind unused files
		Windows automatic updater downloads the correct build for the user's Java version
		FFmpeg defers to MEncoder for transcoding subtitles by default
		Fixed subtitles stretching bug
		Fixed startup crash on non-Windows operating systems
		Fixed subtitles not being transcoded when the renderer supported streaming the file
		Fixed automatic wireless quality optimizations not being applied
		Improved logging and log packing
		Speed improvements
	Renderers:
		Added support for Xbox One via DLNA
		Improved support for Panasonic VT60 TVs
	Languages:
		Updated Spanish translation (thanks, AlfredoRamos!)
	External Components:
		Updated Java Runtime Environment automatic downloader for Windows to 8u20, which:
			Improves security
		Updated FFmpeg for Windows and OS X to builds from 2014-08-28, which:
			Improves support for many containers and codecs
			Fixes bugs

4.0.3 - 2014-08-12

	General:
		Fixed MP4 support on some renderers
		Fixed transcoded video resolutions with odd numbers on some renderers
		Fixed error when retrieving audio channels
		Updated descriptions in UMS.conf
	Renderers:
		Fixed audio support on WDTV Live (thanks, DualC!)
		Fixed external subtitle support on Samsung devices
		Improved support for Panasonic VT60 TVs
	Languages:
		Fixed Spanish translation
		Updated most translations in minor ways
		Updated Dutch translation (thanks, leroy!)
	External Components:
		Updated MediaInfo for Windows to 0.7.69, which:
			Improves folder population times
			Improves stability
			Improves detection of HEVC streams
			Fixes bugs

4.0.2 - 2014-08-06

	General:
		The Java 8 build on Windows offers to update Java 7
		Added all default renderer values to PS3.conf to make it easier to support new renderers
		Added documentation and formatting to PS3.conf
		Fixed automatic Java download/installation on Windows for users without it
		Fixed the Live Subtitles feature
		Fixed external subtitle support
	Renderers:
		Improved support for DirecTV HR
		Improved support for Panasonic TVs
		Improved support for Samsung devices
	External Components:
		Updated Java Runtime Environment automatic downloader for Windows to 8u11, which:
			Improves security
		Updated Maven Compiler Plugin to 3.1

4.0.1 - 2014-08-01

	General:
		Added option InternalSubtitlesSupported to renderer configs for greater control over file compatibility
		Added option "Force external subtitles"
		Added the option "Use embedded style" to FFmpeg instead of just MEncoder
		Fixed a bug with the adaptive bitrate setting GUI
		Fixed bugs with subtitles not being loaded
		Fixed displaying the Windows-specific "prevent operating system from sleeping" option on other operating systems
		Fixed FFmpeg sometimes sending too many audio channels
		Fixed FFmpeg using a bitrate too high for audio transcoding
	Languages:
		Updated Spanish translation (thanks, AlfredoRamos!)
	External Components:
		Updated FFmpeg to builds from 2014-07-16, which:
			Improves support for many containers and codecs
			Fixes bugs

4.0.0 - 2014-07-25 - Changes since 3.6.4

	General:
		Added a web interface, available at localhost:9001
		Added option to automatically adjust the maximum bandwidth by measuring the speed of the connection to the devices
		Added a new transcoding option to allow H.264 video with AAC audio
		Added "Random" file sorting option
		Added tooltips to more options in the GUI
		Added option to use PsPing on Windows to make network speed estimates more accurate (ping_path)
		Added renderer option LimitFolders to specify whether the renderer has a folder limit
		Added renderer option SendDateMetadata to specify whether to send last modified date metadata to the renderer
		Added searching to each folder
		Added web_port and web_enable settings to UMS.conf
		Added support for 4k videos by automatically scaling them to a resolution that the renderer supports
		Made FFmpeg the default transcoding engine
		Made the buffer more animated
		Changed the names of transcoding options in renderer config files for clarity
		Output surround audio (AC-3) instead of stereo (MP2) when using VLC (needs testing)
		Enabled subtitles in VLC (thanks, tdcosta100!)
		Improved the TextWrap function, which makes filenames fit better on certain renderers
		Improved detection of which videos are automatically muxable
		Made more strings translatable
		Fixed performing unnecessary network speed checks
		Fixed a bug with the Recently Played folder
		Fixed padding in FFmpeg for DVD video resolution
		Fixed documentation images on Linux
		Fixed external subtitles sometimes not loading
		Fixed files with resolutions that are too high for the renderer streaming if they are otherwise supported
		Fixed the VLC Web Video legacy engine only outputting 25fps
		Fixed UMS occasionally telling renderers to expect a different video format than they get
		General speed improvements
		Updated several descriptions and formatted UMS.conf (user config) and PS3.conf (reference renderer config)
	Renderers:
		Added support for Google Chromecast
		Added support for Sony Bravia XBR TVs
		Improved aspect ratios on Sony Bravia EX TVs
		Improved support for Apple mobile devices (iPad, iPhone, iPod)
		Improved support for AirPlayer
		Improved support for Android
		Improved support for BlackBerry
		Improved support for Cambridge Audio Blu-ray players
		Improved support for D-Link DSM-510
		Improved support for Freebox HD
		Improved support for Freecom Music Pal
		Improved support for LG Smart TV Upgrader
		Improved support for OPPO Blu-ray players
		Improved support for Panasonic TX-L32V10E TVs
		Improved support for Popcorn Hour
		Improved support for Pioneer Kuro
		Improved support for Realtek media players
		Improved support for Samsung TVs, Blu-ray players and mobile devices
		Improved support for Showtime
		Improved support for Sony Bravia TVs, media players, Blu-ray players and Xperia devices
		Improved support for Streamium
		Improved support for Telstra T-Box
		Improved support for VideoWeb TV
		Improved support for Vizio TVs
		Improved support for WDTV Live
		Improved support for XBMC
		Improved support for Xbox 360
	Languages:
		Updated Dutch translation (thanks, leroy!)

4.0.0 - 2014-07-25 - Changes since 4.0.0-b1

	General:
		Made the buffer more animated
		Added web_port and web_enable settings to UMS.conf
		Added support for 4k videos by automatically scaling them to a resolution that the renderer supports
		Added renderer option SendDateMetadata to specify whether to send last modified date metadata to the renderer
		Improved detection of which videos are automatically muxable
		Fixed and improved web interface search
		Fixed web interface content-type
		Fixed images on web interface on Linux and OS X
		Fixed documentation images on Linux
		Fixed occasional error on Linux when packing debug files
		Fixed external subtitles sometimes not loading
		Fixed files with resolutions that are too high for the renderer streaming if they are otherwise supported
		Fixed the VLC Web Video legacy engine only outputting 25fps
		Fixed UMS occasionally telling renderers to expect a different video format than they get
		General speed improvements
		Updated several descriptions and formatted UMS.conf
	Renderers:
		Added support for Sony Bravia XBR TVs
		Improved support for Apple mobile devices (iPad, iPhone, iPod)
		Improved support for AirPlayer
		Improved support for Android
		Improved support for BlackBerry
		Improved support for Cambridge Audio Blu-ray players
		Improved support for Chromecast
		Improved support for D-Link DSM-510
		Improved support for Freebox HD
		Improved support for Freecom Music Pal
		Improved support for LG Smart TV Upgrader
		Improved support for OPPO Blu-ray players
		Improved support for Popcorn Hour
		Improved support for Pioneer Kuro
		Improved support for Realtek media players
		Improved support for Samsung TVs, Blu-ray players and mobile devices
		Improved support for Showtime
		Improved support for Sony Bravia TVs, media players, Blu-ray players and Xperia devices
		Improved support for Streamium
		Improved support for Telstra T-Box
		Improved support for VideoWeb TV
		Improved support for Vizio TVs
		Improved support for WDTV Live
		Improved support for XBMC
		Improved support for Xbox 360
		Recognize Xbox One and PlayStation 4 when they connect to the web interface
	Languages:
		Updated Dutch translation (thanks, leroy!)

4.0.0-b1 - 2014-07-11 - Changes since 4.0.0-a1

	General:
		Added option to automatically adjust the maximum bandwidth by measuring the speed of the connection to the devices
		Added searching to the web interface
		Added and improved documentation for more renderer options to PS3.conf (CustomFFmpegOptions, OverrideFFmpegVideoFilter and KeepAspectRatio)
		Added "Random" file sorting option
		Added tooltips to more options in the GUI
		Added option to use PsPing on Windows to make network speed estimates more accurate (ping_path)
		Added renderer option LimitFolders to specify whether the renderer has a folder limit or not
		Added searching to each folder
		Improved web interface display, especially on mobile devices
		Improved changing settings via web interface
		Removed the folder limit from the web interface
		Made more strings translatable
		Fixed a bug with filename prettifying
		Made the renderer setting KeepAspectRatio more reliable
		Renamed the renderer option OverrideVideoFilter to OverrideFFmpegVideoFilter
		Fixed incorrect aspect ratios being cached
		Fixed bugs with FFmpeg subtitles
		Fixed a bug with adding files
		Fixed ignored renderers
		Fixed performing unnecessary speed checks
		Fixed a bug with the Recently Played folder
	Renderers:
		Improved support for DirecTV HR
		Improved support for Panasonic TVs
		Improved support for Samsung TVs, Blu-ray players and mobile devices
		Improved aspect ratios on Sony Bravia EX TVs
	External Components:
		Updated Apache commons-lang to 3.3.2, which:
			Fixes bugs
		Updated Logback to 1.1.2, which:
			Fixes bugs
		Updated Maven FindBugs Plugin to 2.5.4
		Updated Maven Git Commit ID Plugin to 2.1.9
		Updated MPlayer/MEncoder for Windows to SB58, which:
			Improves H.265 support
			Improves buffer allocation
			Makes seeking more accurate
			Improves support for many containers and codecs
			Improves speed
			Fixes bugs
		Updated Netty to 3.9.1, which:
			Fixes bugs
		Updated slf4j to 1.7.7

3.6.4 - 2014-06-27

	General:
		Fixed a bug with filename prettifying
		Fixed a bug with FFmpeg subtitles
		Fixed a bug with adding files
		Fixed ignored renderers
	Renderers:
		Improved support for Samsung devices
	External Components:
		Updated MPlayer/MEncoder for Windows to SB58, which:
			Improves H.265 support
			Improves buffer allocation
			Makes seeking more accurate
			Improves support for many containers and codecs
			Improves speed
			Fixes bugs

3.6.3 - 2014-06-13 - Changes since 3.6.2

	General:
		Added and improved documentation for more renderer options to PS3.conf (CustomFFmpegOptions, OverrideFFmpegVideoFilter and KeepAspectRatio)
		Added support for configuring whether UMS can run just one or multiple instances
		Made the renderer setting KeepAspectRatio more reliable
		Renamed the renderer option OverrideVideoFilter to OverrideFFmpegVideoFilter
		Fixed incorrect aspect ratios being cached
		Fixed thumbnail seek position
		Fixed bugs with FFmpeg subtitle styles
	Renderers:
		Added support for nPlayer, skifta and TwonkyBeam on portable Apple devices (thanks, MattDetroit!)
		Added support for LG LM620 TVs (thanks, michal-sapsa!)
		Added support for Sony Bravia W7 series TVs (thanks, shtirlic!)
		Improved support for DirecTV HR
		Improved support for OPPO devices
		Improved support for Panasonic TVs
		Improved support for Samsung mobile devices
	Languages:
		Updated Czech translation
		Updated Spanish translation (thanks, AlfredoRamos!)
	External Components:
		Updated Apache commons-lang to 3.3.2, which:
			Fixes bugs
		Updated Logback to 1.1.2, which:
			Fixes bugs
		Updated Maven FindBugs Plugin to 2.5.4
		Updated Maven Git Commit ID Plugin to 2.1.9
		Updated MPlayer/MEncoder for Windows to SB55, which:
			Fixes DTS-ES to AC-3 transcoding
		Updated Netty to 3.9.1, which:
			Fixes bugs
		Updated slf4j to 1.7.7

4.0.0-a1 - 2014-06-02 - Changes since 3.6.2

	General:
		Added a web interface, available at localhost:9001
		Added a new transcoding option to allow H.264 video with AAC audio
		Added documentation for more renderer options to PS3.conf (CustomFFmpegOptions and OverrideVideoFilter)
		Added support for configuring whether UMS can run just one or multiple instances
		Changed the names of transcoding options in renderer config files for clarity
		Output surround audio (AC-3) instead of stereo (MP2) when using VLC (needs testing)
		Enabled subtitles in VLC (thanks, tdcosta100!)
		Made FFmpeg the default transcoding engine
		Improved the TextWrap function, which makes filenames fit better on certain renderers
		Fixed padding in FFmpeg for DVD video resolution
		Fixed thumbnail seek position
	Renderers:
		Added support for Google Chromecast
		Added support for nPlayer, skifta and TwonkyBeam on portable Apple devices (thanks, MattDetroit!)
		Added support for LG LM620 TVs (thanks, michal-sapsa!)
		Added support for Sony Bravia W7 series TVs (thanks, shtirlic!)
		Improved support for OPPO devices
		Improved support for Panasonic TX-L32V10E TVs
	Languages:
		Updated Czech translation
		Updated Spanish translation (thanks, AlfredoRamos!)
	External Components:
		Updated Apache commons-lang to 3.3.2, which:
			Fixes bugs
		Updated Logback to 1.1.2, which:
			Fixes bugs
		Updated Maven Git Commit ID Plugin to 2.1.9
		Updated Netty to 3.9.1, which:
			Fixes bugs
		Updated slf4j to 1.7.7

3.6.2 - 2014-05-26

	General:
		Tweaked the default Wi-Fi settings for smoother playback on slower networks
		Fixed automatic updating on Windows
		Fixed a memory leak
		Fixed several bugs on OS X
		Optimized code
		Improved logging
	Renderers:
		Improved support for Apple mobile devices (iPad, iPhone, iPod)
		Improved support for DirecTV HR
		Improved support for LG LA644V Smart TV
		Improved support for Nokia N900
		Improved support for Pioneer Kuro
		Improved support for Samsung mobile devices
		Improved support for Sony Bravia 4500
		Improved support for Sony Bravia EX620
		Improved support for Telstra T-Box
	Languages:
		Updated Spanish translation (thanks, AlfredoRamos!)

3.6.1 - 2014-05-15

	General:
		Made resuming more intuitive
		Fixed the aspect ratio of thumbnails by default (thanks, tdcosta100!)
		Fixed the buffer going nuts after automatic subtitle conversion (thanks, tdcosta100!)
		Fixed support for URLs in playlists
		Fixed error with thumbnails of resume files (thanks, tdcosta100!)
		Fixed the user interface when hiding advanced options
	Languages:
		Made more strings translatable
		Updated Czech translation
		Updated Russian translation (thanks, Tianuchka!)
	External Components:
		Updated FFmpeg to builds from 2014-05-05, which:
			Improves support for many containers and codecs
			Fixes bugs
		Updated h2database to 1.3.176, which:
			Improves stability
		Updated MPlayer/MEncoder for Windows to SB57, which:
			Adds AAC encoding support
			Improves H.265 support
			Improves support for many containers and codecs
			Improves speed
			Fixes bugs

3.6.0 - 2014-04-28

	General:
		Use the Entertainment application category on OS X instead of Other
		MPlayer thumbnail generation is disabled in the GUI if "Generate thumbnails" is unticked
		Made Matroska container detection more reliable
		Message dialogs display in the center of the program instead of the screen
		The FFmpegAudio engine supports web audio
		Valid MIME types are always sent to the renderer
		Thumbnails of resume files are taken from the correct time (thanks, tdcosta100!)
		The "Hide empty folders" option works for New Media folders (thanks, jpeyper!)
		Improved support for transcoding to H.264 (thanks, tdcosta100!)
		Improved detection of H.264 (thanks, tdcosta100!)
		Improved speed
		Fixed FFmpeg subtitles conversion (thanks, tdcosta100!)
		Fixed the ability to stop scanning the library
		Fixed the ability to resume videos with external subtitles
		Fixed LPCM transcoding
		Fixed renderer selection
		Fixed timeseek detection (thanks, tdcosta100!)
	Renderers:
		Added support for Cambridge Audio Azur BD players (thanks, Triplefun!)
		Added support for LG LA6200 TVs (thanks, douglasanpa!)
		Added support for Sony Bravia BX305 TVs (thanks, douglasanpa!)
		Added support for more sizes of LG LA644V TVs
		Allow muxing of non-mod4 videos to Bravia TVs (thanks, tdcosta100!)
	Languages:
		Updated Czech translation
		Updated Spanish translation (thanks, AlfredoRamos!)
	External Components:
		Updated Java Runtime Environment automatic downloader for Windows to 7u55, which:
			Improves security

3.5.0 - 2014-03-19

	General:
		Added a reminder at the end of the configuration wizard about optionally setting shared folders
		Added an option to run the configuration wizard on the next program start
		Added the ability to specify folders to ignore (folders_ignored in UMS.conf)
		Made the program icon look better in some situations (added more resolutions)
		Expanded filename prettifying
		Fixed OpenSubtitles support
		Improved stability of packing debug files
		Improved readme file
		Improved speed
		Cleaned some renderer configs
		Increased the safety of using -ac, -ab and -c:a in the CustomFFmpegOptions string in renderer configs
	Renderers:
		Improved support for DirecTV and Samsung phones when using FFmpeg
	Languages:
		Updated English
	External Components:
		Updated h2database to 1.3.175, which:
			Improves stability
		Updated Logback to 1.1.1
		Updated MPlayer/MEncoder for Windows to SB56, which:
			Improves DVD support
			Fixes encoding sometimes finishing too soon
			Improves stability
			Improves support for the following video codecs: MPEG-1, MPEG-2, H.264, H.265, VP8, VP9
			Improves support for the following audio codecs: DTS
			Improves support for the following containers: Matroska, MOV, OGG
			Adds x265 encoding support
			Improves audio sync
			MPEG-4 adheres more strictly to spec limits
		Updated Netty to 3.9.0, which:
			Improves speed
			Fixes bugs
		Updated slf4j to 1.7.6, which:
			Improves stability

3.4.2 - 2014-02-25

	General:
		Improved fontconfig cache creation
		The shared directory setting in the config is read more safely
		Fixed video playback on some renderers including OPPO devices
		Fixed a crash with certain files
		Fixed a buffer display error
	Languages:
		Updated Spanish translation (thanks, AlfredoRamos!)
	External Components:
		Updated FFmpeg to builds from 2014-02-12, which:
			Improves support for the following video codecs: H.264, H.265, MPEG-1, MPEG-2, VC-1, VP8, VP9
			Improves support for the following audio codecs: AC-3, DTS, WMA
			Improves support for the following containers: AVI, Matroska, MPEG-TS
			Fixes memory leaks
			Improves detection of 60FPS
			Improves audio sync
		Updated MediaInfo for Windows to 0.7.64, which:
			Fixes crashes
		Updated Netty to 3.7.0

3.4.1 - 2014-02-14

	General:
		Fixed MPlayer thumbnail generation
		Fixed support for the MovieInfo and LastFMScrobbler plugins
		Improved math accuracy
		Improved thread-safety
		Improved code speed
		Minor GUI improvements
	External Components:
		Updated JGoodies Forms to 1.6.0
		Updated Maven Checkstyle plugin to 2.11
		Updated Maven Doxia Docbook Simple plugin to 1.5
		Updated Maven FindBugs Plugin to 2.5.3
		Updated Maven Site plugin to 3.3
		Updated Maven Surefire Report plugin to 2.16

3.4.0 - 2014-02-06

	General:
		Added "Encoded Audio Passthrough" option for DTS and AC-3 audio
		Added support for 3D MKV files (mk3d)
		Made font cache creation over 50% faster on Windows
		Font cache creation is done in the background
		Expanded filename prettifying
		Clicking "Check for updates" tells you when there are no updates
		Image thumbnails are generated faster
		Fixed FLAC support on some players
		Removed broken entry from WEB.conf
		Minor English language improvements
	Renderers:
		Improved support for the Vizio renderer
	External Components:
		Updated Commons Codec to 1.9
		Updated Commons Configuration to 1.10
		Updated FFmpeg to builds from 2014-01-05+, which:
			Adds support for reading and setting stereoscopic (3D) metadata for MPEG-2, H.264 and H.265 streams
			Improves AV sync, especially when outputting MPEG-TS
			Improves support for the following audio codecs: AC-3, DTS
			Improves support for the following video codecs: VP9, H.264, H.265
			Improves AviSynth support
			Improves Matroska support
		Updated InterFrame to 2.5.1, which:
			Improves quality
			Improves GPU support
			Fixes bugs
		Updated JGoodies Forms to 1.7.2
		Updated JGoodies Looks to 2.5.3
		Updated JNA to 4.0.0, which:
			Fixes bugs
		Updated MPlayer/MEncoder for Windows to SB55, which:
			Adds Google VP9 support
			Improves support for some DVDs
			Speed improvements
			Fixes memory leaks
			Fixes a fontconfig bug
			Improves support for the following containers: AVI, Matroska, MPEG-TS
			Improves support for the following video codecs: H.264, H.265, MPEG-1, MPEG-2, VC-1, VP8
			Improves support for the following audio codecs: AAC, AC-3
			Improves detection of 60FPS
		Updated MediaInfo for Windows to 0.7.67, which:
			Fixes bugs
		Updated Netty to 3.9.0, which:
			Improves speed
			Fixes bugs
		Updated Thumbnailator to 0.4.7

3.3.0 - 2013-12-08

	General:
		Added the option to toggle the display of the profile name after the server name on the renderer
		Added a warning on the Status tab if the UMS port is being blocked
		Added some missing entries to UMS.conf
		Added automatic video scaling to renderer resolution limits in FFmpeg
		Added the ability to use asterisks for the "Force transcoding" and "Skip transcoding" options
		Added config option "itunes_library_path"
		Improved detection of which videos should be muxed automatically when using MEncoder or FFmpeg
		Fixed files with compatible video but incompatible audio not muxing video
		Fixed support for outputting 24-bit FLAC files as 24-bit by muxing them with video
		Fixed audio playback if VLC is enabled
		Made server restarts more reliable
		Made sure FFmpeg outputs a compatible colorspace when transcoding to H.264
		Made sure the transcode folder appears before files instead of after (below)
		Renamed config setting "ffmpeg_font_config" to "ffmpeg_fontconfig"
		Renamed config setting "hide_new_media" to "hide_new_media_folder"
	Renderers:
		Improved video compatibility on Panasonic TVs
		Updated the PS3 image
		Updated the XBMC logo
	Languages:
		Minor language tweaks
		Renamed "Advanced Monitoring" to "Include in New Media folder"

3.2.0 - 2013-12-01

	General:
		Added font cache generation for FFmpeg on startup
		Added the ability for users to set their own server name
		Added example virtual folders file in the profile directory
		The virtual folders file is now loaded from the profile directory instead of the installation directory
		Made seeking more accurate with FFmpeg
		When FFmpeg muxes, it always uses tsMuxeR
		Improved compatibility with videos with unusual colorspaces
		Improved compatibility when transcoding to H.264 via FFmpeg
		Improved compatibility with video with HE-AAC audio
		Improved compatibility when using tsMuxeR via FFmpeg
		Improved compatibility with high-resolution videos such as 3D-SBS and 3D-OU
		Fixed resume files causing a startup crash
		Fixed some settings causing a crash
		Fixed bug with FFmpeg subtitles
	Languages:
		Updated Spanish translation (thanks, AlfredoRamos!)
	External Components:
		Updated FFmpeg to builds from 2013-11-27, which:
			Adds support for HEVC (H.265)
			Improves seeking accuracy
			Improves AV sync
			Fixes memory leaks
			Optimizes AC-3 decoding
			Improves support for 60FPS videos
			Improves AVI support
			Silences meaningless errors
			Improves DTS support
			Supports seeking to non-keyframes in Matroska files
			Improves AC-3 support
			Fixes support for rare MP4 videos

3.1.2.1 - 2013-11-26

	General:
		Fixed a video compatibility bug affecting some users

3.1.2 - 2013-11-25

	General:
		Added tooltips to more options
		Changed the appearance of tooltips
		Removed the ability to set both FFmpeg muxing options at the same time in the GUI
		Minor GUI improvements
		Made the resume feature more stable
		Fixed video compatibility bugs
		Fixed FFmpeg on Linux systems which do not have FFmpeg installed

3.1.1 - 2013-11-24

	General:
		Sort renderers by name in the "Default renderer" option
		Fixed a bug that caused unnecessary transcoding/muxing
		Fixed subtitles not being transcoded when they should be
		Fixed parsing of FFmpeg protocols
		Fixed memory leaks
		Optimized code
	Renderers:
		Improved video support on Panasonic TX-L32V10E TVs
		Improved video support on PS3
	Languages:
		Updated Dutch translation (thanks, leroy!)
		Updated Spanish translation (thanks, AlfredoRamos!)
	External Components:
		Updated h2database to 1.3.174, which:
			Improves speed
			Improves stability
		Updated MediaInfo for Windows to 0.7.65, which:
			Improves stability

3.1.0 - 2013-11-18

	General:
		Added new "Random" sorting option (thanks, etrunko!)
		Added support for sending subtitles (losslessly) to renderers via closed captioning
		Added option to clear all monitored files
		Added support for picture-based subtitles (like VobSub) in FFmpeg
		Added whitelist option for advanced users
		Added support for automatically muxing WEB-DL files on all operating systems by default
		Added automatic tsMuxeR muxing via FFmpeg
		Added tooltips to more settings
		Improved video compatibility when transcoding to H.264 via MEncoder or FFmpeg
		Increased speed of FFmpeg transcoding by default by ~25% in some cases
		Disabled AviSynth/MEncoder by default
		Fixed subtitle character conversion in FFmpeg
		Fixed the configuration option to disable multithreading with FFmpeg engines
		Fixed the New Media folder not adhering to the empty folder setting
		Fixed the broken FFmpeg binary on Linux
	Renderers:
		Added support for Sony STR-DA5800ES (thanks, AYColumbia!)
		Added support for sending SubRip and MicroDVD subtitles to Panasonic TVs
		Added support for sending SubRip subtitles to WD TV Live
		Added support for sending SubRip subtitles to Xbox Media Center
		Improved thumbnail support on Sony Bravia TVs
	Languages:
		Updated Italian translation (thanks, nocciola82!)
		Updated Spanish translation (thanks, AlfredoRamos!)
	External Components:
		Updated MPlayer/MEncoder for Windows to SB53, which:
			Adds support for HEVC (H.265)
			Adds support for 4k AVC (H.264)
			Supports seeking to non-keyframes in Matroska files
			Improves seeking accuracy
			Improves H.264 encoding quality in fade-heavy clips
			Improves bitrate calculation
			Improves ASS/SSA subtitle support
			Improves support for some DVDs
			Improves support for 60FPS videos
			Improves DTS support
			Improves AVI support
			Increases speed
			Fixes a crash when trying to play a DVD from different region than currently set in the DVD drive
			Fixes memory leaks
			Fixes multithreaded decoding
			Fixes bugs
		Updated tsMuxeR for Linux and OS X to 2.2.3b, which:
			Adds support for DTS-HD elementary stream with extra DTSHD headers
			Improves muxing speed
			Improves stream standards compatibility
			Fixes E-AC3 support
			Adds support for DTS-express audio
			Reduces bandwidth
		Updated tsMuxeR for Windows to 2.2.3b, which:
			Adds support for DTS-HD elementary stream with extra DTSHD headers
			Reduces bandwidth

3.0.0 - 2013-11-01 - Changes since 2.6.5

	General:
		Transcoding quality automatically adjusts for content and network speed by default, allowing wireless users an easier experience
		Added the New Media folder, which contains unwatched media
		Added the Recently Played folder, which contains watched media
		Added the ability to resume videos after closing the program, for details on its use see the tooltip on the Navigation tab
		Added support for muxing (losslessly streaming) more files with tsMuxeR by default
		Added support for sending subtitle streams (without transcoding) to more devices
		Added more information to our debug logs
		Added internal subtitle support to FFmpeg
		Added subtitle seeking support to FFmpeg
		Added subtitle styling (fontconfig) support to FFmpeg
		Added "Prettify filenames" feature, for details on its use see the tooltip on the Navigation tab
		Added configuration wizard to simplify common things like network configuration
		Added an option to hide/show advanced options, hopefully making things less confusing/daunting for most users
		Added VLC video transcoding (thanks, LordQuackstar!)
		Added new options to iTunes library browsing: Browse by Artist, Album and Genre
		Added manual configuration option (hide_subs_info) to hide subtitle info from filenames while browsing
		Added checkboxes to enable/disable renderers
		Added tooltips to several options to make them clearer
		Added H.264 transcoding quality option
		Enabled support for cover files in virtual folders (thanks, D-Kalck!)
		Improved video transcoding quality by default
		Improved audio transcoding quality in FFmpeg by default
		A more helpful error is displayed when something is using the UMS HTTP port
		Made some custom MEncoder options safer to use
		Improved file compatibility for mod2 videos
		Improved support for iTunes compilations
		Made video playback more stable
		FFmpeg starts faster
		Improved speed of list population
		Audio files are added to the transcode folder
		Chapter folders are hidden if the video duration is less than the chapter length
		Improved file compatibility detection for H.264 muxing
		Renamed a lot of configuration variables
		Removed the obsolete MPlayerAudio, MPlayerWebAudio and MPlayerWebVideoDump engines
		Improved memory defaults on Windows
		The "Clean Install" option on Windows removes the program directory
		The server logo displays on more renderers
		A status message is displayed while UMS is checking the MPlayer font cache
		MPlayer/MEncoder is no longer included in the Linux builds
		Added renderer config option DisableMencoderNoskip
		Made the use of acodec in CustomMencoderOptions safer
		Videos work when tsMuxeR is the only engine enabled
		Code optimizations to run faster
		Fixed duplicate entries in DVD/playlist/feed folders
		Fixed FFmpeg web videos on Linux and OS X
		Fixed external ASS/SSA support (Thanks, skeptical!)
		Fixed FFmpeg muxing on non-PS3 renderers
		Fixed use of custom Java Heapsize (Thanks, OptimusPrime!)
		Fixed streaming radio timing out after 1:45:32
		Fixed MEncoder subtitle support when the font name contains a space
		Fixed startup issue on OS X
		Fixed RAW image transcoding and support 28 additional RAW file extensions
		Fixed incorrect server IP address when starting UMS by launching UMS.exe or UMS.bat
		Fixed and improved support for virtual folders
		Fixed conflicts between some renderer config options
		Fixed tsMuxeR video detection bug
		Fixed x264 transcoding with MEncoder
		Fixed a rare startup bug
		Fixed layout issues
		Fixed memory leaks
		Fixed various bugs
	Renderers:
		Added support for LG 42LA644V TVs (thanks, khmelnov.roman)
		Added profile for Samsung D7000 TVs
		Added support for Samsung mobiles (Galaxy S3, S4, Note, Note 2, and Note 3)
		Added support for Panasonic TX-L32V10E TVs
		Added thumbnail support to Samsung 2012 ES and EH models (thanks, dmitche3!)
		Added support for Bravia W series TVs
		Improved support for KalemSoft Media Player on BlackBerry PlayBook
		Updated support for Bravia W series TVs (thanks, flux131)
		Updated Samsung AllShare logo
		Updated notes on Philips PFL (thanks, ler0y!)
		Xbox 360 supports 5.1 audio
		Faster transcoding on Xbox 360
		Improved DirecTV support
		Updated DirecTV image
		Improved PS3 support
		Enabled text-wrapping for long names on Sony Blu-ray players
	Languages:
		Added English (UK) to the list of languages
		Updated Czech translation
		Updated Dutch translation (thanks, Leroy!)
		Updated French translation
		Updated Spanish translation (thanks, AlfredoRamos and uman2k!)
	External Components:
		Updated Apache Commons Codec to 1.8
		Updated Checkstyle to 2.10
		Updated Cobertura Maven Plugin to 2.5.2
		Updated FFmpeg on all operating systems, which:
			Improves ASS/SSA subtitle support
			Improves handling of aspect ratios, even when muxing
			Fixes multithreaded MPEG-4 decoding
			Added multithreading to ALAC decoding
			Speeds up JPEG decoding
			Fixes and improves MP3, AAC and DTS decoding stability
			Fixes memory leaks
			Fixes channel mapping with surround AAC audio
			Improves H.264 and VC-1 support
			Improves Vorbis support
			Improves Matroska support
			Improves MPEG-TS muxing
		Updated FindBugs Maven Plugin to 2.5.2
		Updated Gson to 2.2.4
		Updated H2 Database Engine to 1.3.173
		Updated Java Runtime Environment automatic downloader for Windows to 7u45, which:
			Improves security
		Updated JBoss APIviz to 1.3.2
		Updated jgoodies-forms to 1.6.0
		Updated jgoodies-looks to 2.5.2
		Updated JUnit to 4.11
		Updated Logback to 1.0.13
		Updated Maven Cobertura Plugin to 2.6
		Updated Maven Doxia Docbook Simple Plugin to 1.4
		Updated Maven Git Commit ID Plugin to 2.1.5, which:
			Improves stability
		Updated Maven IDEA Plugin to 2.2.1
		Updated Maven Javadoc Plugin to 2.9.1, which:
			Makes it more threadsafe
			Improves security
		Updated Maven Project Info Reports to 2.7
		Updated Maven Source Plugin to 2.2.1
		Updated Maven Surefire to 2.16
			Fixes problems with character encodings
		Updated MediaInfo for Windows to 0.7.64, which:
			Adds H.265 (HEVC) support
			Fixed some crashes with .mov files
			Improved AVI support
			Added HEVC/H.265 in MKV support
			Added Dolby E support
			Improved AVI, MKV, MPEG-TS, QuickTime, RMVB, MPEG-4, AAC, AVC, AC-3 and DTS support
			Faster MPEG-TS analysis
		Updated Netty to 3.6.6
		Updated PMD Maven Plugin to 3.0.1
		Updated slf4j to 1.7.5
		Updated Thumbnailator to 0.4.5, which:
			Fixes memory errors with the latest Java Runtimes
			Fixes use of Exif orientation
		Updated tsMuxeR for Windows to 2.0.6b, which:
			Improves muxing speed
			Improves stream standards compatibility
			Fixes E-AC3 support
			Adds support for DTS-express audio
		Updated xmlwise to 1.2.11

3.0.0 - 2013-11-01 - Changes since 3.0.0-b1

	General:
		Added support for muxing (losslessly streaming) more files with tsMuxeR by default
		Added support for sending subtitle streams (without transcoding) to more devices
		Added more information to our debug logs
		The "Clean Install" option on Windows removes the program directory
		The server logo displays on more renderers
		The wizard defaults to "no" for DTS streaming by default for compatibility
		A status message is displayed while UMS is checking the MPlayer font cache
		MPlayer/MEncoder is no longer included in the Linux builds
		Fixed FFmpeg web videos on Linux and OS X
		Added renderer config option DisableMencoderNoskip
		Made the use of acodec in CustomMencoderOptions safer
		Videos work when tsMuxeR is the only engine enabled
		Fixed a bug where VLC would include unwanted subtitles
		Fixed MIME types in some situations
		Fixed (hopefully) a duration/seeking bug
		Fixed the video resuming feature
		Code optimizations to run faster
	Renderers:
		Added support for LG 42LA644V TVs (thanks, khmelnov.roman)
		Added support for Samsung mobiles (Galaxy S3, S4, Note, Note 2, and Note 3)
		Added support for Panasonic TX-L32V10E TVs
		Updated notes on Philips PFL (thanks, ler0y!)
		Updated support for Bravia W series TVs (thanks, flux131)
		Updated Samsung AllShare logo
	Languages:
		Updated Czech translation
		Updated Spanish translation (thanks, AlfredoRamos!)
	External Components:
		Updated Java Runtime Environment automatic downloader for Windows to 7u45, which:
			Improves security
		Updated tsMuxeR for Windows to 2.0.6b, which:
			Improves muxing speed
			Improves stream standards compatibility
			Fixes E-AC3 support
			Adds support for DTS-express audio

3.0.0-b1 - 2013-10-17 - Changes since 3.0.0-a5

	General:
		Added the New Media folder, which contains unwatched media
		Added the Recently Played folder, which contains watched media
		Added checkboxes to enable/disable renderers
		Enabled support for cover files in virtual folders (thanks, D-Kalck!)
		A more helpful error is displayed when something is using the UMS HTTP port
		Improved calculation of subtitle font size in FFmpeg
		Expanded filename prettifying
		Made some custom MEncoder options safer to use
		Improved file compatibility for mod2 videos
		Fixed and improved support for virtual folders
		Fixed conflicts between some renderer config options
		Fixed tsMuxeR video detection bug
		Fixed x264 transcoding with MEncoder
		Fixed a rare startup bug
		Fixed FFmpeg subtitles bug
		Fixed a general subtitles bug (thanks, Skeptical!)
		Fixed several minor bugs
		Fixed plugin compatibility problems
	Renderers:
		Improved DirecTV support
		Updated DirecTV image
		Improved PS3 support
		Enabled text-wrapping for long names on Sony Blu-ray players
	External Components:
		Updated H2 Database Engine to 1.3.173
		Updated Maven Cobertura Plugin to 2.6
		Updated Maven Doxia Docbook Simple Plugin to 1.4
		Updated Maven Git Commit ID Plugin to 2.1.5, which:
			Improves stability
		Updated Maven IDEA Plugin to 2.2.1
		Updated Maven Javadoc Plugin to 2.9.1, which:
			Makes it more threadsafe
			Improves security
		Updated Maven Surefire Plugin to 2.16, which:
			Fixes problems with character encodings

3.0.0-a5 - 2013-09-02 - Changes since 3.0.0-a4

	General:
		Fixed a startup problem affecting some users

3.0.0-a4 - 2013-09-01 - Changes since 3.0.0-a3

	General:
		Improved support for iTunes compilations
		Added support for external subtitles in VLC
		Expanded and fixed filename prettifying
		Made video playback more stable
		Fixed support for non-English iTunes libraries
		Fixed external ASS/SSA support (Thanks, skeptical!)
		Fixed FFmpeg muxing on non-PS3 renderers
		Fixed use of custom Java Heapsize (Thanks, OptimusPrime!)
		Fixed VLC audio/subtitle language selection
		Fixed streaming radio timing out after 1:45:32
		Fixed MEncoder subtitle support when the font name contains a space
		Run the program in Java's server mode when using 64-bit JRE
	Renderers:
		Added support for Bravia W series TVs
		Improved support for KalemSoft Media Player on BlackBerry PlayBook
	Languages:
		Updated French translation
		Updated Spanish translation (thanks, AlfredoRamos!)
	External Components:
		Updated Apache Commons Codec to 1.8
		Updated Checkstyle to 2.10
		Updated Cobertura Maven Plugin to 2.5.2
		Updated FindBugs Maven Plugin to 2.5.2
		Updated Gson to 2.2.4
		Updated H2 Database Engine to 1.3.172
		Updated JBoss APIviz to 1.3.2
		Updated jgoodies-forms to 1.6.0
		Updated jgoodies-looks to 2.5.2
		Updated JUnit to 4.11
		Updated Logback to 1.0.13
		Updated Maven Project Info Reports to 2.7
		Updated Maven Source Plugin to 2.2.1
		Updated Maven Surefire to 2.15
		Updated PMD Maven Plugin to 3.0.1
		Updated slf4j to 1.7.5
		Updated Thumbnailator to 0.4.5, which:
			Fixes use of Exif orientation
		Updated xmlwise to 1.2.11

3.0.0-a3 - 2013-07-12 - Changes since 3.0.0-a2

	General:
		Fixed folder browsing in 32-bit mode
	External Components:
		Updated MediaInfo for Windows to 0.7.64, which:
			Added HEVC/H.265 in MKV support
			Added Dolby E support
			Improved AVI, MKV, MPEG-TS, QuickTime, RMVB, MPEG-4, AAC, AVC, AC-3 and DTS support
			Faster MPEG-TS analysis

3.0.0-a2 - 2013-07-05 - Changes since 3.0.0-a1

	General:
		Added manual configuration option (hide_subs_info) to hide subtitle info from filenames while browsing
		FFmpeg starts faster
		Improved quality of H.264 transcoding by default
		Added H.264 transcoding quality option
		Improved speed of list population
		VLC video no longer loops
		Added multithreading support to VLC
		Audio files are added to the transcode folder
		Chapter folders are hidden if the video duration is less than the chapter length
		Improved file compatibility detection for H.264 muxing
		Renamed a lot of configuration variables
		Added thumbnail support to Samsung 2012 ES and EH models (thanks, dmitche3!)
		Removed the obsolete MPlayerAudio, MPlayerWebAudio and MPlayerWebVideoDump engines
		Fixed duplicate entries in DVD/playlist/feed folders
		Fixed startup issue on OS X
		Fixed RAW image transcoding and support 28 additional RAW file extensions
		Fixed incorrect server IP address when starting UMS by launching UMS.exe or UMS.bat
		Fixed layout issues
		Fixed various bugs
	Languages:
		Updated Dutch translation (thanks, Leroy!)
	External Components:
		Updated FFmpeg on all operating systems, which:
			Improves ASS/SSA subtitle support
			Improves handling of aspect ratios, even when muxing
			Fixes multithreaded MPEG-4 decoding
			Added multithreading to ALAC decoding
			Speeds up JPEG decoding
			Fixes and improves MP3, AAC and DTS decoding stability
			Fixes memory leaks
			Fixes channel mapping with surround AAC audio
			Improves H.264 and VC-1 support
			Improves Vorbis support
			Improves Matroska support
			Improves MPEG-TS muxing
		Updated MediaInfo for Windows to 0.7.63, which:
			Adds H.265 (HEVC) support
			Fixed some crashes with .mov files
			Improved AVI support
		Updated Netty to 3.6.6
		Updated Thumbnailator to 0.4.4, which:
			Fixes memory errors with the latest Java Runtimes

2.6.5 - 2013-06-06 - Changes since 2.6.4

	General:
		Made sure it is possible to override thumbnails
		Fixed RAW image transcoding and support 28 additional RAW file extensions
	Languages:
		Updated Czech translation
		Updated Dutch translation (thanks, leroy!)
		Updated Spanish translation (thanks, Alfredo Ramos and uman2k!)
	External Components:
		Updated MediaInfo for Windows to 0.7.63, which:
			Adds H.265 (HEVC) support
			Fixed some crashes with .mov files
			Improved AVI support
		Updated Netty to 3.6.6
		Updated Thumbnailator to 0.4.4, which:
			Fixes memory errors with the latest Java Runtimes

3.0.0-a1 - 2013-05-15

	General:
		Added internal subtitle support to FFmpeg
		Added subtitle seeking support to FFmpeg
		Added subtitle styling (fontconfig) support to FFmpeg
		Added "Prettify filenames" feature, for details on its use see the tooltip on the Navigation tab
		Added configuration wizard to simplify common things like network configuration
		Added an option to hide/show advanced options, hopefully making things less confusing/daunting for most users
		Added VLC video transcoding (thanks, LordQuackstar!)
		Added new options to iTunes library browsing: Browse by Artist, Album and Genre
		Added the ability to resume videos after closing the program, for details on its use see the tooltip on the Navigation tab
		Transcoding quality automatically adjusts for content and network speed by default, allowing wireless users an easier experience
		Improved memory defaults on Windows
		Improved video transcoding quality by default
		Improved audio transcoding quality in FFmpeg by default
		Fixed memory leaks
		Added tooltips to several options to make them clearer
		OS X build runs optimized Java 7 code
	Renderers:
		Xbox 360 supports 5.1 audio
		Faster transcoding on Xbox 360
		Added profile for Samsung D7000 TVs
	Languages:
		Added English (UK) to the list of languages
		Updated Czech translation
		Updated Spanish translation (thanks, Alfredo Ramos and uman2k!)

2.6.4 - 2013-05-10

	General:
		Made the menu icon on OS X grayscale to fit with most other programs (thanks, Kefran!)
		Made file list population faster
		Added option to ignore certain renderer configurations
		Improved file compatibility on all renderers
	Renderers:
		Improved file compatibility on Sony Bravia TVs
		Improved file compatibility on Samsung TVs
	Languages:
		Updated English settings
		Updated all language flags
		Corrected Slovak language flag
		Added language flags for Icelandic, Lithuanian and Slovenian

2.6.3 - 2013-05-01

	General:
		Improved detection of renderers
		Improved AAC/M4A support
	External Components:
		Updated Apache commons-lang to 3.1
		Updated thumbnailator to 0.4.3

2.6.2 - 2013-04-22

	General:
		Fixed audio sync when muxing DTS via FFmpeg
		Improved descriptions in GUI
		Added support for the file:// protocol in WEB.conf
		Protocols are matched before extensions in WEB.conf
		Fixed "Can't assign requested address" bug after update to Java 1.6.0.45 on Mac OS X
		Added installation instructions to the Linux distribution
		Fixed incorrect server IP address when starting via UMS.exe or UMS.bat
	External Components:
		Updated FFmpeg for all operating systems, which:
			Fixes RTMP bugs
			Improves support for the following codecs/containers: WMV, MPEG, H.264, Matroska, AVI, AAC, AC-3, WMA, MP3, FLV, OGG
			Improves 60FPS video support
			Supports more audio channel layouts
			Improves pthread support
			Fixes memory leaks
			Improves subtitle decoding support
			Adds support for subtitles character encoding conversion
			Makes duration estimation more reliable
			Adds support for .ape files
			Improves memory use when using hardware acceleration
			Fixes multithreaded MPEG-4 decoding
		Updated Java Runtime Environment automatic downloader for Windows to 7u21, which:
			Has lots of security fixes and improvements

2.6.1 - 2013-04-16

	General:
		Added option to toggle H.264 remuxing in FFmpeg
		Improved stability of Live Subtitles
		Re-enabled WMP detection
		Speed improvements
		Fixed transcoding to Xbox via FFmpeg
		Added support for WTV files
		A-to-Z virtual folders support sorting options
		Fixed a crash with rare MP3 files
		Allow subtitles to be disabled on Samsung TVs
	Renderers:
		Improved Sony Blu-ray Player support (thanks, skeptical!)
		Fixed exception on Android
		Fixed stuttering issues with Bravia HX TVs
	Languages:
		Updated Dutch translation (thanks, leroy!)
		Updated Italian language (thanks, nocciola82!)
	External Components:
		Updated FFmpeg for Linux to burek's 2013-04-04 build, which:
			Is compiled statically

2.6.0 - 2013-03-29

	General:
		Added "Live Subtitles" which means you can select subtitles from the Internet via your device. It can be enabled on the Navigation/Share Settings page.
		Improved layout of the Navigation/Share Settings page
		Implemented default subtitle preferences, to use them:
			Either use the "Clean Install" option on Windows or put "eng,off;*,eng;*,und" into the "Audio/subtitles language priority" box in the "Subtitles settings" tab on the Transcoding Settings page
		Fixed DTS muxing with FFmpeg
		Added new "precoder" functionality, useful for plugin developers
		Added H.264 encoding support to MEncoder (when renderers specify it)
	Languages:
		Updated Czech translation
		Updated English settings labels
		Updated Simplified Chinese translation (thanks, lovenemesis!)
	External Components:
		Updated h2 database to 1.3.171, which:
			Increases speed
			Improves JDK 7 compatibility
		Updated MPlayer/MEncoder for Windows to SB52, which:
			Improves audio sync
			Improves DVD support
			Supports filenames with uncommon characters
			Fixes memory leaks
			Improves sync with Real videos
			Fixes a crash
		Updated Netty to 3.6.3, which:
			Makes browsing more stable

2.5.2.2 - 2013-03-19

	General:
		Reverted maximum memory increase

2.5.2.1 - 2013-03-18

	General:
		Fixed the startup error introduced in 2.5.2

2.5.2 - 2013-03-18

	General:
		Offer to automatically update Java on Windows from 6 to 7
		Fixed library updating with cache enabled
		Made detection of network speed more accurate (thanks, ExSport!)
		Library scanning interface improvements
		Set a higher maximum memory by default via the Windows installer for computers with 4GB+ of RAM

2.5.1 - 2013-03-15

	General:
		Improved subtitle support on non-PS3 renderers
		Made library/file loading faster
		Fixed 24-bit flac support with tsMuxeR
		Stopped using 2 database locations for media caching on Windows
		Allow library scanning to be stopped
		Library scanning interface improvements
	Renderers:
		Added support for Sony Home Theatre systems
		Added support for Onkyo TX-NR717
		Improved Samsung AllShare compatibility

2.5.0 - 2013-03-05

	General:
		Updated layout on the Transcoding Settings tab
		Improved aspect ratio handling on Panasonic and Sony TVs
		Enabled ASS/SSA subtitle support on Linux by default
		Now compiled with Java 7
		Optimized code for Java 7
		The installer only tells Windows to run UMS at startup on new installs or if the user has specified it in UMS
		Added RTMP support to FFmpeg Web Video engine
		Fixed fontconfig support on OS X
		FFmpeg can transcode to x264 with the renderer option TranscodeVideo=H264TSAC3
		FFmpeg supports video muxing
		Made muxing more reliable
		Improved audio sync in FFmpeg
		Improved FFmpeg buffering
		Bandwidth limit is more accurate with FFmpeg
	Renderers:
		Added support for KalemSoft Media Player on BlackBerry PlayBook devices
		Added support for Netgear NeoTV
		Added support for Telstra T-Box
		Added support for Yamaha RX-3900
		Improved support for Sony Blu-ray players
	Languages:
		Made languages more consistent with eachother
		Updated Russian translation (thanks, Tianuchka!)
		Changed default audio/subtitles language priority for English users, which:
			Disables subtitles when audio is English, otherwise look for English subtitles, prioritizing external before internal subtitles
		Added language flags for Arabic, Croatian, Estonian, Latvian, Serbian and Vietnamese
	External Components:
		Updated FFmpeg for Windows and Linux to SB8, which:
			Increases x264 encoding speed
		Updated InterFrame to 2.5.0, which:
			Improves scene-change detection
			Minimizes artifacts
		Updated Java Runtime Environment automatic downloader for Windows to 7u17, which:
			Fixes serious security holes
		Updated MediaInfo for Windows to 0.7.62

2.4.2 - 2013-02-17

	General:
		Fixed bug on some renderers where no files/folders were showing
		The Clean Install option on Windows deletes the MPlayer Contconfig cache
	External Components:
		Updated FFmpeg for OS X to 1.1.2, which:
			Adds automatic multithreading
			Improves QuickTime format support
			Supports decoding WMA Lossless
			Supports decoding RealAudio Lossless
			Fixes security issues
			Fixes over 150 bugs
			Supports RTMP
			Supports Opus
			Supports encoding external subtitles
			Supports decoding DTS-HD

2.4.1 - 2013-02-15

	General:
		Improved autostart support
	Renderers:
		Added support for Sharp Aquos TVs
		Added support for Showtime 4
	External Components:
		Updated MPlayer/MEncoder for Windows and Linux to SB50, which:
			Silences meaningless errors
			Supports 32-bit Linux installations
		Updated FFmpeg for Windows and Linux to SB7, which:
			Adds RTMP support
			Supports 32-bit Linux installations

2.4.0 - 2013-02-10

	General:
		FFmpeg supports external subtitles
		Linux build includes MPlayer, MEncoder and FFmpeg binaries like the other versions always have
		Fixed user setting to automatically load external subtitles
		Audio/subtitle language priority is now blank by default
		Improved RealVideo file support
		Added log level selector to the Logs tab
		Improved MP4 compatibility on PS3
		The word "the" at the start of filenames is ignored while sorting by default
		Program runs on Windows startup by default, can be changed on the General Configuration tab
		Fixed support for the Channels plugin
	Languages:
		Updated Czech translation
		Updated Russian translation (thanks, Tianuchka!)
		Made more things translatable
	External Components:
		Added MPlayer/MEncoder SB49 for Linux
		Added FFmpeg SB6 for Linux
		Updated Java Runtime Environment automatic downloader for Windows to 7u13, which:
			Fixes serious security holes
		Updated FFmpeg for Windows to SB6, which:
			Enables external subtitles

2.3.0 - 2013-01-27

	General:
		FFmpeg supports audio selection
		Improved MKV/MP4 support on PS3
		Fixed rare bug where files stop half way through
		Support streaming mp4 to WD TV Live
		Added initial support for Vizio Smart TVs
		Fixed playback on unknown renderers
		Fixed several FFmpeg-related bugs
		Improved support for videos whose containers change aspect ratios
		Tried to fix headless mode detection on Ubuntu
		Fixed various bugs
	External Components:
		Updated FFmpeg for Windows to SB5, which:
			Improves AC-3 audio buffering
			Fixes memory leaks
			Fixes a bug which detected transport streams as finished when they weren't
			Improved MPEG-PS encoding
			Made error codes more meaningful
			Improves Matroska (MKV) support
			Improves threading
			Optimized AC-3 decoding
		Updated InterFrame to 2.4.0, which:
			Improves scene-change detection

2.2.6 - 2013-01-21

	General:
		Some renderers (like Philips HTS) can connect more quickly with the server
		Improved support for Sony Bravia HX series TVs
		Improved design on OS X
		Fixed FFmpeg video transcoding on Xbox
		Fixed file permissions on Linux
		Plugins can use custom icons for files (thanks, skeptical!)
	Languages:
		Updated Korean translation (thanks, sunghyuk!)
	External Components:
		Updated MPlayer/MEncoder for Windows to SB49, which:
			Improves MP3 encoding speed
			Improves MKV support
			Improves threading
			Fixes memory leaks

2.2.5 - 2013-01-16

	General:
		Fixed transcoding support on some renderers (thanks for testing, Raker13!)
		Merged the Video Settings folder into the Server Settings folder
		Fixed a bug with the cache (thanks, valib!)
		Several code optimizations (thanks, valib!)
	External Components:
		Updated Java Runtime Environment automatic downloader for Windows to 7u11, which:
			Fixes serious security holes

2.2.4 - 2013-01-09

	General:
		Prevents internal and external subtitles from showing at the same time
	External Components:
		Updated MPlayer/MEncoder to SB48, which:
			Runs faster
			Crashes less
			Detects framerates more accurately
			Fixed subtitle bug on certain CPUs
			Improved audio/video sync
			Fixed memory leaks
			Improves AVI support
			Fixed audio stuttering/repeating bug
			Fixed alpha for ASS subtitles
			Improves permissions handling on Windows
			Removes incorrectly categorised fonts
			Makes ASS/SSA subtitle rendering up to 3.5x faster
			Improves AC-3 audio buffering
			Fixes a bug which detected transport streams as finished when they weren't
			Improved MPEG-PS encoding

2.2.3 - 2013-01-07

	General:
		Temporarily rolled back MPlayer/MEncoder for Windows to SB42 to fix playback bugs

2.2.2 - 2013-01-03

	General:
		Improved support of many files, especially on non-PS3 renderers
		Fixed AVI support on Panasonic TVs
		Cleaned up the "serving" text at the bottom of the program
		Fixed conditional horizontal scrollbar
		More accurately determine which formats tsMuxeR supports
	External Components:
		Updated InterFrame to 2.3.0, which:
			Increased speed
			Improved quality in high-action scenes
			Optimised memory use
			Supports more video cards
		Updated MPlayer/MEncoder to SB47, which:
			Disabled direct rendering for non-ref frames only again
			Fixes a bug which detected transport streams as finished when they weren't

2.2.1 - 2012-12-21

	General:
		Improved MEncoder audio sync
		Improved TS video support on PS3
		Installer offers to automatically close UMS if it is running
		Updated JRE auto-download to 7u10
		Fixed tsMuxeR support on non-PS3 renderers
		Improved MediaInfo support
		More files work on Panasonic TVs
		Updated images for PS3 and Panasonic TV renderers
	External Components:
		Updated MPlayer/MEncoder to SB46, which:
			Makes ASS/SSA subtitle rendering up to 3.5x faster
			Improves sync for files with negative timestamps
			Improves AC-3 audio buffering
			Fixes memory leaks

2.2.0 - 2012-12-11

	General:
		Added option that creates virtual A-Z subfolders in folders with a lot of files (the last option on the Navigation/Share Settings page)
		Added option to the Windows installer to perform a "clean install", which removes all configuration files before installing
		Design and usability improvements
		Logging improvements
		Fixed audio/subtitle priority defaults
		"Definitely disable subtitles" is more reliable
		Fixed FFmpeg Web Video streaming
		Fixed DTS support in FFmpeg
		Improved FFmpeg speed
		Added support for creating thumbnails from TIFF and other formats
		Fixed numerous smaller bugs
		Made thumbnail generation and browsing faster
		Don't show the text "{External Subtitles}" if the display name is "[No Encoding]" within the transcode folder
		Added support for True Motion and convertfps to AviSynth/FFmpeg engine
		Made multithreading more stable with AviSynth/FFmpeg engine
		Fixed RTL subtitle support
		Improved stability while seeking and transcoding
		Fixed custom MEncoder settings at renderer level
		Added a check to the Windows installer that prevents installation until UMS is closed
	Languages:
		Minor updates to all languages
		More text is translatable
		Updated Brazilian
		Updated Czech
	Renderers:
		Support more Android players (thanks, ExSport!)
		Improved support for Panasonic TVs (thanks, ExSport!)
	External Components:
		Updated MPlayer/MEncoder to SB45, which:
			Fixed audio stuttering/repeating bug
			Fixed alpha for ASS subtitles
			Improves permissions handling on Windows
			Removes incorrectly categorised fonts
		Updated FFmpeg to SB4, which:
			Improves audio sync when seeking
			Supports more rare avi files
			Improves support for demuxing DTS-HD
			Fixes dozens of memory leaks
			Improves audio sync for some AVI files using MP3 audio
			Improves FPS detection
			Improved sync for interlaced video
			Allows mid-stream channel layout change for flac audio
			Supports 24-bit flac encoding
			Improves support for some CPU-optimisations
			Fixed a lot of bugs with the implementation of h264

2.1.2 - 2012-12-01

	General:
		Fixed subtitle support for RTL languages (Arabic, Persian, etc.)
		Updated MPlayer/MEncoder to SB44, which:
			Fixed subtitle bug on certain CPUs
			Improved audio/video sync in some cases
			Fixed memory leaks
			Improves AVI support

2.1.1 - 2012-11-25

	General:
		Fixed a bug preventing UMS from starting
		Improved Plugin Management page design
		Minor language update

2.1.0 - 2012-11-23

	General:
		Enabled HiDPI for retina displays
		Fixed a bug that prevented showing Galaxy Nexus pictures
		Allow plugins more freedom on install
		Logging improvements
		Stop Windows Media Player from being detected because it has never been supported
		Language clarifications
		Updated Dutch Traditional translation (thanks, leroy!)
		Added support for all 3D SBS videos
		Fixed blocky video with some files
		Fixed bug where the program would not start without an internet connection
		Checks for VSFilter (AviSynth subtitles plugin) in K-Lite Codec Pack
		Fixed crash when scanning some MP3 files with large cover images on Linux (#22)
		Added support for external subtitles with the AviSynth/MEncoder engine
		Stopped virtual folder names being cut off after periods
		Fixed several rare crashes
		Renamed the Traces tab to Logs
		Made text and buttons on the Logs page more readable
	Plugin Management:
		Fixed and improved credentials management
		Improved Plugin Management tab design
		Buggy plugins no longer logspam
	Renderers:
		Added support for Sony Bravia EX620 TVs (thanks, morisato!)
	External components:
		Updated H2 Database Engine to 1.3.169, which:
			Makes library scanning faster
		Updated InterFrame to 2.2.0, which:
			Has less artifacts in the interpolated frames
		Rolled back MediaInfo on OS X to 0.7.58, which:
			Fixes a bug that caused all videos to be transcoded instead of streamed
		Updated MPlayer/MEncoder to SB43, which:
			Runs faster
			Crashes less
			Leaks memory less
			Detects framerates more accurately
			Improves audio sync

2.0.0 - 2012-10-31

	General:
		Design facelift
		Added support for more file archive formats (7-Zip, gzip and tar)
		Improved DVD and ISO support
		Fixed ASS/SSA subtitle position when using overscan compensation
		Fixed a rare bug where videos played at half-speed
		Updated JRE auto-download to 7u9 (latest)
		Admin permissions notifications work on Windows 8 (before they only worked on 7 and Vista)
		Fixed the FFmpeg Audio engine
		Updated English settings/descriptions
		Made some log messages more descriptive
		MEncoder's "A/V sync alternative method" option is applied correctly again
		Fixed error while loading iPhoto library
		Updated many program dependencies to benefit from many bugfixes
		Fixed bug where disabled engines would be picked
		Updated links on the Help page
		Made renderer config layouts more synchronised
		Added a button to uninstall the Windows service
		Removed fontconfig from MEncoder for Mac OS X for improved subs compatibility
		Made names in the transcode folder shorter by removing redundant information
		The user preference to hide file extensions is applied to the transcode folder subfolder names
	External components:
		Updated MPlayer/MEncoder to SB42, which:
			Runs faster
			Improves audio/video sync
			Faster handling of ASS/SSA subtitles
			Improves DVD support
		Updated FFmpeg to SB3, which:
			Fixes memory leaks
			Fixes other bugs
		Updated MediaInfo to 0.7.61, which:
			Fixes MKV framerate detection bug
			Fixes E-AC-3 duration detection bug
			More reliable DTS bitrate detection
		Updated Java Service Wrapper to 3.5.15, which:
			Improves Windows permissions handling
	Renderers:
		Added support for Sony Bravia HX800 TVs (thanks, lelin!)
		Enabled streaming more file formats to Android devices
		Improved DivX support on Panasonic devices (thanks, ExSport!)
	Plugin Management:
		Created new "Plugin Management" tab
		Added button to edit the plugin credential file
		Improved plugin installation process
		Added button to reload available plugin list
		Updated author column of plugin installer to include maintainers
		Added "version" column to plugin installer
	Languages:
		Turkish flag added for the transcode folder
		Updated settings labels for all languages

1.6.0 - 2012-10-01

	General:
		MEncoder and tsMuxeR no longer produce stretched audio with some videos
		Improved handling of initialization errors
		Updated h2 database to 1.3.168 (thanks, valib!)
		Changed audio/subtitle defaults to accept anything
		We no longer display language options in the transcode folder for engines that don't accept them
		Renamed the FFmpeg/AviSynth engine to AviSynth/FFmpeg
		The AviSynth/FFmpeg engine works again
	FFmpeg:
		Added DTS output support
		Video quality settings fixed
		Now respects the "remux AC-3" setting instead of always remuxing AC-3
	Renderers:
		Added support for Samsung SMT-G7400 (UPC Horizon)
	Languages:
		Made English language settings more accurate
		Updated Chinese Traditional translation (thanks, mcc!)

1.5.2 - 2012-09-27

	General:
		Temporarily rolled back MPlayer/MEncoder to SB37, which fixes DVD support
		Updated FFmpeg to SB2, which fixes seeking bugs
	Plugin Installer:
		Added Description column
		Added "run as administrator" reminder for Windows 7 and Vista users
		Installation progress window is centered
		Disabled manual row-editing
		Customised the column widths so all text is visible
	Languages:
		Removed deprecated part of Russian translation

1.5.1 - 2012-09-19

	General:
		FFmpeg and FFmpeg/AviSynth engines now use the "Video quality settings" from the "Common transcode settings" page
		Many improvements to the layout of settings
		Updated FFmpeg to 8bdba0b (20120914)
		Updated MPlayer and MEncoder for Windows to SB38, which:
			Enables more CPU optimisations (runs faster)
			Improves audio sync
			Tries to fix very occasional freezing issue
	Languages:
		Updated all languages

1.5.0 - 2012-09-04

	General:
		Made videos adhere more exactly to the maximum bandwidth limit
		Updated MPlayer/MEncoder to SB37, changelog: http://www.spirton.com/mplayer-mencoder-sb37-released/
		Updated MediaInfo to 0.7.60, changelog: http://mediainfo.sourceforge.net/Log
		Files are now sorted alphanuerically by default, e.g. Episode 2 before Episode 10
		#--TRANSCODE--# folder name is localized
		Cleaned up FFmpeg and MEncoder commands
		Use automatic enabling of multithreading with FFmpeg and FFmpeg/AviSynth engines
		Many improvements to UMS.conf and how it responds to updates, it is recommended to delete your old one
		Only use tsMuxeR to compensate for MEncoder ignoring audio delay when A/V sync alternative method is enabled (which it is by default)
		Fixed bugs in plugin installer
		Automatic encoding detection of non UTF-8 external subtitles for Russian, Greek, Hebrew, Chinese, Korean and Japanese languages (leave "Subtitles codepage" option blank)
		Improved handling of UTF-8 external subtitles
		Prevented image distortion on some DLNA clients with "Keep AC-3 track" option enabled
		Don't show entries for disabled engines in #--TRANSCODE--# folder
		Allow Traces tab panel to auto-scroll (thanks, LordQuackstar!)
		Replaced ImageMagick with Thumbnailator for thumbnail generation
		Fix FFmpeg engine's handling of unsupported custom options (thanks, ajamess)
		Fixed FFmpeg command line arguments used by tsMuxeR video
		Fixed DNLA 2114 errors when scanning non-readable subfolders with "hide empty folders" enabled
		Linux tarball: fix "cannot find tsMuxeR" error
		Fixed numerous small bugs
	Renderers:
		Added Sony SMP-N100 
		Added Yamaha RX-A1010 (thanks, merelin)
		Deprecated misnamed TranscodeVideo profile MPEGAC3: use MPEGPSAC3 instead
		Documented and cleaned up TranscodeVideo and TranscodeAudio profiles
	FFmpeg:
		Updated FFmpeg to a366bea (20120827)
		Follow the maximum bandwidth setting
		Mux AC3 instead of transcoding it
		Use better commands
	MEncoder:
		Disabled AC-3 remux if audio track has delay, which improves audio sync
		Disabled DTS and LPCM remuxing if tsMuxeR engine is unavailable
	Languages:
		Updated Bulgarian translation (thanks, JORDITO)
		Updated Dutch translation (thanks, leroy)
		Updated Russian
		Updated English settings labels

1.4.0 - 2012-07-18

	General:
		Many improvements to FFmpeg, from audio sync to file-support to stability
		Updated MPlayer and MEncoder for Windows to SB36, which:
			Supports a lot more file formats and colour-spaces
			Improves audio/video sync, especially with PAL (25FPS) videos
		Added FFmpeg multithreading option
		Updated FFmpeg for OS X to 57d5a224
		Added a GUI config editor for those who like to edit manually
		Improved audio/video sync when using MEncoder
		Improved audio channel detection
		Fixed support for some plugins
		Added support for TX3G (MPEG-4 Timed Text) subtitles
		Added support for WebM videos downloaded from YouTube
		Fixed DV video detection
		Fixed "Definitely disable subtitles" option with ASS/SSA subtitles
		Fixed default audio/subtitle priority options
		Fixed running on headless servers
		Windows 7 and Vista users are reminded to run as administrator before attempting to automatically update
		Fixed multithreading bug with MEncoder on Linux
		Made layout more consistent
	Plugin Installer:
		Added Plugin Installer which lets you automatically browse plugins and install them, see this page for details: http://www.universalmediaserver.com/forum/viewtopic.php?f=8&t=152
	Web:
		Added new default web video engine: FFMpeg Web Video
		Updated WEB.conf with working default video streams
		Added support for new web protocols: mmsh:// and mmst://
		Added The Onion to the default video feeds
	Languages:
		Updated Simplified Chinese (thanks, lovenemesis!)
		Updated Czech (thanks, valib!)
		Updated English
		Added image for Hebrew subtitle choosing

1.3.0 - 2012-07-09

	General:
		Enabled FFmpeg video player for all platforms
		Updated FFmpeg for Windows to e01f478 (20120319)
		Updated 32-bit MediaInfo to the 20120611 development snapshot which fixes a bug with detecting the duration of some avi files
		Improved FFmpeg commands
		Added support for PGS (Blu-ray) subtitles
		Added support for VobSub (DVD) subtitles in MP4 container
		Better handling of embedded ASS/SSA subtitle styling
		Fixed audio track selection for MP4 and MOV containers
		Localized audio and subtitle priority defaults
		Added option on Traces tab to pack useful debug information into a zip file
		Fixed 64-bit OS detection for Windows and OS X
		Made program-closing more reliable
		Fixed default settings
	Languages:
		Updated Catalan (thanks, aseques)
		Improved English

1.2.1 - 2012-06-30

	General:
		Improved video buffer stability
		The default versions of UMS.conf and WEB.conf are now put in ProgramData on Windows (thanks to vulcan for reporting this bug)
		Updated UMS.conf
		Updated renderer.conf creation instructions
		Fixed AviSynth/FFmpeg crash
		Improved AviSynth/FFmpeg engine code
		Enabled convertfps by default
		Made the AviSynth script instructions separate to the input box
		Minor design improvements to the Transcoding tab
		Made True Motion smoother
		Assorted bugfixes
	Languages:
		Updated Catalan
		Updated English

1.2.0 - 2012-06-26

	General:
		Create thumbnails from 2 seconds into the video by default
		Fixed silent installation
		Updated MPlayer and MEncoder for Windows to SB35, which:
			Supports more colours in ASS/SSA subtitles
			Fixes memory leaks
			Starts faster
			Improves fonts
			Improves caching
			Improves multithreading stability
		Updated MPlayer and MEncoder for OS X to SB32
		Lots of code optimisations
		Made program restarts more reliable
		Fixed AviSynth ConvertFPS option
		Improved AviSynth frame-serving stability
	Renderers:
		Added support for DirecTV HR series (thanks, DeFlanko!)
		Added workaround for 2.0 384 kbits AC3 PS3 audio bug (PMS issue #230 & #1414)
		Improved support for Panasonic TVs
	Installer:
		Only offer to run AviSynth installer if it isn't already installed
	Languages:
		Updated Czech

1.1.1 - 2012-06-14

	General:
		Fixed memory buffer handling
		Added LPCM transcoding option for all audio tracks
		Added DTS HD-MA support up to 7.1 channels: DTS core remux, LPCM and AC3 transcoding
		Added Dolby TrueHD support up to 7.1 channels: LPCM (recommended) and AC3 (buggy for 7.1) transcoding
		Added support for more rare audio formats
		Updated documentation in UMS.conf
	Languages:
		Improved English settings labels
		Fixed spacing across all languages on the "Common transcode settings" page
		Improved Russian translations
		Removed outdated translations
		Fixed display of maximum transcode buffer size in 5 languages (ca, es, is, it, sv)
		Improved support for RTL languages

1.1.0 - 2012-06-09

	General:
		Made program restarts more reliable
		Fixed bug that occurred when resetting cache
		Made buffer display in megabytes instead of bytes
		Updated MediaInfo to 0.7.58
		Branding
		Fixed overscan compensation bug on some renderers (thanks to tMH for reporting the bug!)
		Improved OS X tray icon (thanks, glebb!)
		Added workaround for folder depth limits
		Use UMS_PROFILE instead of PMS_PROFILE
		Added support for audio that is 48Hz/24Hz
		Fixed settings folder permissions
	Renderers:
		Added Yamaha RX-V671 (thanks, adresd!)
		Added LG Smart TV Upgrader (600ST)
		Added OPPO BDP-83 (thanks, counsil!)
		Added OPPO BDP-93 (thanks, counsil!)
		Added Sony Bravia 5500 series image
		Added Sony Bravia EX series image
		Added Panasonic TV image
		Improved D-Link DSM-510 image
		Improved Sony Blu-ray Player image
		Improved Xbox 360 image
		Improved Philips Streamium support
		Fixed support for Samsung 2012 TVs (thanks, trooperryan!)
		Numerous small improvements
	AviSynth True Motion (InterFrame):
		Supports more video cards
		Improved stability
		Improved compatibility with AviSynth 2.6
	Languages:
		Made Status tab more consistent across languages
		Removed outdated translations
	Installer:
		Option to install AviSynth 2.6 MT
		Option to set custom memory limit

1.0.1 - 2012-06-03

	Fixed a bug where XBOX 360 couldn't see the server (thanks to cmonster and Secate for testing)
	Lots of language updates and fixes
	AviSynth support was broken for some languages
	Fixed an iPhoto bug
	More branding
	Code improvements

1.0.0 - 2012-05-31

	Renamed and rebranded to Universal Media Server
	Updated MPlayer and MEncoder to SB34
	Updated MediaInfo to 0.7.57
	Enabled automatic updating
	Fixed NPE when toggling HTTP Engine V2
	Fixed global custom MEncoder options
	Fixed startup for symlinked UMS.sh (thanks, Matthijs!)
	Added documentation to UMS.conf (thanks, Hagar!)
	Updated JNA to support multiarch directories on Linux
	Added GUI support for right-to-left languages
	Language updates:
		- Added Arabic
		- Updated Czech
		- Added Hebrew (thanks, zvi-yamin!)
		- Updated English
	Renderer updates:
		- Added D-link DSM-510 (thanks, glenrocks!)
		- Added AcePlayer app (thanks, md.versi!)
		- Fixed Samsung 2012 TVs timeout (thanks, troop!)
	Added option to select and force the default renderer<|MERGE_RESOLUTION|>--- conflicted
+++ resolved
@@ -1,35 +1,3 @@
-<<<<<<< HEAD
-7.0.0-b2 - 2017-04-02
-
-	General:
-		Fixed bugs with the fully played feature
-	Languages:
-		Synchronized translations with Crowdin
-
-7.0.0-b1 - 2017-03-26 - Changes since 7.0.0-a1
-
-	General:
-		Added "Unwatched" folder to the videos folder if "Hide fully played media" is not enabled
-		File addition/removal is handled specifically instead of doing a library scan
-		Optimized database storage
-		Reduced memory use
-		Fixed the setting to hide fully played media in the Media Library
-		Fixed sorting in Media Library virtual folders
-		Fixed thread-safety/concurrency bugs
-		All changes in 6.5.3 and 6.6.0
-		Improved logging
-	Languages:
-		Synchronized translations with Crowdin
-	Renderers:
-		Improved support for Samsung 9 series TVs
-		Improved detection of Panasonic ST60 TVs
-		Improved detection of Samsung JU6400 TVs
-	Dependencies:
-		Updated external-maven-plugin to 0.2
-		Updated FFmpeg to the latest builds
-
-6.7.2 - 2017-06-??
-=======
 6.7.3 - 2017-??-??
 
 	General:
@@ -39,7 +7,6 @@
 			Improves support for HEVC (H.265), FLV, MKV, TIFF and more
 
 6.7.2 - 2017-07-09
->>>>>>> 7747004e
 
 	General:
 		Added support for WMA10
