--- conflicted
+++ resolved
@@ -1,5 +1,3 @@
-<<<<<<< HEAD
-=======
 4.1.2 - 2014-09-21
 
 	General:
@@ -27,7 +25,6 @@
 		Updated MediaInfo for Windows to 0.7.70, which:
 			Fixes bugs
 
->>>>>>> 747d62bf
 4.1.1 - 2014-09-06
 
 	General:
