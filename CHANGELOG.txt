--- conflicted
+++ resolved
@@ -1,4 +1,23 @@
-<<<<<<< HEAD
+4.3.2 - 2014-12-??
+
+	General:
+		Improved compatibility of H.264 transcoded videos
+	Renderers:
+		Improved support for Xbox 360
+
+4.3.1 - 2014-12-12
+
+	General:
+		Windows installer removes deprecated renderer files
+		Fixed a startup crash
+	Renderers:
+		Added support for Hisense K680 TVs
+		Added support for Samsung F5505 TVs
+		Improved support for LG LS5700 TVs (thanks, AngelShine!)
+		Improved support for Panasonic S60 Series TVs
+		Improved support for Samsung WiseLink devices
+		Improved support for Sony Bravia HX75 Series TVs
+
 5.0.0-b1 - 2014-11-?? - Changes since 5.0.0-a1
 	General:
 		Major redesign of the status tab to show per-renderer information
@@ -13,27 +32,6 @@
 		Push playback support for chromecast and web browsers
 		Improved Chromecast support (cast from UMS webui/gui)
 		All changes from 4.2.1, 4.2.2 and 4.3.0
-=======
-4.3.2 - 2014-12-??
-
-	General:
-		Improved compatibility of H.264 transcoded videos
-	Renderers:
-		Improved support for Xbox 360
-
-4.3.1 - 2014-12-12
-
-	General:
-		Windows installer removes deprecated renderer files
-		Fixed a startup crash
-	Renderers:
-		Added support for Hisense K680 TVs
-		Added support for Samsung F5505 TVs
-		Improved support for LG LS5700 TVs (thanks, AngelShine!)
-		Improved support for Panasonic S60 Series TVs
-		Improved support for Samsung WiseLink devices
-		Improved support for Sony Bravia HX75 Series TVs
->>>>>>> 297bee85
 
 4.3.0 - 2014-12-06
 
